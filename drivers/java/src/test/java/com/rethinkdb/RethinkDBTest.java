package com.rethinkdb;

import com.fasterxml.jackson.databind.ObjectMapper;
import com.rethinkdb.annotations.IgnoreNullFields;
import com.rethinkdb.gen.exc.ReqlError;
import com.rethinkdb.gen.exc.ReqlQueryLogicError;
import com.rethinkdb.model.MapObject;
import com.rethinkdb.model.OptArgs;
import com.rethinkdb.net.Connection;
import com.rethinkdb.net.Cursor;
import net.jodah.concurrentunit.Waiter;
import org.junit.*;
import org.junit.rules.ExpectedException;

<<<<<<< HEAD
import java.beans.BeanInfo;
import java.beans.Introspector;
import java.beans.PropertyDescriptor;
import java.lang.reflect.Array;
import java.lang.reflect.Method;
=======
import java.lang.reflect.Field;
>>>>>>> add96e98
import java.time.OffsetDateTime;
import java.util.*;
import java.util.concurrent.TimeoutException;
import java.util.concurrent.atomic.AtomicInteger;

import static com.rethinkdb.TestingCommon.smartDeepEquals;
import static org.junit.Assert.assertEquals;
import static org.junit.Assert.assertTrue;
import static org.junit.Assert.fail;

public class RethinkDBTest{

    public static final RethinkDB r = RethinkDB.r;
    Connection conn;
    public static final String dbName = "javatests";
    public static final String tableName = "atest";

    @Rule
    public ExpectedException expectedEx = ExpectedException.none();

    @BeforeClass
    public static void oneTimeSetUp() throws Exception {
        Connection conn = TestingFramework.createConnection();
        try{
            r.dbCreate(dbName).run(conn);
        } catch(ReqlError e){}
        try {
            r.db(dbName).wait_().run(conn);
            r.db(dbName).tableCreate(tableName).run(conn);
            r.db(dbName).table(tableName).wait_().run(conn);
        } catch(ReqlError e){}
        conn.close();
    }

    @AfterClass
    public static void oneTimeTearDown() throws Exception {
        Connection conn = TestingFramework.createConnection();
        try {
            r.dbDrop(dbName).run(conn);
        } catch(ReqlError e){}
        conn.close();
    }

    @Before
    public void setUp() throws Exception {
        conn = TestingFramework.createConnection();
        r.db(dbName).table(tableName).delete().run(conn);
    }

    @After
    public void tearDown() throws Exception {
        conn.close();
    }

    @Test
    public void testBooleans() throws Exception {
        Boolean t = r.expr(true).run(conn);
        Assert.assertEquals(t.booleanValue(), true);

        Boolean f = r.expr(false).run(conn);
        Assert.assertEquals(f.booleanValue(), false);

        String trueType = r.expr(true).typeOf().run(conn);
        Assert.assertEquals(trueType, "BOOL");

        String falseString = r.expr(false).coerceTo("string").run(conn);
        Assert.assertEquals(falseString, "false");

        Boolean boolCoerce = r.expr(true).coerceTo("bool").run(conn);
        Assert.assertEquals(boolCoerce.booleanValue(), true);
    }

    @Test
    public void testNull() {
        Object o = r.expr(null).run(conn);
        Assert.assertEquals(o, null);

        String nullType = r.expr(null).typeOf().run(conn);
        Assert.assertEquals(nullType, "NULL");

        String nullCoerce = r.expr(null).coerceTo("string").run(conn);
        Assert.assertEquals(nullCoerce, "null");

        Object n = r.expr(null).coerceTo("null").run(conn);
        Assert.assertEquals(n, null);
    }

    @Test
    public void testString() {
        String str = r.expr("str").run(conn);
        Assert.assertEquals(str, "str");

        String unicode = r.expr("こんにちは").run(conn);
        Assert.assertEquals(unicode, "こんにちは");

        String strType = r.expr("foo").typeOf().run(conn);
        Assert.assertEquals(strType, "STRING");

        String strCoerce = r.expr("foo").coerceTo("string").run(conn);
        Assert.assertEquals(strCoerce, "foo");

        Number nmb12 = r.expr("-1.2").coerceTo("NUMBER").run(conn);
        Assert.assertEquals(nmb12, -1.2);

        Long nmb10 = r.expr("0xa").coerceTo("NUMBER").run(conn);
        Assert.assertEquals(nmb10.longValue(), 10L);
    }

    @Test
    public void testDate() {
        OffsetDateTime date = OffsetDateTime.now();
        OffsetDateTime result = r.expr(date).run(conn);
        Assert.assertEquals(date, result);
    }

    @Test
    public void testCoerceFailureDoubleNegative() {
        expectedEx.expect(ReqlQueryLogicError.class);
        expectedEx.expectMessage("Could not coerce `--1.2` to NUMBER.");
        r.expr("--1.2").coerceTo("NUMBER").run(conn);
    }

    @Test
    public void testCoerceFailureTrailingNegative() {
        expectedEx.expect(ReqlQueryLogicError.class);
        expectedEx.expectMessage("Could not coerce `-1.2-` to NUMBER.");
        r.expr("-1.2-").coerceTo("NUMBER").run(conn);
    }

    @Test
    public void testCoerceFailureInfinity() {
        expectedEx.expect(ReqlQueryLogicError.class);
        expectedEx.expectMessage("Non-finite number: inf");
        r.expr("inf").coerceTo("NUMBER").run(conn);
    }

    @Test
    public void testSplitEdgeCases() {
        List<String> emptySplitNothing = r.expr("").split().run(conn);
        Assert.assertEquals(emptySplitNothing, Arrays.asList());

        List<String> nullSplit = r.expr("").split(null).run(conn);
        Assert.assertEquals(nullSplit, Arrays.asList());

        List<String> emptySplitSpace = r.expr("").split(" ").run(conn);
        Assert.assertEquals(Arrays.asList(""), emptySplitSpace);

        List<String> emptySplitEmpty = r.expr("").split("").run(conn);
        assertEquals(Arrays.asList(), emptySplitEmpty);

        List<String> emptySplitNull5 = r.expr("").split(null, 5).run(conn);
        assertEquals(Arrays.asList(), emptySplitNull5);

        List<String> emptySplitSpace5 = r.expr("").split(" ", 5).run(conn);
        assertEquals(Arrays.asList(""), emptySplitSpace5);

        List<String> emptySplitEmpty5 = r.expr("").split("", 5).run(conn);
        assertEquals(Arrays.asList(), emptySplitEmpty5);
    }

    @Test
    public void testSplitWithNullOrWhitespace() {
        List<String> extraWhitespace = r.expr("aaaa bbbb  cccc ").split().run(conn);
        assertEquals(Arrays.asList("aaaa", "bbbb", "cccc"), extraWhitespace);

        List<String> extraWhitespaceNull = r.expr("aaaa bbbb  cccc ").split(null).run(conn);
        assertEquals(Arrays.asList("aaaa", "bbbb", "cccc"), extraWhitespaceNull);

        List<String> extraWhitespaceSpace = r.expr("aaaa bbbb  cccc ").split(" ").run(conn);
        assertEquals(Arrays.asList("aaaa", "bbbb", "", "cccc", ""), extraWhitespaceSpace);

        List<String> extraWhitespaceEmpty = r.expr("aaaa bbbb  cccc ").split("").run(conn);
        assertEquals(Arrays.asList("a", "a", "a", "a", " ",
                "b", "b", "b", "b", " ", " ", "c", "c", "c", "c", " "), extraWhitespaceEmpty);
    }

    @Test
    public void testSplitWithString() {
        List<String> b = r.expr("aaaa bbbb  cccc ").split("b").run(conn);
        assertEquals(Arrays.asList("aaaa ", "", "", "", "  cccc "), b);
    }

    @Test
    public void testTableInsert(){
        MapObject foo = new MapObject()
                .with("hi", "There")
                .with("yes", 7)
                .with("no", null );
        Map<String, Object> result = r.db(dbName).table(tableName).insert(foo).run(conn);
        assertEquals(result.get("inserted"), 1L);
    }

    @Test
    public void testDbGlobalArgInserted() {
        final String tblName = "test_global_optargs";

        try {
            r.dbCreate("test").run(conn);
        } catch (Exception e) {}
        try{
            r.db("test").tableDrop(tblName).run(conn);
        } catch (Exception e) {}

        try {
            r.dbDrop("optargs").run(conn);
        } catch (Exception e) {}
        try {
            r.dbDrop("conn_default").run(conn);
        } catch (Exception e) {}
        r.expr(r.array("optargs", "conn_default")).forEach(r::dbCreate).run(conn);
        r.expr(r.array("test", "optargs", "conn_default")).forEach(dbName ->
                        r.db(dbName).tableCreate(tblName).do_((unused) ->
                                        r.db(dbName).table(tblName).insert(r.hashMap("dbName", dbName).with("id", 1))
                        )
        ).run(conn);

        try {
            // no optarg set, no default db
            conn.use(null);
            Map x1 = r.table(tblName).get(1).run(conn);
            assertEquals("test", x1.get("dbName"));

            // no optarg set, default db set
            conn.use("conn_default");
            Map x2 = r.table(tblName).get(1).run(conn);
            assertEquals("conn_default", x2.get("dbName"));

            // optarg set, no default db
            conn.use(null);
            Map x3 = r.table(tblName).get(1).run(conn, OptArgs.of("db", "optargs"));
            assertEquals("optargs", x3.get("dbName"));

            // optarg set, default db
            conn.use("conn_default");
            Map x4 = r.table(tblName).get(1).run(conn, OptArgs.of("db", "optargs"));
            assertEquals("optargs", x4.get("dbName"));

        } finally {
            conn.use(null);
            r.expr(r.array("optargs", "conn_default")).forEach(r::dbDrop).run(conn);
            r.db("test").tableDrop(tblName).run(conn);
        }
    }

    @Test
    public void testFilter() {
        r.db(dbName).table(tableName).insert(new MapObject().with("field", "123")).run(conn);
        r.db(dbName).table(tableName).insert(new MapObject().with("field", "456")).run(conn);

        Cursor<Map<String, String>> allEntries = r.db(dbName).table(tableName).run(conn);
        assertEquals(2, allEntries.toList().size());

        // The following won't work, because r.row is not implemented in the Java driver. Use lambda syntax instead
        // Cursor<Map<String, String>> oneEntryRow = r.db(dbName).table(tableName).filter(r.row("field").eq("456")).run(conn);
        // assertEquals(1, oneEntryRow.toList().size());

        Cursor<Map<String, String>> oneEntryLambda = r.db(dbName).table(tableName).filter(table -> table.getField("field").eq("456")).run(conn);
        assertEquals(1, oneEntryLambda.toList().size());
    }

    @Test
    public void testCursorTryWithResources() {
        r.db(dbName).table(tableName).insert(new MapObject().with("field", "123")).run(conn);
        r.db(dbName).table(tableName).insert(new MapObject().with("field", "456")).run(conn);

        try(Cursor<Map<String, String>> allEntries = r.db(dbName).table(tableName).run(conn)) {
            assertEquals(2, allEntries.toList().size());
        }
    }

    @Test
    public void testTableSelectOfPojo() {
        TestPojo pojo = new TestPojo("foo", new TestPojoInner(42L, true));
        Map<String, Object> pojoResult = r.db(dbName).table(tableName).insert(pojo).run(conn);
        assertEquals(1L, pojoResult.get("inserted"));

        String key = (String) ((List) pojoResult.get("generated_keys")).get(0);
        TestPojo result = r.db(dbName).table(tableName).get(key).run(conn, TestPojo.class);

        assertEquals("foo", result.getStringProperty());
        assertTrue(42L == result.getPojoProperty().getLongProperty());
        assertEquals(true, result.getPojoProperty().getBooleanProperty());
    }

    @Test(expected = ClassCastException.class)
    public void testTableSelectOfPojo_withNoPojoClass_throwsException() {
        TestPojo pojo = new TestPojo("foo", new TestPojoInner(42L, true));
        Map<String, Object> pojoResult = r.db(dbName).table(tableName).insert(pojo).run(conn);
        assertEquals(1L, pojoResult.get("inserted"));

        String key = (String) ((List) pojoResult.get("generated_keys")).get(0);
        TestPojo result = r.db(dbName).table(tableName).get(key).run(conn /* TestPojo.class is not specified */);
    }

    @Test
    public void testTableSelectOfPojoCursor() {
        TestPojo pojoOne = new TestPojo("foo", new TestPojoInner(42L, true));
        TestPojo pojoTwo = new TestPojo("bar", new TestPojoInner(53L, false));
        Map<String, Object> pojoOneResult = r.db(dbName).table(tableName).insert(pojoOne).run(conn);
        Map<String, Object> pojoTwoResult = r.db(dbName).table(tableName).insert(pojoTwo).run(conn);
        assertEquals(1L, pojoOneResult.get("inserted"));
        assertEquals(1L, pojoTwoResult.get("inserted"));

        Cursor<TestPojo> cursor = r.db(dbName).table(tableName).run(conn, TestPojo.class);
        List<TestPojo> result = cursor.toList();
        assertEquals(2, result.size());

        TestPojo pojoOneSelected = "foo".equals(result.get(0).getStringProperty()) ? result.get(0) : result.get(1);
        TestPojo pojoTwoSelected = "bar".equals(result.get(0).getStringProperty()) ? result.get(0) : result.get(1);

        assertEquals("foo", pojoOneSelected.getStringProperty());
        assertTrue(42L == pojoOneSelected.getPojoProperty().getLongProperty());
        assertEquals(true, pojoOneSelected.getPojoProperty().getBooleanProperty());

        assertEquals("bar", pojoTwoSelected.getStringProperty());
        assertTrue(53L == pojoTwoSelected.getPojoProperty().getLongProperty());
        assertEquals(false, pojoTwoSelected.getPojoProperty().getBooleanProperty());
    }

    @Test
    public void testTableSelectOfPojoCursor_ManyTypeMappings() {
        TestPojo pojoOne = new TestPojo("foo", new TestPojoInner(42L, true));
        Map<String, Object> pojoOneResult = r.db(dbName).table(tableName).insert(pojoOne).run(conn);
        assertEquals(1L, pojoOneResult.get("inserted"));

        Cursor<TestPojo> cursor = r.db(dbName).table(tableName).run(conn, TestPojo.class);
        List<TestPojo> result = cursor.toList();

        TestPojo pojoOneSelected = result.get(0);

        compareMostPropertiesOfPojo(pojoOneSelected, pojoOne);

        assertTrue( smartDeepEquals(pojoOneSelected.getPojoListProperty(), pojoOne.getPojoListProperty()));
    }

    @Test
    public void testTableSelectOfPojoCursor_ConvertStringToOtherTypes() {
        TestPojo pojoOne = new TestPojo("foo", new TestPojoInner(42L, true));
        //pojoOne.getEnumProperty().toString() lowercase output.
        //pojoOne.getEnumProperty().Name() will output uppercase,
        //uppercase is more easy to be converted back because auto-generated Enum use such convention.
        //By default, when storing enum to db, we store the .Name()
        MapObject map = r.hashMap("stringProperty",pojoOne.getStringProperty().toString())
                .with("enumProperty", pojoOne.getEnumProperty().toString())
                .with("enumInnerLowerCaseProperty", pojoOne.getEnumInnerLowerCaseProperty().toString()) //store "xxx"
                .with("enumInnerUpperCaseProperty", pojoOne.getEnumInnerUpperCaseProperty().toString()) //store "XXX"
                .with("offsetDateTimeProperty", pojoOne.getOffsetDateTimeProperty().toString())
                .with("localDateTimeProperty", pojoOne.getLocalDateTimeProperty().toString())
                .with("zonedDateTimeProperty", pojoOne.getZonedDateTimeProperty().toString())
                .with("localDateProperty", pojoOne.getLocalDateProperty().toString())
                .with("localTimeProperty", pojoOne.getLocalTimeProperty().toString())
                .with("dateProperty", pojoOne.getDateProperty().toString())
                .with("doubleProperty", pojoOne.getDoubleProperty().toString())
                .with("primitiveDoubleProperty", String.valueOf(pojoOne.getPrimitiveDoubleProperty()))
                .with("floatProperty", pojoOne.getFloatProperty().toString())
                .with("primitiveFloatProperty", String.valueOf(pojoOne.getPrimitiveFloatProperty()))
                .with("integerProperty", pojoOne.getIntegerProperty().toString())
                .with("primitiveIntegerProperty", String.valueOf(pojoOne.getPrimitiveIntegerProperty()))
                .with("longProperty", pojoOne.getLongProperty().toString())
                .with("primitiveLongProperty", String.valueOf(pojoOne.getPrimitiveLongProperty()))
                .with("shortProperty", pojoOne.getShortProperty().toString())
                .with("primitiveShortProperty", String.valueOf(pojoOne.getPrimitiveShortProperty()))
                .with("byteProperty", pojoOne.getByteProperty().toString())
                .with("primitiveByteProperty", String.valueOf(pojoOne.getPrimitiveByteProperty()))
                .with("booleanProperty", pojoOne.getBooleanProperty().toString())
                .with("primitiveBooleanProperty", String.valueOf(pojoOne.getPrimitiveBooleanProperty()))
                .with("bigDecimalProperty", pojoOne.getBigDecimalProperty().toString())
                .with("bigIntegerProperty", pojoOne.getBigIntegerProperty().toString())
                ;
        Map<String, Object> pojoOneResult = r.db(dbName).table(tableName).insert(map).run(conn);
        assertEquals(1L, pojoOneResult.get("inserted"));

        Cursor<TestPojo> cursor = r.db(dbName).table(tableName).run(conn, TestPojo.class);
        List<TestPojo> result = cursor.toList();
        assertEquals(1, result.size());

        TestPojo pojoOneSelected = result.get(0);

        compareMostPropertiesOfPojo(pojoOneSelected, pojoOne);
    }

    @Test
    public void testSaveBeanAsMapThenSelectAsBean() {
        TestPojo pojoOne = new TestPojo("foo", new TestPojoInner(42L, true));
        ObjectMapper m = new ObjectMapper();

        Map<String, Object> map = m.convertValue(pojoOne, Map.class);

        Map<String, Object> pojoOneResult = r.db(dbName).table(tableName).insert(map).run(conn);
        assertEquals(1L, pojoOneResult.get("inserted"));

        Cursor<TestPojo> cursor = r.db(dbName).table(tableName).run(conn, TestPojo.class);
        List<TestPojo> result = cursor.toList();
        assertEquals(1, result.size());

        TestPojo pojoOneSelected = result.get(0);

        compareMostPropertiesOfPojo(pojoOneSelected, pojoOne);

        assertTrue( smartDeepEquals(pojoOneSelected.getPojoListProperty(), pojoOne.getPojoListProperty()));
    }

    private void compareMostPropertiesOfPojo(TestPojo pojoOneSelected, TestPojo pojoOne) {
        assertEquals(pojoOneSelected.getEnumProperty(), pojoOne.getEnumProperty());
        assertEquals(pojoOneSelected.getEnumInnerLowerCaseProperty(), pojoOne.getEnumInnerLowerCaseProperty());
        assertEquals(pojoOneSelected.getEnumInnerUpperCaseProperty(), pojoOne.getEnumInnerUpperCaseProperty());

        assertEquals(pojoOneSelected.getOffsetDateTimeProperty(), pojoOne.getOffsetDateTimeProperty());
        assertEquals(pojoOneSelected.getLocalDateTimeProperty(), pojoOne.getLocalDateTimeProperty());
        assertEquals(pojoOneSelected.getLocalDateProperty(), pojoOne.getLocalDateProperty());
        assertEquals(pojoOneSelected.getLocalTimeProperty(), pojoOne.getLocalTimeProperty());
        assertEquals(pojoOneSelected.getZonedDateTimeProperty().toInstant(), pojoOne.getZonedDateTimeProperty().toInstant());
        assertEquals(pojoOneSelected.getDateProperty().toString(), pojoOne.getDateProperty().toString());

        assertEquals(pojoOneSelected.getDoubleProperty(), pojoOne.getDoubleProperty());
        assertTrue(pojoOneSelected.getPrimitiveDoubleProperty() == pojoOne.getPrimitiveDoubleProperty());
        assertEquals(pojoOneSelected.getFloatProperty(), pojoOne.getFloatProperty());
        assertTrue(pojoOneSelected.getPrimitiveFloatProperty() == pojoOne.getPrimitiveFloatProperty());
        assertEquals(pojoOneSelected.getIntegerProperty(), pojoOne.getIntegerProperty());
        assertTrue(pojoOneSelected.getPrimitiveIntegerProperty() == pojoOne.getPrimitiveIntegerProperty());
        assertEquals(pojoOneSelected.getLongProperty(), pojoOne.getLongProperty());
        assertTrue(pojoOneSelected.getPrimitiveLongProperty() == pojoOne.getPrimitiveLongProperty());
        assertEquals(pojoOneSelected.getShortProperty(), pojoOne.getShortProperty());
        assertTrue(pojoOneSelected.getPrimitiveShortProperty() == pojoOne.getPrimitiveShortProperty());
        assertEquals(pojoOneSelected.getByteProperty(), pojoOne.getByteProperty());
        assertTrue(pojoOneSelected.getPrimitiveByteProperty() == pojoOne.getPrimitiveByteProperty());
        assertEquals(pojoOneSelected.getBooleanProperty(), pojoOne.getBooleanProperty());
        assertTrue(pojoOneSelected.getPrimitiveBooleanProperty() == pojoOne.getPrimitiveBooleanProperty());

        int scale = pojoOneSelected.getBigDecimalProperty().scale();
        java.math.BigDecimal sampleBigDecimal = pojoOne.getBigDecimalProperty().setScale(scale, java.math.BigDecimal.ROUND_HALF_UP);
        assertEquals(pojoOneSelected.getBigDecimalProperty(), sampleBigDecimal);

        assertEquals(pojoOneSelected.getBigIntegerProperty(), pojoOne.getBigIntegerProperty());
    }

    @Test
    public void testDeepCompare() {
        assertEquals(false, smartDeepEquals("hihihih", "xx"));
        assertEquals(true, smartDeepEquals("hihihih", "hihihih"));
        assertEquals(true, smartDeepEquals(Long.valueOf(123456789), 123456789L));

        TestPojo pojo1 = new TestPojo("s1", null);
        TestPojo pojo2 = new TestPojo("s1", null);

        assertEquals(false, pojo1.equals(pojo2));
        assertEquals(true, smartDeepEquals(pojo1, pojo2));

        pojo1 = new TestPojo("s1", new TestPojoInner(11L, true));
        pojo2 = new TestPojo("s1", new TestPojoInner(11L, true));

        assertEquals(false, pojo1.equals(pojo2));
        assertEquals(true, smartDeepEquals(pojo1, pojo2));

        pojo1.getPojoListProperty().set(0, new TestPojoInner(99L, true));
        assertEquals(false, smartDeepEquals(pojo1.getPojoListProperty(), pojo2.getPojoListProperty()));
        assertEquals(false, smartDeepEquals(pojo1, pojo2));

        List<TestPojo> list1 = Arrays.asList(new TestPojo("s1", new TestPojoInner(11L, true)), new TestPojo("s2", new TestPojoInner(22L, true)));
        List<TestPojo> list2 = Arrays.asList(new TestPojo("s1", new TestPojoInner(11L, true)), new TestPojo("s2", new TestPojoInner(22L, true)));

        ArrayList list3 = new ArrayList();
        ArrayList<TestPojo> list4 = new ArrayList<>();
        list3.add(new TestPojo("s1", new TestPojoInner(11L, true)));
        list4.add(new TestPojo("s1", new TestPojoInner(11L, true)));
        list3.add(new TestPojo("s2", new TestPojoInner(22L, true)));
        list4.add(new TestPojo("s2", new TestPojoInner(22L, true)));

        assertEquals(false, list1.equals(list2));
        assertEquals(true, smartDeepEquals(list1, list2));

        assertEquals(false, list1.equals(list3));
        assertEquals(true, smartDeepEquals(list1, list3));

        assertEquals(false, list1.equals(list4));
        assertEquals(true, smartDeepEquals(list1, list4));

        assertEquals(false, list3.equals(list4));
        assertEquals(true, smartDeepEquals(list3, list4));

        TestPojo[] ary1 = new TestPojo[]{new TestPojo("s1", new TestPojoInner(11L, true)), new TestPojo("s2", new TestPojoInner(22L, true))};
        TestPojo[] ary2 = new TestPojo[]{new TestPojo("s1", new TestPojoInner(11L, true)), new TestPojo("s2", new TestPojoInner(22L, true))};
        Object[] ary3 = new Object[]{new TestPojo("s1", new TestPojoInner(11L, true)), new TestPojo("s2", new TestPojoInner(22L, true))};

        assertEquals(false, ary1.equals(ary2));
        assertEquals(true, smartDeepEquals(ary1, ary2));

        assertEquals(false, ary1.equals(ary3));
        assertEquals(true, smartDeepEquals(ary1, ary3));
    }

    @IgnoreNullFields
    public static class TestPojoIgnoreNull {
        private Object notNullProperty;
        private Object nullProperty;

        public TestPojoIgnoreNull() {
        }

        public TestPojoIgnoreNull(Object notNullProperty, Object nullProperty) {
            this.notNullProperty = notNullProperty;
            this.nullProperty = nullProperty;
        }

        public Object getNotNullProperty() {
            return notNullProperty;
        }

        public void setNotNullProperty(Object notNullProperty) {
            this.notNullProperty = notNullProperty;
        }

        public Object getNullProperty() {
            return nullProperty;
        }

        public void setNullProperty(Object nullProperty) {
            this.nullProperty = nullProperty;
        }
    }

    @Test
    public void testSaveObjectIgnoreNullProperties() {
        TestPojoIgnoreNull pojoOne = new TestPojoIgnoreNull("foo", null);

        Map<String, Object> pojoOneResult = r.db(dbName).table(tableName).insert(pojoOne).run(conn);
        assertEquals(1L, pojoOneResult.get("inserted"));

        Cursor cursor = r.db(dbName).table(tableName).run(conn);
        List result = cursor.toList();
        assertEquals(1, result.size());

        Object _pojoOneSelected = result.get(0);
        assertTrue(_pojoOneSelected instanceof Map);

        Map<String, Object> pojoOneSelected = (Map<String, Object>)_pojoOneSelected;

        assertTrue(!pojoOneSelected.containsKey("nullProperty"));
        assertEquals(pojoOneSelected.get("notNullProperty"), pojoOne.getNotNullProperty());
    }

    @Test
    public void testSaveObjectIgnoreNullPropertiesNested() {
        TestPojoIgnoreNull pojoOne = new TestPojoIgnoreNull("foo", null);
        TestPojoIgnoreNull pojoOneInner = new TestPojoIgnoreNull("foo inner", null);
        pojoOne.setNotNullProperty(pojoOneInner);

        Map<String, Object> pojoOneResult = r.db(dbName).table(tableName).insert(pojoOne).run(conn);
        assertEquals(1L, pojoOneResult.get("inserted"));

        Cursor cursor = r.db(dbName).table(tableName).run(conn);
        List result = cursor.toList();
        assertEquals(1, result.size());

        Object _pojoOneSelected = result.get(0);
        assertTrue(_pojoOneSelected instanceof Map);

        Map<String, Object> pojoOneSelected = (Map<String, Object>)_pojoOneSelected;

        assertTrue(!pojoOneSelected.containsKey("nullProperty"));

        Object _pojoOneInnerSelected = pojoOneSelected.get("notNullProperty");
        assertTrue(_pojoOneInnerSelected instanceof Map);

        Map<String, Object> pojoOneInnerSelected = (Map<String, Object>)_pojoOneInnerSelected;

        assertTrue(!pojoOneInnerSelected.containsKey("nullProperty"));
        assertEquals(pojoOneInnerSelected.get("notNullProperty"), pojoOneInner.getNotNullProperty());
    }

    @Test
    public void testTableSelect_convertStringToDate() {
        Locale.setDefault(Locale.JAPAN);
        _convertStringToDate("2016-03-16", new String[]{
                "Wed Mar 16 00:00:00 JST 2016"
                ,"2016-03-16T00:00+09:00"
                ,"2016-03-16T00:00"
                ,"2016-03-16"
                ,"2016-03-16T00:00+09:00[Asia/Tokyo]"
        });
        _convertStringToDate("2016-03-16T22:43:05", new String[]{
                "Wed Mar 16 22:43:05 JST 2016"
                ,"2016-03-16T22:43:05+09:00"
                ,"2016-03-16T22:43:05"
                ,"2016-03-16"
                ,"2016-03-16T22:43:05+09:00[Asia/Tokyo]"
        });
        _convertStringToDate("2016-03-16T22:43:05.002", new String[]{
                "Wed Mar 16 22:43:05 JST 2016"
                ,"2016-03-16T22:43:05.002+09:00"
                ,"2016-03-16T22:43:05.002"
                ,"2016-03-16"
                ,"2016-03-16T22:43:05.002+09:00[Asia/Tokyo]"
        });
        _convertStringToDate("2016-03-16T22:43:05+09:00", new String[]{
                "Wed Mar 16 22:43:05 JST 2016"
                ,"2016-03-16T22:43:05+09:00"
                ,"2016-03-16T22:43:05"
                ,"2016-03-16"
                ,"2016-03-16T22:43:05+09:00[Asia/Tokyo]"
        });
        _convertStringToDate("2016-03-16T22:43:05.002+09:00", new String[]{
                "Wed Mar 16 22:43:05 JST 2016"
                ,"2016-03-16T22:43:05.002+09:00"
                ,"2016-03-16T22:43:05.002"
                ,"2016-03-16"
                ,"2016-03-16T22:43:05.002+09:00[Asia/Tokyo]"
        });
        _convertStringToDate("2016-03-16T22:43:05.002+09:00[Asia/Tokyo]", new String[]{
                "Wed Mar 16 22:43:05 JST 2016"
                ,"2016-03-16T22:43:05.002+09:00"
                ,"2016-03-16T22:43:05.002"
                ,"2016-03-16"
                ,"2016-03-16T22:43:05.002+09:00[Asia/Tokyo]"
        });
        _convertStringToDate(1458135785002L, new String[]{
                "Wed Mar 16 22:43:05 JST 2016"
                ,"2016-03-16T22:43:05.002+09:00"
                ,"2016-03-16T22:43:05.002"
                ,"2016-03-16"
                ,"2016-03-16T22:43:05.002+09:00[Asia/Tokyo]"
        });
        _convertStringToDate("Wed Mar 16 22:43:05 JST 2016", new String[]{
                "Wed Mar 16 22:43:05 JST 2016"
                ,"2016-03-16T22:43:05+09:00"
                ,"2016-03-16T22:43:05"
                ,"2016-03-16"
                ,"2016-03-16T22:43:05+09:00[Asia/Tokyo]"
        });
    }

    void _convertStringToDate(Object value, String[] expects) {
        r.db(dbName).table(tableName).delete().run(conn);
        r.db(dbName).table(tableName).insert(r.hashMap()
                .with("dateProperty", value)
                .with("offsetDateTimeProperty", value)
                .with("localDateTimeProperty", value)
                .with("localDateProperty", value)
                .with("zonedDateTimeProperty", value)
        ).run(conn);
        TestPojo pojoSelected = ((Cursor<TestPojo>)r.db(dbName).table(tableName).run(conn, TestPojo.class)).next();

        assertEquals(expects[0], pojoSelected.getDateProperty().toString());
        assertEquals(expects[1], pojoSelected.getOffsetDateTimeProperty().toString());
        assertEquals(expects[2], pojoSelected.getLocalDateTimeProperty().toString());
        assertEquals(expects[3], pojoSelected.getLocalDateProperty().toString());
        assertEquals(expects[4], pojoSelected.getZonedDateTimeProperty().toString());
    }

    @Test(expected = ClassCastException.class)
    public void testTableSelectOfPojoCursor_withNoPojoClass_throwsException() {
        TestPojo pojoOne = new TestPojo("foo", new TestPojoInner(42L, true));
        TestPojo pojoTwo = new TestPojo("bar", new TestPojoInner(53L, false));
        Map<String, Object> pojoOneResult = r.db(dbName).table(tableName).insert(pojoOne).run(conn);
        Map<String, Object> pojoTwoResult = r.db(dbName).table(tableName).insert(pojoTwo).run(conn);
        assertEquals(1L, pojoOneResult.get("inserted"));
        assertEquals(1L, pojoTwoResult.get("inserted"));

        Cursor<TestPojo> cursor = r.db(dbName).table(tableName).run(conn /* TestPojo.class is not specified */);
        List<TestPojo> result = cursor.toList();

        TestPojo pojoSelected = result.get(0);
    }

    @Test(timeout=20000)
    public void testConcurrentWrites() throws TimeoutException, InterruptedException {
        final int total = 500;
        final AtomicInteger writeCounter = new AtomicInteger(0);
        final Waiter waiter = new Waiter();
        for (int i = 0; i < total; i++)
            new Thread(() -> {
                final TestPojo pojo = new TestPojo("writezz", new TestPojoInner(10L, true));
                final Map<String, Object> result = r.db(dbName).table(tableName).insert(pojo).run(conn);
                waiter.assertEquals(1L, result.get("inserted"));
                writeCounter.getAndIncrement();
                waiter.resume();
            }).start();

        waiter.await(5000, total);

        assertEquals(total, writeCounter.get());
    }

    @Test(timeout=20000)
    public void testConcurrentReads() throws TimeoutException {
        final int total = 500;
        final AtomicInteger readCounter = new AtomicInteger(0);

        // write to the database and retrieve the id
        final TestPojo pojo = new TestPojo("readzz", new TestPojoInner(10L, true));
        final Map<String, Object> result = r.db(dbName).table(tableName).insert(pojo).optArg("return_changes", true).run(conn);
        final String id = ((List) result.get("generated_keys")).get(0).toString();

        final Waiter waiter = new Waiter();
        for (int i = 0; i < total; i++)
            new Thread(() -> {
                // make sure there's only one
                final Cursor<TestPojo> cursor = r.db(dbName).table(tableName).run(conn, TestPojo.class);
                assertEquals(1, cursor.toList().size());
                // read that one
                final TestPojo readPojo = r.db(dbName).table(tableName).get(id).run(conn, TestPojo.class);
                waiter.assertNotNull(readPojo);
                // assert inserted values
                waiter.assertEquals("readzz", readPojo.getStringProperty());
                waiter.assertEquals(10L, readPojo.getPojoProperty().getLongProperty());
                waiter.assertEquals(true, readPojo.getPojoProperty().getBooleanProperty());
                readCounter.getAndIncrement();
                waiter.resume();
            }).start();

        waiter.await(10000, total);

        assertEquals(total, readCounter.get());
    }

    @Test(timeout=20000)
    public void testConcurrentCursor() throws TimeoutException, InterruptedException {
        final int total = 500;
        final Waiter waiter = new Waiter();
        for (int i = 0; i < total; i++)
            new Thread(() -> {
                final TestPojo pojo = new TestPojo("writezz", new TestPojoInner(10L, true));
                final Map<String, Object> result = r.db(dbName).table(tableName).insert(pojo).run(conn);
                waiter.assertEquals(1L, result.get("inserted"));
                waiter.resume();
            }).start();

        waiter.await(2500, total);

        final Cursor<TestPojo> all = r.db(dbName).table(tableName).run(conn);
        assertEquals(total, all.toList().size());
    }

    @Test
    public void testQueryTimeout() {
        Cursor c = r.db(dbName).table(tableName).changes().run(conn);
        try {
            c.next(10*1000);
            fail();
        } catch (TimeoutException e) {
            e = e;
        }
    }

    @Test
    public void testNoreply() throws Exception {
        r.expr(null).runNoReply(conn);
    }

    @Test
    public void test() throws Exception {
        Field f_cursorCache = Connection.class.getDeclaredField("cursorCache");
        f_cursorCache.setAccessible(true);

        Map<Long, Cursor> cursorCache = (Map<Long, Cursor>) f_cursorCache.get(conn);
        assertEquals(0, cursorCache.size());

        Cursor c = r.db(dbName).table(tableName).changes().run(conn);

        try {
            c.next(1000);
        } catch (TimeoutException ex) {
        }
        c.close();

        assertEquals(0, cursorCache.size());
    }
}
<|MERGE_RESOLUTION|>--- conflicted
+++ resolved
@@ -12,15 +12,12 @@
 import org.junit.*;
 import org.junit.rules.ExpectedException;
 
-<<<<<<< HEAD
 import java.beans.BeanInfo;
 import java.beans.Introspector;
 import java.beans.PropertyDescriptor;
 import java.lang.reflect.Array;
+import java.lang.reflect.Field;
 import java.lang.reflect.Method;
-=======
-import java.lang.reflect.Field;
->>>>>>> add96e98
 import java.time.OffsetDateTime;
 import java.util.*;
 import java.util.concurrent.TimeoutException;
@@ -59,6 +56,7 @@
     public static void oneTimeTearDown() throws Exception {
         Connection conn = TestingFramework.createConnection();
         try {
+            r.db(dbName).tableDrop(tableName).run(conn);
             r.dbDrop(dbName).run(conn);
         } catch(ReqlError e){}
         conn.close();
@@ -699,7 +697,7 @@
                 waiter.resume();
             }).start();
 
-        waiter.await(5000, total);
+        waiter.await(2500, total);
 
         assertEquals(total, writeCounter.get());
     }
