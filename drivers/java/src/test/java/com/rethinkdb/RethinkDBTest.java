--- conflicted
+++ resolved
@@ -751,7 +751,6 @@
     }
 
     @Test
-<<<<<<< HEAD
     public void testQueryTimeout() {
         Cursor c = r.db(dbName).table(tableName).changes().run(conn);
         try {
@@ -760,9 +759,10 @@
         } catch (TimeoutException e) {
             e = e;
         }
-=======
+    }
+
+    @Test
     public void testNoreply() throws Exception {
         r.expr(null).runNoReply(conn);
->>>>>>> 069e25c0
     }
 }
