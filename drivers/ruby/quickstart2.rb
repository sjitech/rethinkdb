# Copyright 2010-2012 RethinkDB, all rights reserved.
$LOAD_PATH.unshift('./lib')
load 'rethinkdb.rb'
include RethinkDB::Shortcuts
$port_offset = ENV['PORT_OFFSET'].to_i
<<<<<<< HEAD
$c = r.connect('localhost', $port_offset + 28015, 'test').repl
$rdb = r.db('test').table('test')
=======
$c = r.connect('localhost', $port_offset + 28015, 'test').repl
>>>>>>> 9b31bdd0
<|MERGE_RESOLUTION|>--- conflicted
+++ resolved
@@ -3,9 +3,4 @@
 load 'rethinkdb.rb'
 include RethinkDB::Shortcuts
 $port_offset = ENV['PORT_OFFSET'].to_i
-<<<<<<< HEAD
-$c = r.connect('localhost', $port_offset + 28015, 'test').repl
-$rdb = r.db('test').table('test')
-=======
-$c = r.connect('localhost', $port_offset + 28015, 'test').repl
->>>>>>> 9b31bdd0
+$c = r.connect('localhost', $port_offset + 28015, 'test').repl