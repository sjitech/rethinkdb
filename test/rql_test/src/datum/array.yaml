desc: Tests conversion to and from the RQL array type
tests:
    - cd: 
        - r.expr([])
        - r([])
      py: r.expr([])
      ot: []

    - py: r.expr([1])
      js: r([1])
      rb: r([1])
      ot: [1]

    - py: r.expr([1,2,3,4,5])
      js: r([1,2,3,4,5])
      rb: r.expr([1,2,3,4,5])
      ot: [1,2,3,4,5]

    - cd: r.expr([]).type_of()
      ot: 'ARRAY'

    # test coercions
    - cd:
        - r.expr([1, 2]).coerce_to('string')
        - r.expr([1, 2]).coerce_to('STRING')
      ot: '[1,2]'

    - cd: r.expr([1, 2]).coerce_to('array')
      ot: [1, 2]

    - cd: r.expr([1, 2]).coerce_to('number')
      ot: err('ReqlQueryLogicError', 'Cannot coerce ARRAY to NUMBER.', [0])

    - cd: r.expr([['a', 1], ['b', 2]]).coerce_to('object')
      ot: {'a':1,'b':2}

    - cd: r.expr([[]]).coerce_to('object')
      ot: err('ReqlQueryLogicError', 'Expected array of size 2, but got size 0.')

    - cd: r.expr([['1',2,3]]).coerce_to('object')
      ot: err('ReqlQueryLogicError', 'Expected array of size 2, but got size 3.')

    # Nested expression
    - cd: r.expr([r.expr(1)])
      ot: [1]

    - cd: r.expr([1,3,4]).insert_at(1, 2)
      ot: [1,2,3,4]
    - cd: r.expr([2,3]).insert_at(0, 1)
      ot: [1,2,3]
    - cd: r.expr([1,2,3]).insert_at(-1, 4)
      ot: [1,2,3,4]
    - cd: r.expr([1,2,3]).insert_at(3, 4)
      ot: [1,2,3,4]
<<<<<<< HEAD
    - py: "r.expr(3).do(lambda x: r.expr([1,2,3]).insert_at(x, 4))"
      js: r.expr(3).do(function (x) { return r.expr([1,2,3]).insert_at(x, 4); })
      rb: r.expr(3).do{|x| r.expr([1,2,3]).insert_at(x, 4)}
=======
    - py: r.expr(3).do(lambda x: r.expr([1,2,3]).insert_at(x, 4))
    - js: r.expr(3).do(function (x) { return r.expr([1,2,3]).insert_at(x, 4); })
    - rb: r.expr(3).do{|x| r.expr([1,2,3]).insert_at(x, 4)}
>>>>>>> 3e5a3308
      ot: [1,2,3,4]
    - cd: r.expr([1,2,3]).insert_at(4, 5)
      ot: err('ReqlNonExistenceError', 'Index `4` out of bounds for array of size: `3`.', [0])
    - cd: r.expr([1,2,3]).insert_at(-5, -1)
      ot: err('ReqlNonExistenceError', 'Index out of bounds: -5', [0])
    - cd: r.expr([1,2,3]).insert_at(1.5, 1)
      ot: err('ReqlQueryLogicError', 'Number not an integer: 1.5', [0])
    - cd: r.expr([1,2,3]).insert_at(null, 1)
      ot: err('ReqlNonExistenceError', 'Expected type NUMBER but found NULL.', [0])

    - cd: r.expr([1,4]).splice_at(1, [2,3])
      ot: [1,2,3,4]
    - cd: r.expr([3,4]).splice_at(0, [1,2])
      ot: [1,2,3,4]
    - cd: r.expr([1,2]).splice_at(2, [3,4])
      ot: [1,2,3,4]
    - cd: r.expr([1,2]).splice_at(-1, [3,4])
      ot: [1,2,3,4]
<<<<<<< HEAD
    - py: "r.expr(2).do(lambda x: r.expr([1,2]).splice_at(x, [3,4]))"
      js: r.expr(2).do(function (x) { return r.expr([1,2]).splice_at(x, [3,4]); })
      rb: r.expr(2).do{|x| r.expr([1,2]).splice_at(x, [3,4])}
=======
    - py: r.expr(2).do(lambda x: r.expr([1,2]).splice_at(x, [3,4]))
    - js: r.expr(2).do(function (x) { return r.expr([1,2]).splice_at(x, [3,4]); })
    - rb: r.expr(2).do{|x| r.expr([1,2]).splice_at(x, [3,4])}
>>>>>>> 3e5a3308
      ot: [1,2,3,4]
    - cd: r.expr([1,2]).splice_at(3, [3,4])
      ot: err('ReqlNonExistenceError', 'Index `3` out of bounds for array of size: `2`.', [0])
    - cd: r.expr([1,2]).splice_at(-4, [3,4])
      ot: err('ReqlNonExistenceError', 'Index out of bounds: -4', [0])
    - cd: r.expr([1,2,3]).splice_at(1.5, [1])
      ot: err('ReqlQueryLogicError', 'Number not an integer: 1.5', [0])
    - cd: r.expr([1,2,3]).splice_at(null, [1])
      ot: err('ReqlNonExistenceError', 'Expected type NUMBER but found NULL.', [0])
    - cd: r.expr([1,4]).splice_at(1, 2)
      ot: err('ReqlQueryLogicError', 'Expected type ARRAY but found NUMBER.', [0])

    - cd: r.expr([1,2,3,4]).delete_at(0)
      ot: [2,3,4]
<<<<<<< HEAD
    - py: "r.expr(0).do(lambda x: r.expr([1,2,3,4]).delete_at(x))"
      js: r.expr(0).do(function (x) { return r.expr([1,2,3,4]).delete_at(x); })
      rb: r.expr(0).do{|x| r.expr([1,2,3,4]).delete_at(x)}
=======
    - py: r.expr(0).do(lambda x: r.expr([1,2,3,4]).delete_at(x))
    - js: r.expr(0).do(function (x) { return r.expr([1,2,3,4]).delete_at(x); })
    - rb: r.expr(0).do{|x| r.expr([1,2,3,4]).delete_at(x)}
>>>>>>> 3e5a3308
      ot: [2,3,4]
    - cd: r.expr([1,2,3,4]).delete_at(-1)
      ot: [1,2,3]
    - cd: r.expr([1,2,3,4]).delete_at(1,3)
      ot: [1,4]
    - cd: r.expr([1,2,3,4]).delete_at(4,4)
      ot: [1,2,3,4]
    - cd: r.expr([]).delete_at(0,0)
      ot: []
    - cd: r.expr([1,2,3,4]).delete_at(1,-1)
      ot: [1,4]
    - cd: r.expr([1,2,3,4]).delete_at(4)
      ot: err('ReqlNonExistenceError', 'Index `4` out of bounds for array of size: `4`.', [0])
    - cd: r.expr([1,2,3,4]).delete_at(-5)
      ot: err('ReqlNonExistenceError', 'Index out of bounds: -5', [0])
    - cd: r.expr([1,2,3]).delete_at(1.5)
      ot: err('ReqlQueryLogicError', 'Number not an integer: 1.5', [0])
    - cd: r.expr([1,2,3]).delete_at(null)
      ot: err('ReqlNonExistenceError', 'Expected type NUMBER but found NULL.', [0])

    - cd: r.expr([0,2,3]).change_at(0, 1)
      ot: [1,2,3]
<<<<<<< HEAD
    - py: "r.expr(1).do(lambda x: r.expr([0,2,3]).change_at(0,x))"
      js: r.expr(1).do(function (x) { return r.expr([0,2,3]).change_at(0,x); })
      rb: r.expr(1).do{|x| r.expr([0,2,3]).change_at(0,x)}
=======
    - py: r.expr(1).do(lambda x: r.expr([0,2,3]).change_at(0,x))
    - js: r.expr(1).do(function (x) { return r.expr([0,2,3]).change_at(0,x); })
    - rb: r.expr(1).do{|x| r.expr([0,2,3]).change_at(0,x)}
>>>>>>> 3e5a3308
      ot: [1,2,3]
    - cd: r.expr([1,0,3]).change_at(1, 2)
      ot: [1,2,3]
    - cd: r.expr([1,2,0]).change_at(2, 3)
      ot: [1,2,3]
    - cd: r.expr([1,2,3]).change_at(3, 4)
      ot: err('ReqlNonExistenceError', 'Index `3` out of bounds for array of size: `3`.', [0])
    - cd: r.expr([1,2,3,4]).change_at(-5, 1)
      ot: err('ReqlNonExistenceError', 'Index out of bounds: -5', [0])
    - cd: r.expr([1,2,3]).change_at(1.5, 1)
      ot: err('ReqlQueryLogicError', 'Number not an integer: 1.5', [0])
    - cd: r.expr([1,2,3]).change_at(null, 1)
      ot: err('ReqlNonExistenceError', 'Expected type NUMBER but found NULL.', [0])<|MERGE_RESOLUTION|>--- conflicted
+++ resolved
@@ -1,6 +1,6 @@
 desc: Tests conversion to and from the RQL array type
 tests:
-    - cd: 
+    - cd:
         - r.expr([])
         - r([])
       py: r.expr([])
@@ -52,15 +52,9 @@
       ot: [1,2,3,4]
     - cd: r.expr([1,2,3]).insert_at(3, 4)
       ot: [1,2,3,4]
-<<<<<<< HEAD
-    - py: "r.expr(3).do(lambda x: r.expr([1,2,3]).insert_at(x, 4))"
-      js: r.expr(3).do(function (x) { return r.expr([1,2,3]).insert_at(x, 4); })
-      rb: r.expr(3).do{|x| r.expr([1,2,3]).insert_at(x, 4)}
-=======
     - py: r.expr(3).do(lambda x: r.expr([1,2,3]).insert_at(x, 4))
     - js: r.expr(3).do(function (x) { return r.expr([1,2,3]).insert_at(x, 4); })
     - rb: r.expr(3).do{|x| r.expr([1,2,3]).insert_at(x, 4)}
->>>>>>> 3e5a3308
       ot: [1,2,3,4]
     - cd: r.expr([1,2,3]).insert_at(4, 5)
       ot: err('ReqlNonExistenceError', 'Index `4` out of bounds for array of size: `3`.', [0])
@@ -79,15 +73,9 @@
       ot: [1,2,3,4]
     - cd: r.expr([1,2]).splice_at(-1, [3,4])
       ot: [1,2,3,4]
-<<<<<<< HEAD
-    - py: "r.expr(2).do(lambda x: r.expr([1,2]).splice_at(x, [3,4]))"
-      js: r.expr(2).do(function (x) { return r.expr([1,2]).splice_at(x, [3,4]); })
-      rb: r.expr(2).do{|x| r.expr([1,2]).splice_at(x, [3,4])}
-=======
     - py: r.expr(2).do(lambda x: r.expr([1,2]).splice_at(x, [3,4]))
     - js: r.expr(2).do(function (x) { return r.expr([1,2]).splice_at(x, [3,4]); })
     - rb: r.expr(2).do{|x| r.expr([1,2]).splice_at(x, [3,4])}
->>>>>>> 3e5a3308
       ot: [1,2,3,4]
     - cd: r.expr([1,2]).splice_at(3, [3,4])
       ot: err('ReqlNonExistenceError', 'Index `3` out of bounds for array of size: `2`.', [0])
@@ -102,15 +90,9 @@
 
     - cd: r.expr([1,2,3,4]).delete_at(0)
       ot: [2,3,4]
-<<<<<<< HEAD
-    - py: "r.expr(0).do(lambda x: r.expr([1,2,3,4]).delete_at(x))"
-      js: r.expr(0).do(function (x) { return r.expr([1,2,3,4]).delete_at(x); })
-      rb: r.expr(0).do{|x| r.expr([1,2,3,4]).delete_at(x)}
-=======
     - py: r.expr(0).do(lambda x: r.expr([1,2,3,4]).delete_at(x))
     - js: r.expr(0).do(function (x) { return r.expr([1,2,3,4]).delete_at(x); })
     - rb: r.expr(0).do{|x| r.expr([1,2,3,4]).delete_at(x)}
->>>>>>> 3e5a3308
       ot: [2,3,4]
     - cd: r.expr([1,2,3,4]).delete_at(-1)
       ot: [1,2,3]
@@ -133,15 +115,9 @@
 
     - cd: r.expr([0,2,3]).change_at(0, 1)
       ot: [1,2,3]
-<<<<<<< HEAD
-    - py: "r.expr(1).do(lambda x: r.expr([0,2,3]).change_at(0,x))"
-      js: r.expr(1).do(function (x) { return r.expr([0,2,3]).change_at(0,x); })
-      rb: r.expr(1).do{|x| r.expr([0,2,3]).change_at(0,x)}
-=======
     - py: r.expr(1).do(lambda x: r.expr([0,2,3]).change_at(0,x))
     - js: r.expr(1).do(function (x) { return r.expr([0,2,3]).change_at(0,x); })
     - rb: r.expr(1).do{|x| r.expr([0,2,3]).change_at(0,x)}
->>>>>>> 3e5a3308
       ot: [1,2,3]
     - cd: r.expr([1,0,3]).change_at(1, 2)
       ot: [1,2,3]
