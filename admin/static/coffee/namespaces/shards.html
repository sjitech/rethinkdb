--- conflicted
+++ resolved
@@ -6,12 +6,15 @@
 </script>
 
 <script id="namespace_view-sharding-template" type="text/x-handlebars-template">
-<<<<<<< HEAD
-    <table class="shards table">
-        <tbody>
-        </tbody>
-    </table>
-    <p><a class="edit" href="#">Change sharding scheme</a></p>
+    <div class="sharding">
+        <h3 class="title">Sharding settings</h3>
+        <table class="shards table">
+            <tbody>
+            </tbody>
+        </table>
+        <p><a class="change-sharding-scheme" href="#">Change sharding scheme</a></p>
+    </div>
+    <div class="change-shards"></div>
 </script>
 
 <script id="namespace_view-shard-template" type="text/x-handlebars-template">
@@ -74,75 +77,9 @@
     </div>
 </script>
 
-<script id="modify_shards_modal-template" type="text/x-handlebars-template">
-    <form class="form">
-        <div class="sharding-scheme">
-            <h4>Sharding settings:</h4>
-            <table class="shards table">
-                <tbody>
-                </tbody>
-            </table>
-            {{#if suggest_shards_view}}
-            <div class="shard-suggester clearfix">
-                <h4>Suggest sharding scheme:</h4>
-                <div class="shard_suggest_elements">
-                    <label for="replicas">Number of shards:</label>
-                    <input name="num_shards" type="text" value="{{new_shard_count}}"/>
-                    <button class="btn btn-compute-shards-suggestion" data-loading-text="Calculating...">Suggest</button>
-                </div>
-                <p class="current">Current shards: {{current_shards_count}}</p>
-                <a id="cancel_shards_suggester_btn" href="#">Cancel</a>
-            </div>
-            {{else}}
-            <p class="suggest_shards_pathway"><a id="suggest_shards_btn" href="#">Suggest shards</a></p>
-            {{/if}}
-        </div>
-        <div class="sharding-plan"></div>
-    </form>
-=======
-  <table class="shards table">
-    <tbody>
-      {{#each shards}}
-      <tr>
-        {{> shard_name_td}}
-        <td class="status">
-          <p>
-            <strong>Master:</strong> <a href="/#machines/{{primary.uuid}}">{{primary.name}}</a> {{humanize_machine_reachability primary.status}}{{#if primary.status.reachable}}{{> backfill_progress_summary primary}}{{/if}}</span>
-<br />
-{{> backfill_progress_details primary}}
-<a id="assign_master_{{index}}" href="#">Assign master</a>
-</p>
-{{#if secondaries}}
-{{#each secondaries}}
-<p><strong>Replicas in datacenter <a href="/#datacenters/{{datacenter_uuid}}">{{datacenter_name}}</a>:</strong></p>
-<ul>
-  {{#each machines}}
-  <li>
-    <p>
-      <a href="/#machines/{{uuid}}">{{name}}</a>
-      <span>{{humanize_machine_reachability status}}{{#if status.reachable}}{{> backfill_progress_summary}}{{/if}}</span>
-    </p>
-    {{> backfill_progress_details}}
-  </li>
-  {{/each}}
-</ul>
-<a id="assign_machines_{{../index}}_{{datacenter_uuid}}" href="#">Assign machines</a>
-<hr />
-{{/each}}
-{{else}}
-This shard has no replicas.
-{{/if}}
-</td>
-</tr>
-{{/each}}
-</tbody>
-</table>
-<p><a class="edit" href="/#namespaces/{{namespace_uuid}}/sharding_scheme">Change sharding scheme</a></p>
-</script>
-
 <script id="modify_shards-template" type="text/x-handlebars-template">
     <div class="modify-shards">
-        <h1>Change sharding settings for <a href="/#namespaces/{{namespace.id}}">{{namespace.name}}</a>:</h1>
+        <h3 class="title">Change sharding settings for <a href="/#namespaces/{{namespace.id}}">{{namespace.name}}</a>:</h3>
         {{#if unsaved_settings}}
         <div class="unsaved-settings-warning">You have unsaved changes. Please click "Commit settings" for them to take effect.</div>
         {{/if}}
@@ -172,12 +109,12 @@
             </div>
             <div class="sharding-plan"></div>
             <div class="btn-footer">
+                <button class="btn btn-cancel" data-loading-text="Cancel">Cancel</button>
                 <button class="btn btn-reset" data-loading-text="Reset">Reset</button>
                 <button class="btn btn-primary" data-loading-text="Saving...">Commit settings</button>
             </div>
         </form>
     </div>
->>>>>>> a65e0757
 </script>
 
 <script id="modify_shards-alert-template" type="text/x-handlebars-template">
@@ -187,54 +124,6 @@
     </div>
 </script>
 
-<<<<<<< HEAD
-<script id="modify_shards_modal-shard-template" type="text/x-handlebars-template">
-    {{#with shard}}
-    <td class="name"><h4>{{name}}</h4></td>
-    <td class="status">
-        <!-- TODO fake -->
-        <p>N rows in the shard</p>
-    </td>
-    <td class="actions">
-        <p>
-            (<a href="#" class="split" data-index="{{index}}">split</a>)
-            {{#if notlast}}
-            (<a href="#" class="merge" data-index="{{index}}">merge with next</a>)
-            {{/if}}
-        </p>
-    </td>
-    {{/with}}
-</script>
-
-<script id="modify_shards_modal-edit_shard-template" type="text/x-handlebars-template">
-    <td class="name">
-        {{#with shard}}
-        <h4>{{name}} </h4>
-        {{/with}}
-    </td>
-    <td class="status" colspan="2">
-        <!-- TODO fake -->
-        <p>4 of 5 replicas live</p>
-        <p>50.3 GB of data in this shard</p>
-        <div class="action">
-            {{#if splitting}}
-            <label for="splitpoint">
-                <p>Split point:</p>
-            </label>
-            <input class="small" name="splitpoint" type="text" />
-            <a href="#" class="btn commit_split primary">Split</a>
-            <a href="#" class="btn cancel_split secondary">Cancel</a>
-            {{/if}}
-            {{#if merging}}
-            <p>
-                <a href="#" class="btn commit_merge primary">Yes</a>
-                <a href="#" class="btn cancel_merge secondary">No</a>
-                Are you sure you want to merge these shards?
-            </p>
-            {{/if}}
-        </div>
-    </td>
-=======
 <script id="modify_shards-view_shard-template" type="text/x-handlebars-template">
   {{#with shard}}
   {{> shard_name_td}}
@@ -272,5 +161,4 @@
       {{/if}}
     </div>
   </td>
->>>>>>> a65e0757
 </script>
