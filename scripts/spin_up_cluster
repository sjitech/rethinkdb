#!/usr/bin/python
import commands
import getpass
import os
import subprocess
import signal
import time
import random
import sys

names = """Nervous Energy
Prosthetic Conscience
Determinist
Irregular Apocalypse
No More Mr Nice Guy
Profit Margin
Revisionist
Trade Surplus
The Ends Of Invention
Clear Air Turbulence
Flexible Demeanour
Just Read The Instructions
Of Course I Still Love You
Limiting Factor
Cargo Cult
Little Rascal
So Much For Subtlety
Unfortunate Conflict Of Evidence
Just Testing
Very Little Gravitas Indeed
What Are The Civilian Applications?
Congenital Optimist
Size Isn't Everything
Sweet and Full of Grace
Different Tan
Fate Amenable To Change
It's Character Forming
Jaundiced Outlook
Problem Child
Reasonable Excuse
Recent Convert
Tactical Grace
Unacceptable Behaviour
Steely Glint
Highpoint
Shoot Them Later
Attitude Adjuster
Killing Time
Heavy Messing
Frank Exchange Of Views
Death and Gravity
Ethics Gradient
Honest Mistake
Limnivorous
No Fixed Abode
Quietly Confident
Uninvited Guest
Use Psychology
What Is The Answer and Why?
Wisdom Like Silence
Yawning Angel
Zero Gravitas
Misophist
Serious Callers Only
Not Invented Here
Charitable View
I Blame My Mother
I Blame Your Mother
Just Passing Through
Appeal To Reason
Break Even
Long View
Peace Makes Plenty
Sober Counsel
Within Reason
Kiss the Blade
Frightspear
Furious Purpose
Riptalon
Xenoclast
Bad for Business
Arbitrary
Cantankerous
Only Slightly Bent
I Thought He Was With You
Space Monster
A Series Of Unlikely Explanations
Never Talk To Strangers
Funny, It Worked Last Time...
Don't Try This At Home
Eight Rounds Rapid
Lightly Seared On The Reality Grill
Now We Try It My Way
Liveware Problem
Pure Big Mad Boat Man
Qualifier
Seed Drill
Subtle Shift In Emphasis
Transient Atmospheric Phenomenon
You Naughty Monsters
You'll Clean That Up Before You Leave
Sense Amid Madness, Wit Amidst Folly
Me, I'm Counting
Total Internal Reflection
Armchair Traveller
Hidden Income
Hylozoist
No One Knows What The Dead Think
Pelagian
Fixed Grin
Scar Glamour
Labtebricolephile
Dressed Up To Party
Ucalegon
Messenger Of Truth
Fractious Person
Rubric Of Ruin
Abundance Of Onslaught
Vision Of Hope Surpassed
Partial Photic Boundary""".splitlines()


def usage():
    print os.sys.argv[0], "p N [data_root_directory] [--keep]"
    print """Where: 
    p is the port you want the cluster to use 
    N is the number of machines you want in the cluster
    data_root_directory is the directory where RethinkDB will store each server data
    --keep preserve the data directories between runs (by default they are deleted)"""


if len(os.sys.argv) < 3:
    usage()
    exit(1)

port = int(os.sys.argv[1])
n_machines = int(os.sys.argv[2])
if n_machines < 1:
    usage()
    exit(1)
else:
<<<<<<< HEAD
    if getpass.getuser() != 'jdoliner':
        # find the newest debug build
        git_root = commands.getoutput("git rev-parse --show-toplevel")
        possibles = [os.path.join(git_root, 'build', entry, 'rethinkdb') for entry in os.listdir(git_root + '/build')]
        binary = max(possibles, key=lambda f: os.path.exists(f) and os.stat(f).st_mtime)
    else:
        binary = '../build/debug/rethinkdb'

=======
    parent_dir = ''
    keep_data = False
    for opt in os.sys.argv[3:]:
        if opt == '--keep':
            keep_data = True
        else:
            parent_dir = opt
>>>>>>> bf5dc899
    kids = []
    machine_names = random.sample(names, n_machines)
    for i, machine_name in enumerate(machine_names):
        directory = os.path.join(parent_dir, "cluster_directory_%d" % i)
        # cleanup the directory
        if not keep_data:
            os.system("rm -rf " + directory)
        if (i == 0):
            cl = [binary, "--port", str(port), "--directory", directory, "--name", machine_name, "--port-offset", str(i+port)]
        else:
            cl = [binary, "--port", str(port+i), "--directory", directory, "--name", machine_name, "--join", "newton:%d" % port, "--port-offset", str(i+port)]
        print ' '.join(cl)
        kids += [subprocess.Popen(cl, stdout=sys.stdout, stderr=sys.stderr)]
        time.sleep(1)

    time.sleep(1)
    print "CTRL-C to kill me http requests can be sent to ports:",
    for i in range(n_machines):
        if i != 0:
            print ",",

        print port + (i * 2) + 1,

    print ""

    sys.stdout.flush()
    sys.stderr.flush()

    try:
        signal.pause()
    except:
        for kid in kids:
            kid.terminate()<|MERGE_RESOLUTION|>--- conflicted
+++ resolved
@@ -139,16 +139,6 @@
     usage()
     exit(1)
 else:
-<<<<<<< HEAD
-    if getpass.getuser() != 'jdoliner':
-        # find the newest debug build
-        git_root = commands.getoutput("git rev-parse --show-toplevel")
-        possibles = [os.path.join(git_root, 'build', entry, 'rethinkdb') for entry in os.listdir(git_root + '/build')]
-        binary = max(possibles, key=lambda f: os.path.exists(f) and os.stat(f).st_mtime)
-    else:
-        binary = '../build/debug/rethinkdb'
-
-=======
     parent_dir = ''
     keep_data = False
     for opt in os.sys.argv[3:]:
@@ -156,7 +146,6 @@
             keep_data = True
         else:
             parent_dir = opt
->>>>>>> bf5dc899
     kids = []
     machine_names = random.sample(names, n_machines)
     for i, machine_name in enumerate(machine_names):
@@ -164,6 +153,7 @@
         # cleanup the directory
         if not keep_data:
             os.system("rm -rf " + directory)
+        binary = "../build/debug/rethinkdb"
         if (i == 0):
             cl = [binary, "--port", str(port), "--directory", directory, "--name", machine_name, "--port-offset", str(i+port)]
         else:
