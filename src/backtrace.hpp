--- conflicted
+++ resolved
@@ -21,11 +21,7 @@
 };
 std::string demangle_cpp_name(const char *mangled_name);
 
-<<<<<<< HEAD
 #ifndef _WIN32
-=======
-#ifndef _WIN32 // TODO ATN
->>>>>>> 10a18556
 class address_to_line_t {
 public:
     address_to_line_t() { }
