#include "writeback.hpp"
#include "buffer_cache/mirrored/mirrored.hpp"
#include <cmath>
#include <set>

<<<<<<< HEAD
=======
writeback_t::begin_transaction_fsm_t::begin_transaction_fsm_t(writeback_t *wb, mc_transaction_t *txn, mc_transaction_begin_callback_t *cb)
    : writeback(wb), transaction(txn)
{
    txn->begin_callback = cb;

    /* We have to give currently waiting transactions the right of way, to make sure
     that no reordering between writes can happen at this place. */
    writeback->possibly_unthrottle_transactions();

    if (writeback->too_many_dirty_blocks()) {
        /* When a flush happens, we will get popped off the throttled transactions list
and given a green light. */
        writeback->throttled_transactions_list.push_back(this);
    } else {
        green_light();
    }
}

void writeback_t::begin_transaction_fsm_t::green_light() {

    if (transaction->get_access() == rwi_write) {
        writeback->expected_active_change_count += transaction->expected_change_count;
    }

    // Lock the flush lock "for reading", but what we really mean is to lock it non-
    // exclusively because more than one write transaction can proceed at once.
    if (writeback->flush_lock.lock(rwi_read, this)) {
        /* push callback on the global event queue - if the lock
         * returns true, then the request won't have been put on the
         * flush lock's queue, which can lead to the
         * transaction_begin_callback not being called when it should be
         * in certain cases, as shown by append_stress append
         * reorderings.
         */
        call_later_on_this_thread(this);
    }
}

void writeback_t::begin_transaction_fsm_t::on_thread_switch() {
    on_lock_available();
}

void writeback_t::begin_transaction_fsm_t::on_lock_available() {
    if (transaction->get_access() == rwi_read_sync) {
        // We do two things now:
        // 1. degrade the transaction to a "normal" rwi_read transaction
        // 2. unlock the flush_lock immediately, we don't really need it
        transaction->access = rwi_read;

        writeback->flush_lock.unlock();
    }

    transaction->green_light();
    delete this;
}

>>>>>>> 99774a19
perfmon_duration_sampler_t
    pm_flushes_diff_flush("flushes_diff_flushing", secs_to_ticks(1)),
    pm_flushes_diff_store("flushes_diff_store", secs_to_ticks(1)),
    pm_flushes_locking("flushes_locking", secs_to_ticks(1)),
    pm_flushes_writing("flushes_writing", secs_to_ticks(1));

writeback_t::writeback_t(
        cache_t *cache,
        bool wait_for_flush,
        unsigned int flush_timer_ms,
        unsigned int flush_threshold,
        unsigned int max_dirty_blocks,
        unsigned int flush_waiting_threshold,
        unsigned int max_concurrent_flushes
        ) :
    wait_for_flush(wait_for_flush),
    flush_waiting_threshold(flush_waiting_threshold),
    max_concurrent_flushes(max_concurrent_flushes),
    max_dirty_blocks(max_dirty_blocks),
    flush_time_randomizer(flush_timer_ms),
    flush_threshold(flush_threshold),
    flush_timer(NULL),
    writeback_in_progress(false),
    active_flushes(0),
    dirty_block_semaphore(max_dirty_blocks),
    force_patch_storage_flush(false),
    cache(cache),
    start_next_sync_immediately(false) {

    rassert(max_dirty_blocks >= 10); // sanity check: you really don't want to have less than this.
                                     // 10 is rather arbitrary.
}

writeback_t::~writeback_t() {
    rassert(!writeback_in_progress);
    rassert(active_flushes == 0);
    rassert(sync_callbacks.size() == 0);
    if (flush_timer) {
        cancel_timer(flush_timer);
        flush_timer = NULL;
    }
}

perfmon_sampler_t pm_patches_size_ratio("patches_size_ratio", secs_to_ticks(5), false);

bool writeback_t::sync(sync_callback_t *callback) {
    cache->assert_thread();
    rassert(cache->writebacks_allowed);

    // Have to check active_flushes too, because a return value of true has to guarantee that changes handled
    // by previous flushes are also on disk. If these are still running, we must initiate a new flush
    // even if there are no dirty blocks to make sure that the callbacks get called only
    // after all other flushes have finished (which is at least enforced by the serializer's metablock queue currently)
    if (num_dirty_blocks() == 0 && sync_callbacks.size() == 0 && active_flushes == 0)
        return true;

    if (callback)
        sync_callbacks.push_back(callback);

    if (!writeback_in_progress && active_flushes < max_concurrent_flushes) {
        /* Start the writeback process immediately */
        new concurrent_flush_t(this);
        return false;
    } else {
        /* There is a writeback currently in progress, but sync() has been called, so there is
        more data that needs to be flushed that didn't become part of the current sync. So we
        start another sync right after this one. */
        start_next_sync_immediately = true;

        return false;
    }
}

bool writeback_t::sync_patiently(sync_callback_t *callback) {
    if (callback)
        sync_callbacks.push_back(callback);

    return false;
}

<<<<<<< HEAD
void writeback_t::begin_transaction(transaction_t *txn) {

    if (txn->get_access() == rwi_write) {

        /* Throttling */
        dirty_block_semaphore.co_lock(txn->expected_change_count);

        /* Acquire flush lock in non-exclusive mode */
        flush_lock.co_lock(rwi_read);
    } else if (txn->get_access() == rwi_read_sync) {

        /* Throttling */
        dirty_block_semaphore.co_lock(1); // This 1 is just a dummy thing, so we go through the throttling queue

        /* Acquire flush lock in non-exclusive mode */
        flush_lock.co_lock(rwi_read);

        // We do three things now:
        // 1. degrade the transaction to a "normal" rwi_read transaction
        // 2, Increase the dirty_block_semaphore again (undo our "dummy" 1)
        // 3. unlock the flush_lock immediately, we don't really need it
        txn->access = rwi_read;

        dirty_block_semaphore.unlock(1);
        flush_lock.unlock();
=======
bool writeback_t::begin_transaction(transaction_t *txn, transaction_begin_callback_t *callback) {
    switch (txn->get_access()) {
        case rwi_read:
            return true;
        case rwi_read_sync:
            new begin_transaction_fsm_t(this, txn, callback);
            return false;
        case rwi_write:
            new begin_transaction_fsm_t(this, txn, callback);
            return false;
        case rwi_read_outdated_ok:
        case rwi_intent:
        case rwi_upgrade:
        default:
            unreachable("Transaction access invalid.");
>>>>>>> 99774a19
    }
}

void writeback_t::on_transaction_commit(transaction_t *txn) {
    if (txn->get_access() == rwi_write) {

        dirty_block_semaphore.unlock(txn->expected_change_count);

        flush_lock.unlock();

        /* At the end of every write transaction, check if the number of dirty blocks exceeds the
        threshold to force writeback to start. */
        if (num_dirty_blocks() > flush_threshold) {
            sync(NULL);
        } else if (num_dirty_blocks() > 0 && flush_time_randomizer.is_zero()) {
            sync(NULL);
        } else if (sync_callbacks.size() >= flush_waiting_threshold) {
            sync(NULL);
        }

        if (!flush_timer && !flush_time_randomizer.is_never_flush() && !flush_time_randomizer.is_zero()) {
            /* Start the flush timer so that the modified data doesn't sit in memory for too long
            without being written to disk and the patches_size_ratio gets updated */
            flush_timer = fire_timer_once(flush_time_randomizer.next_time_interval(), flush_timer_callback, this);
        }
    }
}

void writeback_t::local_buf_t::set_dirty(bool _dirty) {
    if (!dirty && _dirty) {
        // Mark block as dirty if it hasn't been already
        dirty = true;
        if (!recency_dirty) {
            gbuf->cache->writeback.dirty_bufs.push_back(this);
            /* Use `force_lock()` to prevent deadlocks; `co_lock()` could block. */
            gbuf->cache->writeback.dirty_block_semaphore.force_lock();
        }
        pm_n_blocks_dirty++;
    }
    if (dirty && !_dirty) {
        // We need to "unmark" the buf
        dirty = false;
        if (!recency_dirty) {
            gbuf->cache->writeback.dirty_bufs.remove(this);
            gbuf->cache->writeback.dirty_block_semaphore.unlock();
        }
        pm_n_blocks_dirty--;
    }
}

void writeback_t::local_buf_t::set_recency_dirty(bool _recency_dirty) {
    if (!recency_dirty && _recency_dirty) {
        // Mark block as recency_dirty if it hasn't been already.
        recency_dirty = true;
        if (!dirty) {
            gbuf->cache->writeback.dirty_bufs.push_back(this);
            gbuf->cache->writeback.dirty_block_semaphore.force_lock();
        }
        // TODO perfmon
    }
    if (recency_dirty && !_recency_dirty) {
        recency_dirty = false;
        if (!dirty) {
            gbuf->cache->writeback.dirty_bufs.remove(this);
            gbuf->cache->writeback.dirty_block_semaphore.unlock();
        }
        // TODO perfmon
    }
}

// Add block_id to deleted_blocks list.
void writeback_t::local_buf_t::mark_block_id_deleted() {
    writeback_t::deleted_block_t deleted_block;
    deleted_block.block_id = gbuf->block_id;
    deleted_block.write_empty_block = gbuf->write_empty_deleted_block;
    gbuf->cache->writeback.deleted_blocks.push_back(deleted_block);

    // As the block has been deleted, we must not accept any versions of it offered
    // by a read-ahead operation
    gbuf->cache->writeback.reject_read_ahead_blocks.insert(gbuf->block_id);
}

bool writeback_t::can_read_ahead_block_be_accepted(block_id_t block_id) {
    return reject_read_ahead_blocks.find(block_id) == reject_read_ahead_blocks.end();
}

void writeback_t::flush_timer_callback(void *ctx) {
    writeback_t *self = static_cast<writeback_t *>(ctx);
    self->flush_timer = NULL;

    pm_patches_size_ratio.record(self->cache->max_patches_size_ratio);

    if (self->active_flushes < self->max_concurrent_flushes || self->num_dirty_blocks() < (float)self->max_dirty_blocks * RAISE_PATCHES_RATIO_AT_FRACTION_OF_UNSAVED_DATA_LIMIT) {
        /* The currently running writeback probably finished on-time. (of we have enough headroom left before hitting the unsaved data limit)
        Adjust max_patches_size_ratio to trade i/o efficiency for CPU cycles */
        if (!self->wait_for_flush)
            self->cache->max_patches_size_ratio = (unsigned int)(0.9f * (float)self->cache->max_patches_size_ratio + 0.1f * (float)MAX_PATCHES_SIZE_RATIO_MIN);
    } else {
        /* The currently running writeback apparently takes too long.
        try to reduce that bottleneck by adjusting max_patches_size_ratio */
        if (!self->wait_for_flush)
            self->cache->max_patches_size_ratio = (unsigned int)(0.9f * (float)self->cache->max_patches_size_ratio + 0.1f * (float)MAX_PATCHES_SIZE_RATIO_MAX);
    }
    
    /* Don't sync if we're in the shutdown process, because if we do that we'll trip an rassert() on
    the cache, and besides we're about to sync anyway. */
    if (!self->cache->shutting_down && (self->num_dirty_blocks() > 0 || self->sync_callbacks.size() > 0)) {
        self->sync(NULL);
    }
}

void writeback_t::concurrent_flush_t::start_and_acquire_lock() {
    pm_flushes_locking.begin(&start_time);
    parent->cache->assert_thread();

    // As we cannot afford waiting for blocks to get loaded from disk while holding the flush lock,
    // we instead reclaim some space in the on-disk patch storage now.
    ticks_t start_time2;
    pm_flushes_diff_flush.begin(&start_time2);
    unsigned int blocks_to_flush = (unsigned long long)parent->dirty_bufs.size() * 100ll / parent->cache->get_block_size().value() + 1;
    if (parent->force_patch_storage_flush) {
        blocks_to_flush = std::max(parent->cache->patch_disk_storage->get_number_of_log_blocks() / 20 + 1, blocks_to_flush);
        parent->force_patch_storage_flush = false;
    }
    parent->cache->patch_disk_storage->clear_n_oldest_blocks(blocks_to_flush);
    pm_flushes_diff_flush.end(&start_time2);

    /* Start a read transaction so we can request bufs. */
    rassert(transaction == NULL);
    bool saved_shutting_down = parent->cache->shutting_down;
    parent->cache->shutting_down = false;   // Backdoor around "no new transactions" assert.

    // It's a read transaction, that's why we use repli_timestamp::invalid.
<<<<<<< HEAD
    transaction = new mc_transaction_t(parent->cache, rwi_read, order_token_t::ignore);
=======
    transaction = parent->cache->begin_transaction(rwi_read, 0, repli_timestamp::invalid, NULL);
>>>>>>> 99774a19
    parent->cache->shutting_down = saved_shutting_down;
    rassert(transaction != NULL); // Read txns always start immediately.

    /* Request exclusive flush_lock, forcing all write txns to complete. */
    if (parent->flush_lock.lock(rwi_write, this))
        on_lock_available(); // Continue immediately
}

void writeback_t::concurrent_flush_t::on_lock_available() {
    rassert(parent->writeback_in_progress);
    do_writeback();
}

struct writeback_t::concurrent_flush_t::buf_writer_t :
    public serializer_t::write_block_callback_t,
    public thread_message_t,
    public home_thread_mixin_t
{
    writeback_t *parent;
    mc_buf_t *buf;
    bool *transaction_ids_have_been_updated;
    bool released_buffer;
    explicit buf_writer_t(writeback_t *wb, mc_buf_t *buf, bool *tids_updated)
        : parent(wb), buf(buf), transaction_ids_have_been_updated(tids_updated), released_buffer(false)
    {
        /* When we spawn a flush, the block ceases to be dirty, so we release the
        semaphore. To avoid releasing a tidal wave of write transactions every time
        the flush starts, we have the writer acquire the semaphore and release it only
        once the block is safely on disk. */
        parent->dirty_block_semaphore.force_lock(1);
    }
    void on_serializer_write_block() {
        if (continue_on_thread(home_thread(), this)) on_thread_switch();
    }
    void on_thread_switch() {
        parent->dirty_block_semaphore.unlock();
        if (!*transaction_ids_have_been_updated) {
            // Writeback might still need the buffer. We wait until we get destructed before releasing it...
            return;
        }
        released_buffer = true;
        buf->release();
    }
    ~buf_writer_t() {
        if (!released_buffer) {
            buf->release();
        }
    }
};

writeback_t::concurrent_flush_t::concurrent_flush_t(writeback_t* parent) :
        transaction_ids_have_been_updated(false), parent(parent) {
    transaction = NULL;

    // Start flushing immediately

    if (parent->dirty_bufs.size() == 0 && parent->sync_callbacks.size() == 0) {
        delete this;
        return;
    }

    rassert(!parent->writeback_in_progress);
    parent->writeback_in_progress = true;
    ++parent->active_flushes;

    coro_t::spawn(boost::bind(&writeback_t::concurrent_flush_t::start_and_acquire_lock, this));
}

void writeback_t::concurrent_flush_t::do_writeback() {
    rassert(parent->writeback_in_progress);
    parent->cache->assert_thread();

    pm_flushes_locking.end(&start_time);

    // Move callbacks to locals only after we got the lock.
    // That way callbacks coming in while waiting for the flush lock
    // can still go into this flush.
    current_sync_callbacks.append_and_clear(&parent->sync_callbacks);

    // Also, at this point we can still clear the start_next_sync_immediately...
    parent->start_next_sync_immediately = false;

    // Go through the different flushing steps...
    prepare_patches();
    acquire_bufs();

    // Write transactions can now proceed again.
    parent->flush_lock.unlock();

    do_on_thread(parent->cache->serializer->home_thread(), boost::bind(&writeback_t::concurrent_flush_t::do_write, this));
    // ... continue in on_serializer_write_txn
}

perfmon_sampler_t pm_flushes_blocks("flushes_blocks", secs_to_ticks(1), true),
        pm_flushes_blocks_dirty("flushes_blocks_need_flush", secs_to_ticks(1), true),
        pm_flushes_diff_patches_stored("flushes_diff_patches_stored", secs_to_ticks(1), false),
        pm_flushes_diff_storage_failures("flushes_diff_storage_failures", secs_to_ticks(30), true);

void writeback_t::concurrent_flush_t::prepare_patches() {
    parent->cache->assert_thread();
    rassert(parent->writeback_in_progress);

    /* Write patches for blocks we don't want to flush now */
    // Please note: Writing patches to the oocore_storage can still alter the dirty_bufs list!
    ticks_t start_time2;
    pm_flushes_diff_store.begin(&start_time2);
    bool patch_storage_failure = false;
    unsigned int patches_stored = 0;
    for (intrusive_list_t<local_buf_t>::iterator lbuf_it = parent->dirty_bufs.begin(); lbuf_it != parent->dirty_bufs.end(); lbuf_it++) {
        local_buf_t *lbuf = *lbuf_it;
        inner_buf_t *inner_buf = lbuf->gbuf;

        if (patch_storage_failure && lbuf->dirty && !lbuf->needs_flush) {
            lbuf->needs_flush = true;
        }

        if (!lbuf->needs_flush && lbuf->dirty && inner_buf->next_patch_counter > 1) {
            const ser_transaction_id_t transaction_id = inner_buf->transaction_id;
            if (parent->cache->patch_memory_storage.has_patches_for_block(inner_buf->block_id)) {
#ifndef NDEBUG
                patch_counter_t previous_patch_counter = 0;
#endif
                std::pair<patch_memory_storage_t::const_patch_iterator, patch_memory_storage_t::const_patch_iterator>
                    range = parent->cache->patch_memory_storage.patches_for_block(inner_buf->block_id);

                while (range.second != range.first) {
                    --range.second;

                    rassert(transaction_id > NULL_SER_TRANSACTION_ID);
                    rassert(previous_patch_counter == 0 || (*range.second)->get_patch_counter() == previous_patch_counter - 1);
                    if (lbuf->last_patch_materialized < (*range.second)->get_patch_counter()) {
                        if (!parent->cache->patch_disk_storage->store_patch(*(*range.second), transaction_id)) {
                            patch_storage_failure = true;
                            lbuf->needs_flush = true;
                            break;
                        }
                        else {
                            patches_stored++;
                        }
                    }
                    else {
                        break;
                    }
#ifndef NDEBUG
                    previous_patch_counter = (*range.second)->get_patch_counter();
#endif
                }

                if (!patch_storage_failure) {
                    lbuf->last_patch_materialized = parent->cache->patch_memory_storage.last_patch_materialized_or_zero(inner_buf->block_id);
                }
            }
        }

        if (lbuf->needs_flush) {
            inner_buf->next_patch_counter = 1;
            lbuf->last_patch_materialized = 0;
        }
    }
    pm_flushes_diff_store.end(&start_time2);
    if (patch_storage_failure)
        parent->force_patch_storage_flush = true; // Make sure we resolve the storage space shortage for the next flush...

    pm_flushes_diff_patches_stored.record(patches_stored);
    if (patch_storage_failure)
        pm_flushes_diff_storage_failures.record(patches_stored);
}

void writeback_t::concurrent_flush_t::acquire_bufs() {    
    /* Request read locks on all of the blocks we need to flush. */
    pm_flushes_writing.begin(&start_time);

    // Log the size of this flush
    pm_flushes_blocks.record(parent->dirty_bufs.size());

    // Request read locks on all of the blocks we need to flush.
    serializer_writes.reserve(parent->deleted_blocks.size() + parent->dirty_bufs.size());
    serializer_inner_bufs.reserve(parent->dirty_bufs.size());

    // Write deleted block_ids.
    for (size_t i = 0; i < parent->deleted_blocks.size(); i++) {
        // NULL indicates a deletion
        serializer_writes.push_back(translator_serializer_t::write_t::make(
            parent->deleted_blocks[i].block_id,
            repli_timestamp::invalid,
            NULL,
            parent->deleted_blocks[i].write_empty_block,
            NULL
            ));
    }
    parent->deleted_blocks.clear();

    unsigned int really_dirty = 0;

    while (local_buf_t *lbuf = parent->dirty_bufs.head()) {
        inner_buf_t *inner_buf = lbuf->gbuf;

        bool buf_needs_flush = lbuf->needs_flush;
        //bool buf_dirty = lbuf->dirty;
        bool recency_dirty = lbuf->recency_dirty;

        // Removes it from dirty_bufs
        lbuf->set_dirty(false);
        lbuf->set_recency_dirty(false);
        lbuf->needs_flush = false;

        if (buf_needs_flush) {
            ++really_dirty;

            rassert(!inner_buf->do_delete);

            // Acquire the blocks
            buf_t *buf;
            {
                // Acquire always succeeds, but sometimes it blocks.
                // But it won't block because we hold the flush lock.
                ASSERT_NO_CORO_WAITING;
                buf = transaction->acquire(inner_buf->block_id, rwi_read_outdated_ok);
                rassert(buf);
            }

            serializer_inner_bufs.push_back(inner_buf);

            // Fill the serializer structure
            buf_writer_t *buf_writer = new buf_writer_t(parent, buf, &transaction_ids_have_been_updated);
            buf_writers.push_back(buf_writer);
            serializer_writes.push_back(translator_serializer_t::write_t::make(
                inner_buf->block_id,
                inner_buf->subtree_recency,
                buf->get_data_read(),
                inner_buf->write_empty_deleted_block,
                buf_writer));
        } else if (recency_dirty) {
            // No need to acquire the block.
            serializer_writes.push_back(translator_serializer_t::write_t::make_touch(inner_buf->block_id, inner_buf->subtree_recency, NULL));
        }

    }

    pm_flushes_blocks_dirty.record(really_dirty);
}

bool writeback_t::concurrent_flush_t::do_write() {
    /* Start writing all the dirty bufs down, as a transaction. */

    rassert(parent->writeback_in_progress);
    parent->cache->serializer->assert_thread();

    bool continue_instantly = serializer_writes.empty() ||
            parent->cache->serializer->do_write(serializer_writes.data(), serializer_writes.size(), parent->cache->writes_io_account.get(), this, this);

    if (continue_instantly) {
        // the tid_callback gets called even if do_write returns true...
        if (serializer_writes.empty()) {
            do_on_thread(parent->cache->home_thread(), boost::bind(&writeback_t::concurrent_flush_t::update_transaction_ids, this));
        }
        do_on_thread(parent->cache->home_thread(), boost::bind(&writeback_t::concurrent_flush_t::do_cleanup, this));
    }

    return true;
}

void writeback_t::concurrent_flush_t::update_transaction_ids() {
    rassert(parent->writeback_in_progress);
    rassert(!transaction_ids_have_been_updated);
    parent->cache->assert_thread();

    // Retrieve changed transaction ids
    size_t inner_buf_ix = 0;
    for (size_t i = 0; i < serializer_writes.size(); ++i) {
        if (serializer_writes[i].buf_specified && serializer_writes[i].buf) {
            rassert(serializer_inner_bufs[inner_buf_ix]->block_id == serializer_writes[i].block_id);
            serializer_inner_bufs[inner_buf_ix++]->transaction_id = parent->cache->serializer->get_current_transaction_id(serializer_writes[i].block_id, serializer_writes[i].buf);
        }

        // We assume that all deleted blocks are reflected in the serializer's LBA (in case of the log serializer) by now
        // and will not get offered as read-ahead blocks anymore.
        // Therefore we can remove them from our reject_read_ahead_blocks list.
        // TODO: I don't like this implicit assumption (which is not really part of the tid_callback semantics). Change it.
        parent->reject_read_ahead_blocks.erase(serializer_writes[i].block_id);
    }
    transaction_ids_have_been_updated = true;

    // Allow new concurrent flushes to start from now on
    // (we had to wait until the transaction got passed to the serializer)
    parent->writeback_in_progress = false;

    // Also start the next sync now in case it was requested
    if (parent->start_next_sync_immediately) {
        parent->start_next_sync_immediately = false;
        parent->sync(NULL);
    }
}

void writeback_t::concurrent_flush_t::on_serializer_write_tid() {
    do_on_thread(parent->cache->home_thread(), boost::bind(&writeback_t::concurrent_flush_t::update_transaction_ids, this));
}

void writeback_t::concurrent_flush_t::on_serializer_write_txn() {
    do_on_thread(parent->cache->home_thread(), boost::bind(&writeback_t::concurrent_flush_t::do_cleanup, this));
}

bool writeback_t::concurrent_flush_t::do_cleanup() {
    parent->cache->assert_thread();
    rassert(transaction_ids_have_been_updated);
    
    /* We are done writing all of the buffers */

    // At this point it's definitely safe to release all the buffers
    for (size_t i = 0; i < buf_writers.size(); ++i) {
        delete buf_writers[i];
    }

    delete transaction;

    while (!current_sync_callbacks.empty()) {
        sync_callback_t *cb = current_sync_callbacks.head();
        current_sync_callbacks.remove(cb);
        cb->on_sync();
    }
    
    pm_flushes_writing.end(&start_time);

    --parent->active_flushes;
    
    if (parent->start_next_sync_immediately) {
        parent->start_next_sync_immediately = false;
        parent->sync(NULL);
    }

    delete this;
    return true;
}
<|MERGE_RESOLUTION|>--- conflicted
+++ resolved
@@ -3,65 +3,11 @@
 #include <cmath>
 #include <set>
 
-<<<<<<< HEAD
-=======
-writeback_t::begin_transaction_fsm_t::begin_transaction_fsm_t(writeback_t *wb, mc_transaction_t *txn, mc_transaction_begin_callback_t *cb)
-    : writeback(wb), transaction(txn)
-{
-    txn->begin_callback = cb;
-
-    /* We have to give currently waiting transactions the right of way, to make sure
-     that no reordering between writes can happen at this place. */
-    writeback->possibly_unthrottle_transactions();
-
-    if (writeback->too_many_dirty_blocks()) {
-        /* When a flush happens, we will get popped off the throttled transactions list
-and given a green light. */
-        writeback->throttled_transactions_list.push_back(this);
-    } else {
-        green_light();
-    }
-}
-
-void writeback_t::begin_transaction_fsm_t::green_light() {
-
-    if (transaction->get_access() == rwi_write) {
-        writeback->expected_active_change_count += transaction->expected_change_count;
-    }
-
-    // Lock the flush lock "for reading", but what we really mean is to lock it non-
-    // exclusively because more than one write transaction can proceed at once.
-    if (writeback->flush_lock.lock(rwi_read, this)) {
-        /* push callback on the global event queue - if the lock
-         * returns true, then the request won't have been put on the
-         * flush lock's queue, which can lead to the
-         * transaction_begin_callback not being called when it should be
-         * in certain cases, as shown by append_stress append
-         * reorderings.
-         */
-        call_later_on_this_thread(this);
-    }
-}
-
-void writeback_t::begin_transaction_fsm_t::on_thread_switch() {
-    on_lock_available();
-}
-
-void writeback_t::begin_transaction_fsm_t::on_lock_available() {
-    if (transaction->get_access() == rwi_read_sync) {
-        // We do two things now:
-        // 1. degrade the transaction to a "normal" rwi_read transaction
-        // 2. unlock the flush_lock immediately, we don't really need it
-        transaction->access = rwi_read;
-
-        writeback->flush_lock.unlock();
-    }
-
-    transaction->green_light();
-    delete this;
-}
-
->>>>>>> 99774a19
+// TODO: We added a writeback->possibly_unthrottle_transactions() call
+// in the begin_transaction_fsm_t(..) constructor, where did that get
+// merged to now?
+
+
 perfmon_duration_sampler_t
     pm_flushes_diff_flush("flushes_diff_flushing", secs_to_ticks(1)),
     pm_flushes_diff_store("flushes_diff_store", secs_to_ticks(1)),
@@ -142,7 +88,6 @@
     return false;
 }
 
-<<<<<<< HEAD
 void writeback_t::begin_transaction(transaction_t *txn) {
 
     if (txn->get_access() == rwi_write) {
@@ -168,23 +113,6 @@
 
         dirty_block_semaphore.unlock(1);
         flush_lock.unlock();
-=======
-bool writeback_t::begin_transaction(transaction_t *txn, transaction_begin_callback_t *callback) {
-    switch (txn->get_access()) {
-        case rwi_read:
-            return true;
-        case rwi_read_sync:
-            new begin_transaction_fsm_t(this, txn, callback);
-            return false;
-        case rwi_write:
-            new begin_transaction_fsm_t(this, txn, callback);
-            return false;
-        case rwi_read_outdated_ok:
-        case rwi_intent:
-        case rwi_upgrade:
-        default:
-            unreachable("Transaction access invalid.");
->>>>>>> 99774a19
     }
 }
 
@@ -318,11 +246,7 @@
     parent->cache->shutting_down = false;   // Backdoor around "no new transactions" assert.
 
     // It's a read transaction, that's why we use repli_timestamp::invalid.
-<<<<<<< HEAD
-    transaction = new mc_transaction_t(parent->cache, rwi_read, order_token_t::ignore);
-=======
-    transaction = parent->cache->begin_transaction(rwi_read, 0, repli_timestamp::invalid, NULL);
->>>>>>> 99774a19
+    transaction = new mc_transaction_t(parent->cache, rwi_read);
     parent->cache->shutting_down = saved_shutting_down;
     rassert(transaction != NULL); // Read txns always start immediately.
 
