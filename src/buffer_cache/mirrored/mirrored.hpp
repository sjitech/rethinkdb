#ifndef __MIRRORED_CACHE_HPP__
#define __MIRRORED_CACHE_HPP__

#include "arch/arch.hpp"
#include "buffer_cache/types.hpp"
#include "concurrency/access.hpp"
#include "concurrency/fifo_checker.hpp"
#include "concurrency/rwi_lock.hpp"
#include "concurrency/cond_var.hpp"
#include "buffer_cache/mirrored/callbacks.hpp"
#include "containers/two_level_array.hpp"
#include "serializer/serializer.hpp"
#include "serializer/translator.hpp"
#include "server/cmd_args.hpp"
#include "buffer_cache/stats.hpp"
#include "buffer_cache/buf_patch.hpp"
#include "buffer_cache/mirrored/patch_memory_storage.hpp"
#include "buffer_cache/mirrored/patch_disk_storage.hpp"
#include <boost/crc.hpp>
#include <boost/shared_ptr.hpp>
#include <list>
#include <map>

#include "writeback/writeback.hpp"

#include "page_repl/page_repl_random.hpp"
typedef page_repl_random_t page_repl_t;

#include "free_list.hpp"
typedef array_free_list_t free_list_t;

#include "page_map.hpp"
typedef array_map_t page_map_t;


<<<<<<< HEAD
=======
class mc_cache_account_t;

// This cache doesn't actually do any operations itself. Instead, it
// provides a framework that collects all components of the cache
// (memory allocation, page lookup, page replacement, writeback, etc.)
// into a coherent whole. This allows easily experimenting with
// various components of the cache to improve performance.
>>>>>>> def6f0e1

class mc_inner_buf_t : public home_thread_mixin_t {
    friend class load_buf_fsm_t;
    friend class mc_cache_t;
    friend class mc_transaction_t;
    friend class mc_buf_t;
    friend class writeback_t;
    friend class writeback_t::local_buf_t;
    friend class writeback_t::concurrent_flush_t;
    friend class page_repl_random_t;
    friend class page_repl_random_t::local_buf_t;
    friend class array_map_t;
    friend class array_map_t::local_buf_t;
    friend class patch_disk_storage_t;

    typedef mc_cache_t cache_t;
    
    typedef uint64_t version_id_t;
    static const version_id_t faux_version_id = 0;  // this version id must be smaller than any valid version id

    cache_t *cache;
    block_id_t block_id;
    repli_timestamp subtree_recency;

    void *data;
    version_id_t version_id;

    rwi_lock_t lock;
    patch_counter_t next_patch_counter;

    /* The number of mc_buf_ts that exist for this mc_inner_buf_t */
    unsigned int refcount;

    /* true if we are being deleted */
    bool do_delete;
    bool write_empty_deleted_block;

    // number of references from mc_buf_t buffers, which hold a pointer to the data in read_outdated_ok mode
    size_t cow_refcount;

    // Each of these local buf types holds a redundant pointer to the inner_buf that they are a part of
    writeback_t::local_buf_t writeback_buf;
    page_repl_t::local_buf_t page_repl_buf;
    page_map_t::local_buf_t page_map_buf;

    bool safe_to_unload();

    // Load an existing buf from disk
    mc_inner_buf_t(cache_t *cache, block_id_t block_id, bool should_load, file_t::account_t *io_account);

    // Load an existing buf but use the provided data buffer (for read ahead)
    mc_inner_buf_t(cache_t *cache, block_id_t block_id, void *buf, repli_timestamp recency_timestamp);

    // Create an entirely new buf
    static mc_inner_buf_t *allocate(cache_t *cache, version_id_t snapshot_version, repli_timestamp recency_timestamp);
    mc_inner_buf_t(cache_t *cache, block_id_t block_id, version_id_t snapshot_version, repli_timestamp recency_timestamp);
    ~mc_inner_buf_t();

    // Loads data from the serializer
    void load_inner_buf(bool should_lock, file_t::account_t *io_account);

    struct buf_snapshot_info_t {
        void *data;
        version_id_t snapshotted_version;
        unsigned int refcount;

        buf_snapshot_info_t(void *data, version_id_t snapshotted_version, unsigned int refcount) :
            data(data), snapshotted_version(snapshotted_version), refcount(refcount) { }
    };

    typedef std::list<buf_snapshot_info_t> snapshot_data_list_t;
    snapshot_data_list_t snapshots;

    // If required, make a snapshot of the data before being overwritten with new_version
    bool snapshot_if_needed(version_id_t new_version);
    void *get_snapshot_data(version_id_t version_to_access);
    void release_snapshot(void *data);

    ser_transaction_id_t transaction_id;

private:
    // Helper function for inner_buf construction from an existing block
    void replay_patches();

    DISABLE_COPYING(mc_inner_buf_t);
};



/* This class represents a hold on a mc_inner_buf_t. */
class mc_buf_t {
    typedef mc_cache_t cache_t;

    friend class mc_cache_t;
    friend class mc_transaction_t;
    friend class patch_disk_storage_t;

private:
    mc_buf_t(mc_inner_buf_t *inner, access_t mode, mc_inner_buf_t::version_id_t version_id, bool snapshotted, boost::function<void()> call_when_in_line);
    void on_lock_available();
    void acquire_block(bool locked, mc_inner_buf_t::version_id_t version_to_access, bool snapshotted);

    ticks_t start_time;

    access_t mode;
    bool non_locking_access;
    mc_inner_buf_t *inner_buf;
    void *data; /* Usually the same as inner_buf->data. If a COW happens or this mc_buf_t is part of a snapshotted transaction, it reference a different buffer however. */

    ~mc_buf_t();

    /* For performance monitoring */
    long int patches_affected_data_size_at_start;

public:
    void release();
    bool is_deleted() { return data == NULL; }

    void apply_patch(buf_patch_t *patch); // This might delete the supplied patch, do not use patch after its application
    patch_counter_t get_next_patch_counter();

    const void *get_data_read() const {
        rassert(data);
        return data;
    }
    // Use this only for writes which affect a large part of the block, as it bypasses the diff system
    void *get_data_major_write();
    // Convenience function to set some address in the buffer acquired through get_data_read. (similar to memcpy)
    void set_data(void *dest, const void *src, size_t n);
    // Convenience function to move data within the buffer acquired through get_data_read. (similar to memmove)
    void move_data(void* dest, const void* src, size_t n);

    // Makes sure the block itself gets flushed, instead of just the patch log
    void ensure_flush();

    block_id_t get_block_id() const {
        return inner_buf->block_id;
    }

    void mark_deleted(bool write_null = true);

    void touch_recency(repli_timestamp timestamp) {
        // Some operations acquire in write mode but should not
        // actually affect subtree recency.  For example, delete
        // operations, and delete_expired operations -- the subtree
        // recency is an upper bound of the maximum timestamp of all
        // the subtree's keys, and this cannot get affected by a
        // delete operation.  (It is a bit ghetto that we use
        // repli_timestamp invalid as a magic constant that indicates
        // this fact, instead of using something robust.  We are so
        // prone to using that value as a placeholder.)
        if (timestamp.time != repli_timestamp::invalid.time) {
            // TODO: Add rassert(inner_buf->subtree_recency <= timestamp)

            // TODO: use some slice-specific timestamp that gets updated
            // every epoll call.
            inner_buf->subtree_recency = timestamp;
            inner_buf->writeback_buf.set_recency_dirty();
        }
    }

    repli_timestamp get_recency() {
        // TODO: Make it possible to get the recency _without_
        // acquiring the buf.  The recency should be locked with a
        // lock that sits "above" buffer acquisition.  Or the recency
        // simply should be set _before_ trying to acquire the buf.
        return inner_buf->subtree_recency;
    }

    bool is_dirty() {
        return inner_buf->writeback_buf.dirty;
    }

private:
    DISABLE_COPYING(mc_buf_t);
};



/* Transaction class. */
class mc_transaction_t :
    public intrusive_list_node_t<mc_transaction_t>,
    public writeback_t::sync_callback_t,
    public home_thread_mixin_t
{
    typedef mc_cache_t cache_t;
    typedef mc_buf_t buf_t;
    typedef mc_inner_buf_t inner_buf_t;
    typedef mc_transaction_begin_callback_t transaction_begin_callback_t;
    typedef mc_transaction_commit_callback_t transaction_commit_callback_t;
<<<<<<< HEAD
=======
    typedef mc_block_available_callback_t block_available_callback_t;
    typedef mc_cache_account_t cache_account_t;
>>>>>>> def6f0e1

    friend class mc_cache_t;
    friend class writeback_t;
    friend struct acquire_lock_callback_t;
    
public:
    cache_t *get_cache() const { return cache; }
    access_t get_access() const { return access; }

    bool commit(transaction_commit_callback_t *callback);

    /* `acquire()` acquires the block indicated by `block_id`. `mode` specifies whether
    we want read or write access. `acquire()` blocks until the block has been acquired.
    If `call_when_in_line` is non-zero, it will be a function to call once we have
    gotten in line for the block but before `acquire()` actually returns. If `should_load`
    is false, we will not bother loading the block from disk if it isn't in memory; this
    is useful if we intend to delete or rewrite the block without accessing its previous
    contents. */
    buf_t *acquire(block_id_t block_id, access_t mode, boost::function<void()> call_when_in_line = 0, bool should_load = true);

    buf_t *allocate();

    void get_subtree_recencies(block_id_t *block_ids, size_t num_block_ids, repli_timestamp *recencies_out, get_subtree_recencies_callback_t *cb);

    // This just sets the snapshotted flag, we finalize the snapshot as soon as the first block has been acquired (see finalize_version() )
    void snapshot();

    void set_account(boost::shared_ptr<cache_account_t> cache_account);

    cache_t *cache;

#ifndef NDEBUG
    order_token_t order_token;
#endif

private:
    explicit mc_transaction_t(cache_t *cache, order_token_t token, access_t access, int expected_change_count, repli_timestamp recency_timestamp);
    ~mc_transaction_t();

    void register_snapshotted_block(mc_inner_buf_t *inner_buf, void *data);
    void green_light();   // Called by the writeback when it's OK for us to start
    virtual void on_sync();

    ticks_t start_time;
    int expected_change_count;
    access_t access;
    repli_timestamp recency_timestamp;
    transaction_begin_callback_t *begin_callback;
    transaction_commit_callback_t *commit_callback;
    enum { state_open, state_in_commit_call, state_committing, state_committed } state;
    mc_inner_buf_t::version_id_t snapshot_version;
    bool snapshotted;
    boost::shared_ptr<cache_account_t> cache_account_;

    // If not done before, sets snapshot_version, if in snapshotted mode also registers the snapshot
    void maybe_finalize_version();

    typedef std::vector<std::pair<mc_inner_buf_t*, void*> > owned_snapshots_list_t;
    owned_snapshots_list_t owned_buf_snapshots;

    file_t::account_t *get_io_account() const;

    DISABLE_COPYING(mc_transaction_t);
};

<<<<<<< HEAD

=======
class mc_cache_account_t {
    friend class mc_cache_t;
    friend class mc_transaction_t;

    mc_cache_account_t(boost::shared_ptr<file_t::account_t> io_account) :
            io_account_(io_account) {
    }

    boost::shared_ptr<file_t::account_t> io_account_;

    DISABLE_COPYING(mc_cache_account_t);
};
>>>>>>> def6f0e1

struct mc_cache_t : public home_thread_mixin_t, public translator_serializer_t::read_ahead_callback_t {
    friend class load_buf_fsm_t;
    friend class mc_buf_t;
    friend class mc_inner_buf_t;
    friend class mc_transaction_t;
    friend class writeback_t;
    friend class writeback_t::local_buf_t;
    friend class writeback_t::concurrent_flush_t;
    friend class page_repl_random_t;
    friend class page_repl_random_t::local_buf_t;
    friend class array_map_t;
    friend class array_map_t::local_buf_t;
    friend class patch_disk_storage_t;

public:
    typedef mc_inner_buf_t inner_buf_t;
    typedef mc_buf_t buf_t;
    typedef mc_transaction_t transaction_t;
    typedef mc_transaction_begin_callback_t transaction_begin_callback_t;
    typedef mc_transaction_commit_callback_t transaction_commit_callback_t;
    typedef mc_cache_account_t cache_account_t;

private:
    mirrored_cache_config_t *dynamic_config;
    
    // TODO: how do we design communication between cache policies?
    // Should they all have access to the cache, or should they only
    // be given access to each other as necessary? The first is more
    // flexible as anyone can access anyone else, but encourages too
    // many dependencies. The second is more strict, but might not be
    // extensible when some policy implementation requires access to
    // components it wasn't originally given.

    translator_serializer_t *serializer;

    // We use a separate IO account for reads and writes, so reads can pass ahead
    // of active writebacks. Otherwise writebacks could badly block out readers,
    // thereby blocking user queries.
    boost::scoped_ptr<file_t::account_t> reads_io_account;
    boost::scoped_ptr<file_t::account_t> writes_io_account;

    page_map_t page_map;
    page_repl_t page_repl;
    writeback_t writeback;
    free_list_t free_list;

public:
    static void create(translator_serializer_t *serializer, mirrored_cache_static_config_t *config);
    mc_cache_t(translator_serializer_t *serializer, mirrored_cache_config_t *dynamic_config);
    ~mc_cache_t();

public:
    block_size_t get_block_size();

    // Transaction API
    transaction_t *begin_transaction(order_token_t token, access_t access, int expected_change_count, repli_timestamp recency_timestamp, transaction_begin_callback_t *callback);

    // TODO: Come up with a consistent priority scheme, i.e. define a "default" priority etc.
    // TODO: As soon as we can support it, we might consider supporting a mem_cap paremeter.
    boost::shared_ptr<cache_account_t> create_account(int priority);

    bool contains_block(block_id_t block_id);
public:
    mc_inner_buf_t::version_id_t get_current_version_id() { return next_snapshot_version; }

    // must be O(1)
    mc_inner_buf_t::version_id_t get_min_snapshot_version(mc_inner_buf_t::version_id_t default_version) const {
        return no_active_snapshots() ? default_version : (*active_snapshots.begin()).first;
    }
    // must be O(1)
    mc_inner_buf_t::version_id_t get_max_snapshot_version(mc_inner_buf_t::version_id_t default_version) const {
        return no_active_snapshots() ? default_version : (*active_snapshots.rbegin()).first;
    }
    bool no_active_snapshots() const { return active_snapshots.empty(); }
    bool no_active_snapshots(mc_inner_buf_t::version_id_t from_version, mc_inner_buf_t::version_id_t to_version) const {
        return active_snapshots.lower_bound(from_version) == active_snapshots.upper_bound(to_version);
    }

    void register_snapshot(mc_transaction_t *txn);
    void unregister_snapshot(mc_transaction_t *txn);

    size_t register_snapshotted_block(mc_inner_buf_t *inner_buf, void * data, mc_inner_buf_t::version_id_t snapshotted_version, mc_inner_buf_t::version_id_t new_version);

private:
    inner_buf_t *find_buf(block_id_t block_id);
    void on_transaction_commit(transaction_t *txn);

    bool shutting_down;
#ifndef NDEBUG
    bool writebacks_allowed;
#endif

    // Used to keep track of how many transactions there are so that we can wait for transactions to
    // complete before shutting down.
    int num_live_transactions;
    cond_t *to_pulse_when_last_transaction_commits;

private:
    patch_memory_storage_t patch_memory_storage;

    // Pointer, not member, because we need to call its destructor explicitly in our destructor
    boost::scoped_ptr<patch_disk_storage_t> patch_disk_storage;

    unsigned int max_patches_size_ratio;

public:
    void offer_read_ahead_buf(block_id_t block_id, void *buf, repli_timestamp recency_timestamp);
private:
    bool offer_read_ahead_buf_home_thread(block_id_t block_id, void *buf, repli_timestamp recency_timestamp);
    bool can_read_ahead_block_be_accepted(block_id_t block_id);


    typedef std::map<mc_inner_buf_t::version_id_t, mc_transaction_t*> snapshots_map_t;
    snapshots_map_t active_snapshots;
    mc_inner_buf_t::version_id_t next_snapshot_version;

    DISABLE_COPYING(mc_cache_t);
};

#endif // __MIRRORED_CACHE_HPP__<|MERGE_RESOLUTION|>--- conflicted
+++ resolved
@@ -33,16 +33,7 @@
 typedef array_map_t page_map_t;
 
 
-<<<<<<< HEAD
-=======
 class mc_cache_account_t;
-
-// This cache doesn't actually do any operations itself. Instead, it
-// provides a framework that collects all components of the cache
-// (memory allocation, page lookup, page replacement, writeback, etc.)
-// into a coherent whole. This allows easily experimenting with
-// various components of the cache to improve performance.
->>>>>>> def6f0e1
 
 class mc_inner_buf_t : public home_thread_mixin_t {
     friend class load_buf_fsm_t;
@@ -233,11 +224,7 @@
     typedef mc_inner_buf_t inner_buf_t;
     typedef mc_transaction_begin_callback_t transaction_begin_callback_t;
     typedef mc_transaction_commit_callback_t transaction_commit_callback_t;
-<<<<<<< HEAD
-=======
-    typedef mc_block_available_callback_t block_available_callback_t;
     typedef mc_cache_account_t cache_account_t;
->>>>>>> def6f0e1
 
     friend class mc_cache_t;
     friend class writeback_t;
@@ -303,9 +290,9 @@
     DISABLE_COPYING(mc_transaction_t);
 };
 
-<<<<<<< HEAD
-
-=======
+
+
+
 class mc_cache_account_t {
     friend class mc_cache_t;
     friend class mc_transaction_t;
@@ -318,7 +305,6 @@
 
     DISABLE_COPYING(mc_cache_account_t);
 };
->>>>>>> def6f0e1
 
 struct mc_cache_t : public home_thread_mixin_t, public translator_serializer_t::read_ahead_callback_t {
     friend class load_buf_fsm_t;
