#ifndef __BUFFER_CACHE_BUF_LOCK_HPP__
#define __BUFFER_CACHE_BUF_LOCK_HPP__

// TODO: get rid of a separate buf_t entirely (that is, have buf_t use RAII).

#include "buffer_cache/types.hpp"
#include "concurrency/access.hpp"
#include "utils.hpp"

class cond_t;

// A buf_lock_t acquires and holds a buf_t.  Make sure you call
// release() as soon as it's feasible to do so.  The destructor will
// release the buf_t, so don't worry!

// YOU MAY ONLY USE THIS TYPE FROM ITS HOME THREAD.

int get_thread_id();

class buf_lock_t {
public:
    buf_lock_t() : buf_(NULL)
#ifndef NDEBUG
                 , home_thread_(-1)
#endif  // NDEBUG
    { }

    buf_lock_t(transaction_t *txn, block_id_t block_id, access_t mode, cond_t *acquisition_cond = NULL);
    ~buf_lock_t();

    void allocate(transaction_t *txn);

    // Releases the buf.  You can only release once (unless you swap
    // in an unreleased buf_lock_t).
    void release();

    // Releases the buf, if it was acquired.
    void release_if_acquired();

    // Gives up ownership of the buf_t.
    buf_t *give_up_ownership() {
        assert_thread();
        buf_t *tmp = buf_;
        buf_ = NULL;
        return tmp;
    }

    // Gets the buf_t that has been locked.  Don't call release() on it!
    // TODO: Remove buf_t::release, or make it private.
<<<<<<< HEAD
    buf_t *buf() { return buf_; }
    const buf_t *const_buf() const { return buf_; }
=======
    buf_t *buf() {
        assert_thread();
        return buf_;
    }
>>>>>>> 734e4d37

    buf_t *operator->() {
        assert_thread();
        return buf_;
    }

    // Swaps this buf_lock_t with another, thus obeying RAII since one
    // buf_lock_t owns a buf_t at a time.
    void swap(buf_lock_t& swapee) {
        assert_thread();
        swapee.assert_thread();
        std::swap(buf_, swapee.buf_);
#ifndef NDEBUG
        std::swap(home_thread_, swapee.home_thread_);
#endif  // NDEBUG
    }

    // Is a buf currently acquired?
    bool is_acquired() const {
        assert_thread();
        return buf_ != NULL;
    }

    void assert_thread() const {
        rassert(home_thread_ == -1 || get_thread_id() == home_thread_);
    }

private:
    // The acquired buffer, or NULL if it has already been released.
    buf_t *buf_;

#ifndef NDEBUG
    // The thread on which the acquired buffer belongs (and must be released on)
    int home_thread_;
#endif  // NDEBUG

    DISABLE_COPYING(buf_lock_t);
};



#endif  // __BUFFER_CACHE_BUF_LOCK_HPP__<|MERGE_RESOLUTION|>--- conflicted
+++ resolved
@@ -47,15 +47,15 @@
 
     // Gets the buf_t that has been locked.  Don't call release() on it!
     // TODO: Remove buf_t::release, or make it private.
-<<<<<<< HEAD
-    buf_t *buf() { return buf_; }
-    const buf_t *const_buf() const { return buf_; }
-=======
     buf_t *buf() {
         assert_thread();
         return buf_;
     }
->>>>>>> 734e4d37
+
+    const buf_t *const_buf() const {
+        assert_thread();
+        return buf_;
+    }
 
     buf_t *operator->() {
         assert_thread();
