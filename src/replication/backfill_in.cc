#include "replication/backfill_in.hpp"
#ifndef NDEBUG
// We really shouldn't include this from here (the dependencies are
// backwards), but we need it for
// master_t::inside_backfill_done_or_backfill.
#include "replication/master.hpp"
#endif

template<class value_t>
std::vector<value_t> make_vector(value_t v1) {
    std::vector<value_t> vec;
    vec.push_back(v1);
    return vec;
}

template<class value_t>
std::vector<value_t> make_vector(value_t v1, value_t v2) {
    std::vector<value_t> vec;
    vec.push_back(v1);
    vec.push_back(v2);
    return vec;
}

namespace replication {

// Stats for the current depth of realtime and backfill queues.
// The `replication_slave_realtime_queue` stat is mentioned in the manual, so if
// you change it, be sure to update the manual as well.
perfmon_counter_t
    pm_replication_slave_realtime_queue("replication_slave_realtime_queue", false),
    pm_replication_slave_backfill_queue("replication_slave_backfill_queue");

// Stats for how long it takes to push something onto the queue (it should be
// very fast unless the queue is backed up)
perfmon_duration_sampler_t
    pm_replication_slave_realtime_enqueue("replication_slave_realtime_enqueue", secs_to_ticks(1.0)),
    pm_replication_slave_backfill_enqueue("replication_slave_backfill_enqueue", secs_to_ticks(1.0));

#define BACKFILL_QUEUE_CAPACITY 2048
#define REALTIME_QUEUE_CAPACITY 2048
#define CORO_POOL_SIZE 512

backfill_storer_t::backfill_storer_t(btree_key_value_store_t *underlying) :
    kvs_(underlying), backfilling_(false), print_backfill_warning_(false),
    backfill_queue_(BACKFILL_QUEUE_CAPACITY),
    realtime_queue_(SEMAPHORE_NO_LIMIT, 0.5, &pm_replication_slave_realtime_queue),
    queue_picker_(make_vector<passive_producer_t<boost::function<void()> > *>(&backfill_queue_)),
    coro_pool_(CORO_POOL_SIZE, &queue_picker_)
{
}

backfill_storer_t::~backfill_storer_t() {
    if (print_backfill_warning_) {
        logWRN("A backfill operation is being interrupted. The data in this database is now "
            "in an inconsistent state. To get the data back into a consistent state, "
            "reestablish the master-slave connection and allow the backfill to run to "
            "completion.\n");
    }
}

void backfill_storer_t::ensure_backfilling() {
    if (!backfilling_) {
        // Make sure that realtime operations are not processed until we finish
        // backfilling

        // In order to do that, we first drain all realtime operations that are
        // still lingering around (is it possible at all that there are any?).
        // Then we set the queue_picker_ to only take requests from the backfill queue.
        coro_pool_.drain();
        queue_picker_.set_sources(make_vector<passive_producer_t<boost::function<void()> > *>(&backfill_queue_));
    }
    backfilling_ = true;
}

void backfill_storer_t::backfill_delete_everything(order_token_t token) {
    print_backfill_warning_ = true;
    ensure_backfilling();
    block_pm_duration timer(&pm_replication_slave_backfill_enqueue);
    backfill_queue_.push(boost::bind(&btree_key_value_store_t::delete_all_keys_for_backfill, kvs_, token));
}

void backfill_storer_t::backfill_deletion(store_key_t key, order_token_t token) {
    print_backfill_warning_ = true;
    ensure_backfilling();

    delete_mutation_t mut;
    mut.key = key;
    mut.dont_put_in_delete_queue = true;
    block_pm_duration timer(&pm_replication_slave_backfill_enqueue);
    backfill_queue_.push(boost::bind(
        &btree_key_value_store_t::change, kvs_,
        mut,
        // NO_CAS_SUPPLIED is not used in any way for deletions, and the
        // timestamp is part of the "->change" interface in a way not
        // relevant to slaves -- it's used when putting deletions into the
        // delete queue.
        castime_t(NO_CAS_SUPPLIED, repli_timestamp::invalid), token
        ));
}

void backfill_storer_t::backfill_set(backfill_atom_t atom, order_token_t token) {
    print_backfill_warning_ = true;
    ensure_backfilling();

    sarc_mutation_t mut;
    mut.key = atom.key;
    mut.data = atom.value;
    mut.flags = atom.flags;
    mut.exptime = atom.exptime;
    mut.add_policy = add_policy_yes;
    mut.replace_policy = replace_policy_yes;
    mut.old_cas = NO_CAS_SUPPLIED;
    block_pm_duration timer(&pm_replication_slave_backfill_enqueue);
    backfill_queue_.push(boost::bind(
        &btree_key_value_store_t::change, kvs_,
        mut, castime_t(atom.cas_or_zero, atom.recency), token
        ));

    if (atom.cas_or_zero != 0) {
        /* We need to make sure that the key gets assigned a CAS, because it has a CAS on the
        other node. If the key did not have a CAS before we sent "mut", then it will still lack a
        CAS after we send "mut", so we also send "cas_mut" to force it to have a CAS. Since we
        send "atom.cas_or_zero" as the "proposed_cas" for "cas_mut", the CAS will be correct. If
        the key had a CAS before we sent "mut", then "mut" will set the CAS to the correct value,
        and "cas_mut" will be a noop. */
        get_cas_mutation_t cas_mut;
        cas_mut.key = mut.key;
        block_pm_duration timer(&pm_replication_slave_backfill_enqueue);
        backfill_queue_.push(boost::bind(
            &btree_key_value_store_t::change, kvs_,
            cas_mut, castime_t(atom.cas_or_zero, atom.recency), token));
    }
}

void backfill_storer_t::backfill_done(repli_timestamp_t timestamp, order_token_t token) {
#ifndef NDEBUG
    rassert(!master_t::inside_backfill_done_or_backfill);
    master_t::inside_backfill_done_or_backfill = true;
#endif

    /* Call ensure_backfilling() a last time just to make sure that the queue_picker_ is set
     up correctly (i.e. does not process the realtime queue yet). Otherwise draining the coro_pool
     as we do below wouldn't work as expected. */
    ensure_backfilling();
    print_backfill_warning_ = false;
    backfilling_ = false;

    backfill_queue_.push(boost::bind(
        &btree_key_value_store_t::set_timestampers, kvs_, timestamp));

    /* Write replication clock before timestamp so that if the flush happens
    between them, we will redo the backfill instead of proceeding with a wrong
    replication clock. */
    backfill_queue_.push(boost::bind(&btree_key_value_store_t::set_replication_clock, kvs_, timestamp, token));
    backfill_queue_.push(boost::bind(&btree_key_value_store_t::set_last_sync, kvs_, timestamp, token));

    /* We want the realtime queue to accept operations without throttling until
    the backfill is over, and then to start throttling. To make sure that we
    start throttling right when the realtime queue actually starts draining, we
    make the final operation on the backfilling queue be the operation that
    enables throttling on the realtime queue. */
    backfill_queue_.push(boost::bind(
        &limited_fifo_queue_t<boost::function<void()> >::set_capacity, &realtime_queue_,
        REALTIME_QUEUE_CAPACITY));

    // We need to make sure all the backfill queue operations are finished
    // before we return, before the net_backfill_t handler gets
    // called.
    // As we are sure that queue_picker_ does only fetch requests from the backfill
    // queue at the moment (see call to ensure_backfilling() above), we can do that
    // by draining the coro pool which processes the requests.
    // Note: This does not allow any new requests to get in on the backfill queue
    // while draining, but that should be ok.
    // TODO: The cleaner way of implementing this semantics would be to pass
    // a lock object with each operation we push on the backfill_queue. That lock's
    // lifespan would be until the corresponding operation finishes. We would then
    // wait until all the locks have been released.
    coro_pool_.drain();
    
    /* Allow the `listing_passive_producer_t` to run operations from the
    `realtime_queue_` once the `backfill_queue_` is empty (which it actually should
     be anyway by now). */
    queue_picker_.set_sources(
        make_vector<passive_producer_t<boost::function<void()> > *>(
            &backfill_queue_, &realtime_queue_));

#ifndef NDEBUG
    master_t::inside_backfill_done_or_backfill = false;
#endif
}

void backfill_storer_t::realtime_get_cas(const store_key_t& key, castime_t castime, order_token_t token) {
    get_cas_mutation_t mut;
    mut.key = key;
    block_pm_duration timer(&pm_replication_slave_realtime_enqueue);
    realtime_queue_.push(boost::bind(&btree_key_value_store_t::change, kvs_, mut, castime, token));
}

void backfill_storer_t::realtime_sarc(sarc_mutation_t& m, castime_t castime, order_token_t token) {
    block_pm_duration timer(&pm_replication_slave_realtime_enqueue);
    realtime_queue_.push(boost::bind(&btree_key_value_store_t::change, kvs_, m, castime, token));
}

void backfill_storer_t::realtime_incr_decr(incr_decr_kind_t kind, const store_key_t &key, uint64_t amount,
                                           castime_t castime, order_token_t token) {
    incr_decr_mutation_t mut;
    mut.key = key;
    mut.kind = kind;
    mut.amount = amount;
    block_pm_duration timer(&pm_replication_slave_realtime_enqueue);
    realtime_queue_.push(boost::bind(&btree_key_value_store_t::change, kvs_, mut, castime, token));
}

void backfill_storer_t::realtime_append_prepend(append_prepend_kind_t kind, const store_key_t &key,
<<<<<<< HEAD
                                                boost::shared_ptr<data_provider_t> data, castime_t castime, order_token_t token) {
    order_sink_.check_out(token);
=======
                                                unique_ptr_t<data_provider_t> data, castime_t castime, order_token_t token) {
>>>>>>> d15d2e91
    append_prepend_mutation_t mut;
    mut.key = key;
    mut.data = data;
    mut.kind = kind;
    block_pm_duration timer(&pm_replication_slave_realtime_enqueue);
    realtime_queue_.push(boost::bind(&btree_key_value_store_t::change, kvs_, mut, castime, token));
}

void backfill_storer_t::realtime_delete_key(const store_key_t &key, repli_timestamp timestamp, order_token_t token) {
    delete_mutation_t mut;
    mut.key = key;
    mut.dont_put_in_delete_queue = true;
    block_pm_duration timer(&pm_replication_slave_realtime_enqueue);
    realtime_queue_.push(boost::bind(
        &btree_key_value_store_t::change, kvs_, mut,
        // TODO: where does "timestamp" go???  IS THIS RIGHT?? WHO KNOWS.
        castime_t(NO_CAS_SUPPLIED /* This isn't even used, why is it a parameter. */, timestamp),
        token
        ));
}

void backfill_storer_t::realtime_time_barrier(repli_timestamp_t timestamp, order_token_t token) {
    /* Write the replication clock before writing `last_sync` so that if we crash between
    them, we'll re-sync that second instead of proceeding with a wrong replication clock.
    There is no need to change the timestamper because there are no sets being sent to this
    node; the master is still up. */
    block_pm_duration timer(&pm_replication_slave_realtime_enqueue);
    realtime_queue_.push(boost::bind(&btree_key_value_store_t::set_replication_clock, kvs_, timestamp, token));
    realtime_queue_.push(boost::bind(&btree_key_value_store_t::set_last_sync, kvs_, timestamp, token));
}

}<|MERGE_RESOLUTION|>--- conflicted
+++ resolved
@@ -212,12 +212,7 @@
 }
 
 void backfill_storer_t::realtime_append_prepend(append_prepend_kind_t kind, const store_key_t &key,
-<<<<<<< HEAD
                                                 boost::shared_ptr<data_provider_t> data, castime_t castime, order_token_t token) {
-    order_sink_.check_out(token);
-=======
-                                                unique_ptr_t<data_provider_t> data, castime_t castime, order_token_t token) {
->>>>>>> d15d2e91
     append_prepend_mutation_t mut;
     mut.key = key;
     mut.data = data;
