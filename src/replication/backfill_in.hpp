--- conflicted
+++ resolved
@@ -41,33 +41,14 @@
 private:
 
     void recompute() {
-<<<<<<< HEAD
-        /* We are available if any of our sources is available. */
-        bool a = false;
-        for (typename intrusive_list_t<watcher_t>::iterator it = watchers.begin();
-                it != watchers.end(); it++) {
-            a = a || (*it)->producer->available->get();
-        }
-        available_var.set(a);
-=======
         /* We are available if our source is available. */
         available_var.set(the_producer && the_producer->available->get());
->>>>>>> b7510afa
     }
     value_t produce_next_value() {
         /* Find the first available source. */
-<<<<<<< HEAD
-        for (typename intrusive_list_t<watcher_t>::iterator it = watchers.begin();
-                it != watchers.end(); it++) {
-            if ((*it)->producer->available->get()) {
-                return (*it)->producer->pop();
-            }
-        }
-=======
 	if (the_producer && the_producer->available->get()) {
 	    return the_producer->pop();
 	}
->>>>>>> b7510afa
         /* If none of the producers were `available`, then our `available_var`
         should have been `false`, so `produce_next_value()` should never have
         been called. */
