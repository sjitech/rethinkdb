--- conflicted
+++ resolved
@@ -16,15 +16,9 @@
     // `timestamp` have been sent.
     virtual void backfill_done(repli_timestamp_t timestamp, order_token_t token) = 0;
 
-<<<<<<< HEAD
-    virtual void realtime_get_cas(const store_key_t& key, castime_t castime) = 0;
-    virtual void realtime_sarc(const store_key_t& key, boost::shared_ptr<data_provider_t> data,
-        mcflags_t flags, exptime_t exptime, castime_t castime, add_policy_t add_policy,
-        replace_policy_t replace_policy, cas_t old_cas) = 0;
-=======
     virtual void realtime_get_cas(const store_key_t& key, castime_t castime, order_token_t token) = 0;
     virtual void realtime_sarc(sarc_mutation_t& m, castime_t castime, order_token_t token) = 0;
-    virtual void realtime_sarc(const store_key_t& key, unique_ptr_t<data_provider_t> data,
+    virtual void realtime_sarc(const store_key_t& key, boost::shared_ptr<data_provider_t> data,
                                mcflags_t flags, exptime_t exptime, castime_t castime, add_policy_t add_policy,
                                replace_policy_t replace_policy, cas_t old_cas, order_token_t token) {
         sarc_mutation_t m;
@@ -37,17 +31,11 @@
         m.old_cas = old_cas;
         realtime_sarc(m, castime, token);
     }
->>>>>>> 5d08aef2
     virtual void realtime_incr_decr(incr_decr_kind_t kind, const store_key_t &key, uint64_t amount,
                                     castime_t castime, order_token_t token) = 0;
     virtual void realtime_append_prepend(append_prepend_kind_t kind, const store_key_t &key,
-<<<<<<< HEAD
-        boost::shared_ptr<data_provider_t> data, castime_t castime) = 0;
-    virtual void realtime_delete_key(const store_key_t &key, repli_timestamp timestamp) = 0;
-=======
-                                         unique_ptr_t<data_provider_t> data, castime_t castime, order_token_t token) = 0;
+                                         boost::shared_ptr<data_provider_t> data, castime_t castime, order_token_t token) = 0;
     virtual void realtime_delete_key(const store_key_t &key, repli_timestamp timestamp, order_token_t token) = 0;
->>>>>>> 5d08aef2
 
     // `realtime_time_barrier()` is called when all the realtime changes with timestamps less than
     // `timestamp` have been sent.
