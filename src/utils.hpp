#ifndef __UTILS_HPP__
#define __UTILS_HPP__

#include <stdlib.h>
#include <stdint.h>
#include <iostream>
#include <string>

<<<<<<< HEAD
#include <boost/uuid/uuid.hpp>
#include "config/args.hpp"
=======
// #include "config/args.hpp"
>>>>>>> eff23a8c
#include "errors.hpp"

/* Note that repli_timestamp_t does NOT represent an actual timestamp; instead it's an arbitrary
counter. */

// for safety
class repli_timestamp_t {
public:
    uint32_t time;

    bool operator==(repli_timestamp_t t) const { return time == t.time; }
    bool operator!=(repli_timestamp_t t) const { return time != t.time; }
    bool operator<(repli_timestamp_t t) const { return time < t.time; }
    bool operator>(repli_timestamp_t t) const { return time > t.time; }
    bool operator<=(repli_timestamp_t t) const { return time <= t.time; }
    bool operator>=(repli_timestamp_t t) const { return time >= t.time; }

    repli_timestamp_t next() const {
        repli_timestamp_t t;
        t.time = time + 1;
        return t;
    }

    static const repli_timestamp_t distant_past;
    static const repli_timestamp_t invalid;

    /* Make `repli_timestamp_t` serializable using `boost::serialization` */
    template<class Archive>
    void serialize(Archive & ar, UNUSED unsigned int version) {
        ar & time;
    }
};

inline std::ostream &operator<<(std::ostream &os, repli_timestamp_t ts) {
    os << ts.time;
    return os;
}

struct const_charslice {
    const char *beg, *end;
    const_charslice(const char *beg_, const char *end_) : beg(beg_), end(end_) { }
    const_charslice() : beg(NULL), end(NULL) { }
};

typedef uint64_t microtime_t;

microtime_t current_microtime();

/* General exception to be thrown when some process is interrupted. It's in
`utils.hpp` because I can't think where else to put it */
class interrupted_exc_t : public std::exception {
public:
    const char *what() const throw () {
        return "interrupted";
    }
};

// Like std::max, except it's technically not associative.
repli_timestamp_t repli_max(repli_timestamp_t x, repli_timestamp_t y);


void *malloc_aligned(size_t size, size_t alignment = 64);

template <class T1, class T2>
T1 ceil_aligned(T1 value, T2 alignment) {
    return value + alignment - (((value + alignment - 1) % alignment) + 1);
}

template <class T1, class T2>
T1 ceil_divide(T1 dividend, T2 alignment) {
    return (dividend + alignment - 1) / alignment;
}

template <class T1, class T2>
T1 floor_aligned(T1 value, T2 alignment) {
    return value - (value % alignment);
}

template <class T1, class T2>
T1 ceil_modulo(T1 value, T2 alignment) {
    T1 x = (value + alignment - 1) % alignment;
    return value + alignment - ((x < 0 ? x + alignment : x) + 1);
}

int gcd(int x, int y);

typedef unsigned long long ticks_t;
ticks_t secs_to_ticks(float secs);
ticks_t get_ticks();
long get_ticks_res();
double ticks_to_secs(ticks_t ticks);

// HEY: Maybe debugf and log_call and TRACEPOINT should be placed in
// debug.hpp (and debug.cc).
/* Debugging printing API (prints current thread in addition to message) */
#ifndef NDEBUG
void debugf(const char *msg, ...) __attribute__((format (printf, 1, 2)));
#else
#define debugf(...) ((void)0)
#endif

// Returns a random number in [0, n).  Is not perfectly uniform; the
// bias tends to get worse when RAND_MAX is far from a multiple of n.
int randint(int n);

bool begins_with_minus(const char *string);
// strtoul() and strtoull() will for some reason not fail if the input begins with a minus
// sign. strtoul_strict() and strtoull_strict() do.
long strtol_strict(const char *string, char **end, int base);
unsigned long strtoul_strict(const char *string, char **end, int base);
unsigned long long strtoull_strict(const char *string, char **end, int base);

// This is inefficient, it calls vsnprintf twice and copies the
// arglist and output buffer excessively.
std::string strprintf(const char *format, ...) __attribute__ ((format (printf, 1, 2)));

/* `demangle_cpp_name()` attempts to de-mangle the given symbol name. If it
succeeds, it returns the result as a `std::string`. If it fails, it throws
`demangle_failed_exc_t`. */
struct demangle_failed_exc_t : public std::exception {
    const char *what() const throw () {
        return "Could not demangle C++ name.";
    }
};
std::string demangle_cpp_name(const char *mangled_name);

// Precise time (time+nanoseconds) for logging, etc.

struct precise_time_t : public tm {
    uint32_t ns;    // nanoseconds since the start of the second
                    // beware:
                    //   tm::tm_year is number of years since 1970,
                    //   tm::tm_mon is number of months since January,
                    //   tm::tm_sec is from 0 to 60 (to account for leap seconds)
                    // For more information see man gmtime(3)
};

void initialize_precise_time();     // should be called during startup
timespec get_uptime();              // returns relative time since initialize_precise_time(),
                                    // can return low precision time if clock_gettime call fails
precise_time_t get_absolute_time(const timespec& relative_time); // converts relative time to absolute
precise_time_t get_time_now();      // equivalent to get_absolute_time(get_uptime())

// formatted precise time:
// yyyy-mm-dd hh:mm:ss.MMMMMM   (26 characters)
const size_t formatted_precise_time_length = 26;    // not including null

void format_precise_time(const precise_time_t& time, char* buf, size_t max_chars);
std::string format_precise_time(const precise_time_t& time);

/* Printing binary data to stdout in a nice format */

void print_hd(const void *buf, size_t offset, size_t length);

// Fast string compare

int sized_strcmp(const char *str1, int len1, const char *str2, int len2);


/* The home thread mixin is a mixin for objects that can only be used
on a single thread. Its thread ID is exposed as the `home_thread()`
method. Some subclasses of `home_thread_mixin_t` can move themselves to
another thread, modifying the field real_home_thread. */

#define INVALID_THREAD (-1)

class home_thread_mixin_t {
public:
    int home_thread() const { return real_home_thread; }

#ifndef NDEBUG
    void assert_thread() const;
#else
    void assert_thread() const { }
#endif  // NDEBUG

protected:
    home_thread_mixin_t();
    ~home_thread_mixin_t() { }

    int real_home_thread;

private:
    // Things with home threads should not be copyable, since we don't
    // want to nonchalantly copy their real_home_thread variable.
    DISABLE_COPYING(home_thread_mixin_t);
};

/* `on_thread_t` switches to the given thread in its constructor, then switches
back in its destructor. For example:

    printf("Suppose we are on thread 1.\n");
    {
        on_thread_t thread_switcher(2);
        printf("Now we are on thread 2.\n");
    }
    printf("And now we are on thread 1 again.\n");

*/

class on_thread_t : public home_thread_mixin_t {
public:
    on_thread_t(int thread);
    ~on_thread_t();
};

/* This does the same thing as `boost::uuids::random_generator()()`, except that
Valgrind won't complain about it. */
boost::uuids::uuid generate_uuid();

#endif // __UTILS_HPP__<|MERGE_RESOLUTION|>--- conflicted
+++ resolved
@@ -6,12 +6,8 @@
 #include <iostream>
 #include <string>
 
-<<<<<<< HEAD
 #include <boost/uuid/uuid.hpp>
-#include "config/args.hpp"
-=======
 // #include "config/args.hpp"
->>>>>>> eff23a8c
 #include "errors.hpp"
 
 /* Note that repli_timestamp_t does NOT represent an actual timestamp; instead it's an arbitrary
