--- conflicted
+++ resolved
@@ -43,10 +43,7 @@
 };
 
 void *raw_malloc_aligned(size_t size, size_t alignment);
-<<<<<<< HEAD
-=======
 void *raw_malloc_page_aligned(size_t size);
->>>>>>> b2a223b5
 void raw_free_aligned(void *ptr);
 
 /* Calls `malloc()` and checks its return value to crash if the allocation fails. */
