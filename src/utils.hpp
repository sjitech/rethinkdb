--- conflicted
+++ resolved
@@ -17,27 +17,12 @@
 public:
     uint32_t time;
 
-<<<<<<< HEAD
-    bool operator==(repli_timestamp_t t) const {
-        return time == t.time;
-    }
-    bool operator!=(repli_timestamp_t t) const {
-        return time != t.time;
-    }
-    bool operator<(repli_timestamp_t t) const {
-        return time < t.time;
-    }
-    bool operator>=(repli_timestamp_t t) const {
-        return time >= t.time;
-    }
-=======
     bool operator==(repli_timestamp_t t) const { return time == t.time; }
     bool operator!=(repli_timestamp_t t) const { return time != t.time; }
     bool operator<(repli_timestamp_t t) const { return time < t.time; }
     bool operator>(repli_timestamp_t t) const { return time > t.time; }
     bool operator<=(repli_timestamp_t t) const { return time <= t.time; }
     bool operator>=(repli_timestamp_t t) const { return time >= t.time; }
->>>>>>> 4c495eea
 
     repli_timestamp_t next() const {
         repli_timestamp_t t;
