// Copyright 2010-2013 RethinkDB, all rights reserved.
#include "errors.hpp"
#include <boost/make_shared.hpp>

#include "buffer_cache/buffer_cache.hpp"
#include "clustering/administration/metadata.hpp"
#include "containers/iterators.hpp"
#include "extproc/extproc_pool.hpp"
#include "extproc/extproc_spawner.hpp"
#include "memcached/protocol.hpp"
#include "rdb_protocol/pb_utils.hpp"
#include "rdb_protocol/protocol.hpp"
#include "rpc/directory/read_manager.hpp"
#include "rpc/semilattice/semilattice_manager.hpp"
#include "serializer/config.hpp"
#include "serializer/translator.hpp"
#include "unittest/dummy_namespace_interface.hpp"
#include "unittest/gtest.hpp"

#include "memcached/protocol_json_adapter.hpp"

#pragma GCC diagnostic ignored "-Wshadow"

namespace unittest {
namespace {

void run_with_namespace_interface(boost::function<void(namespace_interface_t<rdb_protocol_t> *, order_source_t *)> fun, bool oversharding) {
    recreate_temporary_directory(base_path_t("."));

    order_source_t order_source;

    /* Pick shards */
    std::vector<rdb_protocol_t::region_t> store_shards;
    if (oversharding) {
        store_shards.push_back(rdb_protocol_t::region_t(key_range_t(key_range_t::none,   store_key_t(),  key_range_t::none, store_key_t())));
    } else {
        store_shards.push_back(rdb_protocol_t::region_t(key_range_t(key_range_t::none,   store_key_t(),  key_range_t::open, store_key_t("n"))));
        store_shards.push_back(rdb_protocol_t::region_t(key_range_t(key_range_t::closed, store_key_t("n"), key_range_t::none, store_key_t() )));
    }

    std::vector<rdb_protocol_t::region_t> nsi_shards;

    nsi_shards.push_back(rdb_protocol_t::region_t(key_range_t(key_range_t::none,   store_key_t(),  key_range_t::open, store_key_t("n"))));
    nsi_shards.push_back(rdb_protocol_t::region_t(key_range_t(key_range_t::closed, store_key_t("n"), key_range_t::none, store_key_t() )));

    boost::ptr_vector<temp_file_t> temp_files;
    for (size_t i = 0; i < store_shards.size(); ++i) {
        temp_files.push_back(new temp_file_t);
    }

    io_backender_t io_backender(file_direct_io_mode_t::buffered_desired);

    scoped_array_t<scoped_ptr_t<serializer_t> > serializers(store_shards.size());
    for (size_t i = 0; i < store_shards.size(); ++i) {
        filepath_file_opener_t file_opener(temp_files[i].name(), &io_backender);
        standard_serializer_t::create(&file_opener,
                                      standard_serializer_t::static_config_t());
        serializers[i].init(new standard_serializer_t(standard_serializer_t::dynamic_config_t(),
                                                      &file_opener,
                                                      &get_global_perfmon_collection()));
    }

    boost::ptr_vector<rdb_protocol_t::store_t> underlying_stores;

    /* Create some structures for the rdb_protocol_t::context_t, warning some
     * boilerplate is about to follow, avert your eyes if you have a weak
     * stomach for such things. */
    extproc_pool_t extproc_pool(2);

    connectivity_cluster_t c;
    semilattice_manager_t<cluster_semilattice_metadata_t> slm(&c, cluster_semilattice_metadata_t());
    connectivity_cluster_t::run_t cr(&c, get_unittest_addresses(), peer_address_t(), ANY_PORT, &slm, 0, NULL);

    connectivity_cluster_t c2;
    directory_read_manager_t<cluster_directory_metadata_t> read_manager(&c2);
    connectivity_cluster_t::run_t cr2(&c2, get_unittest_addresses(), peer_address_t(), ANY_PORT, &read_manager, 0, NULL);

    boost::shared_ptr<semilattice_readwrite_view_t<auth_semilattice_metadata_t> > dummy_auth;
    rdb_protocol_t::context_t ctx(&extproc_pool, NULL, slm.get_root_view(),
                                  dummy_auth, &read_manager, generate_uuid());

    for (size_t i = 0; i < store_shards.size(); ++i) {
        underlying_stores.push_back(
                new rdb_protocol_t::store_t(serializers[i].get(),
                    temp_files[i].name().permanent_path(), GIGABYTE, true,
                    &get_global_perfmon_collection(), &ctx,
                    &io_backender, base_path_t(".")));
    }

    boost::ptr_vector<store_view_t<rdb_protocol_t> > stores;
    for (size_t i = 0; i < nsi_shards.size(); ++i) {
        if (oversharding) {
            stores.push_back(new store_subview_t<rdb_protocol_t>(&underlying_stores[0], nsi_shards[i]));
        } else {
            stores.push_back(new store_subview_t<rdb_protocol_t>(&underlying_stores[i], nsi_shards[i]));
        }
    }

    /* Set up namespace interface */
    dummy_namespace_interface_t<rdb_protocol_t> nsi(nsi_shards, stores.c_array(), &order_source, &ctx);

    fun(&nsi, &order_source);
}

void run_in_thread_pool_with_namespace_interface(boost::function<void(namespace_interface_t<rdb_protocol_t> *, order_source_t*)> fun, bool oversharded) {
    extproc_spawner_t extproc_spawner;
    unittest::run_in_thread_pool(boost::bind(&run_with_namespace_interface, fun, oversharded));
}

}   /* anonymous namespace */

/* `SetupTeardown` makes sure that it can start and stop without anything going
horribly wrong */
void run_setup_teardown_test(UNUSED namespace_interface_t<rdb_protocol_t> *nsi, order_source_t *) {
    /* Do nothing */
}
TEST(RDBProtocol, SetupTeardown) {
    run_in_thread_pool_with_namespace_interface(&run_setup_teardown_test, false);
}

TEST(RDBProtocol, OvershardedSetupTeardown) {
    run_in_thread_pool_with_namespace_interface(&run_setup_teardown_test, true);
}

/* `GetSet` tests basic get and set operations */
void run_get_set_test(namespace_interface_t<rdb_protocol_t> *nsi, order_source_t *osource) {
    {
        rdb_protocol_t::write_t write(
                rdb_protocol_t::point_write_t(store_key_t("a"),
                    make_counted<ql::datum_t>(ql::datum_t::R_NULL)),
                DURABILITY_REQUIREMENT_DEFAULT,
                profile_bool_t::PROFILE);
        rdb_protocol_t::write_response_t response;

        cond_t interruptor;
        nsi->write(write, &response, osource->check_in("unittest::run_get_set_test(rdb_protocol.cc-A)"), &interruptor);

        if (rdb_protocol_t::point_write_response_t *maybe_point_write_response_t = boost::get<rdb_protocol_t::point_write_response_t>(&response.response)) {
            ASSERT_EQ(maybe_point_write_response_t->result, point_write_result_t::STORED);
        } else {
            ADD_FAILURE() << "got wrong type of result back";
        }
    }

    {
        rdb_protocol_t::read_t read(rdb_protocol_t::point_read_t(store_key_t("a")),
                profile_bool_t::PROFILE);
        rdb_protocol_t::read_response_t response;

        cond_t interruptor;
        nsi->read(read, &response, osource->check_in("unittest::run_get_set_test(rdb_protocol.cc-B)"), &interruptor);

        if (rdb_protocol_t::point_read_response_t *maybe_point_read_response = boost::get<rdb_protocol_t::point_read_response_t>(&response.response)) {
            ASSERT_TRUE(maybe_point_read_response->data.has());
            ASSERT_EQ(ql::datum_t(ql::datum_t::R_NULL), *maybe_point_read_response->data);
        } else {
            ADD_FAILURE() << "got wrong result back";
        }
    }
}

TEST(RDBProtocol, GetSet) {
    run_in_thread_pool_with_namespace_interface(&run_get_set_test, false);
}

TEST(RDBProtocol, OvershardedGetSet) {
    run_in_thread_pool_with_namespace_interface(&run_get_set_test, true);
}

std::string create_sindex(namespace_interface_t<rdb_protocol_t> *nsi,
                          order_source_t *osource) {
    std::string id = uuid_to_str(generate_uuid());

    ql::protob_t<Term> twrap = ql::make_counted_term();
    Term *arg = twrap.get();
    const ql::sym_t one(1);
    N2(GET_FIELD, NVAR(one), NDATUM("sid"));

    ql::map_wire_func_t m(twrap, make_vector(one), get_backtrace(twrap));

    rdb_protocol_t::write_t write(rdb_protocol_t::sindex_create_t(id, m, sindex_multi_bool_t::SINGLE), profile_bool_t::PROFILE);
    rdb_protocol_t::write_response_t response;

    cond_t interruptor;
    nsi->write(write, &response, osource->check_in("unittest::create_sindex(rdb_protocol_t.cc-A"), &interruptor);

    if (!boost::get<rdb_protocol_t::sindex_create_response_t>(&response.response)) {
        ADD_FAILURE() << "got wrong type of result back";
    }

    return id;
}

bool drop_sindex(namespace_interface_t<rdb_protocol_t> *nsi,
                 order_source_t *osource,
                 const std::string &id) {
    rdb_protocol_t::sindex_drop_t d(id);
    rdb_protocol_t::write_t write(d, profile_bool_t::PROFILE);
    rdb_protocol_t::write_response_t response;

    cond_t interruptor;
    nsi->write(write, &response, osource->check_in("unittest::drop_sindex(rdb_protocol_t.cc-A"), &interruptor);

    rdb_protocol_t::sindex_drop_response_t *res =
        boost::get<rdb_protocol_t::sindex_drop_response_t>(&response.response);

    if (res == NULL) {
        ADD_FAILURE() << "got wrong type of result back";
    }

    return res->success;
}

void run_create_drop_sindex_test(namespace_interface_t<rdb_protocol_t> *nsi, order_source_t *osource) {
    /* Create a secondary index. */
    std::string id = create_sindex(nsi, osource);

    std::shared_ptr<const scoped_cJSON_t> data(
        new scoped_cJSON_t(cJSON_Parse("{\"id\" : 0, \"sid\" : 1}")));
    counted_t<const ql::datum_t> d(
        new ql::datum_t(cJSON_GetObjectItem(data->get(), "id")));
    store_key_t pk = store_key_t(d->print_primary());
    counted_t<const ql::datum_t> sindex_key_literal = make_counted<ql::datum_t>(1.0);

    ASSERT_TRUE(data->get());
    {
        /* Insert a piece of data (it will be indexed using the secondary
         * index). */
        rdb_protocol_t::write_t write(
            rdb_protocol_t::point_write_t(pk, make_counted<ql::datum_t>(*data)),
            DURABILITY_REQUIREMENT_DEFAULT,
            profile_bool_t::PROFILE);
        rdb_protocol_t::write_response_t response;

        cond_t interruptor;
        nsi->write(write,
                   &response,
                   osource->check_in(
                       "unittest::run_create_drop_sindex_test(rdb_protocol_t.cc-A"),
                   &interruptor);

        if (rdb_protocol_t::point_write_response_t *maybe_point_write_response
            = boost::get<rdb_protocol_t::point_write_response_t>(&response.response)) {
            ASSERT_EQ(maybe_point_write_response->result, point_write_result_t::STORED);
        } else {
            ADD_FAILURE() << "got wrong type of result back";
        }
    }

    {
        /* Access the data using the secondary index. */
<<<<<<< HEAD
        rdb_protocol_t::read_t read = make_sindex_read(sindex_key_literal, id);
=======
        rdb_protocol_t::read_t read(rdb_protocol_t::rget_read_t(
            id, sindex_range_t(sindex_key_literal, false, sindex_key_literal, false)),
                profile_bool_t::PROFILE);
>>>>>>> 5cee7da4
        rdb_protocol_t::read_response_t response;

        cond_t interruptor;
        nsi->read(read, &response, osource->check_in("unittest::run_create_drop_sindex_test(rdb_protocol_t.cc-A"), &interruptor);

        if (rdb_protocol_t::rget_read_response_t *rget_resp = boost::get<rdb_protocol_t::rget_read_response_t>(&response.response)) {
            rdb_protocol_t::rget_read_response_t::stream_t *stream = boost::get<rdb_protocol_t::rget_read_response_t::stream_t>(&rget_resp->result);
            ASSERT_TRUE(stream != NULL);
            ASSERT_EQ(1u, stream->size());
            ASSERT_EQ(ql::datum_t(*data), *stream->at(0).data);
        } else {
            ADD_FAILURE() << "got wrong type of result back";
        }
    }

    {
        /* Delete the data. */
        rdb_protocol_t::point_delete_t d(pk);
        rdb_protocol_t::write_t write(
                d, DURABILITY_REQUIREMENT_DEFAULT, profile_bool_t::PROFILE);
        rdb_protocol_t::write_response_t response;

        cond_t interruptor;
        nsi->write(write, &response, osource->check_in("unittest::run_create_drop_sindex_test(rdb_protocol_t.cc-A"), &interruptor);

        if (rdb_protocol_t::point_delete_response_t *maybe_point_delete_response = boost::get<rdb_protocol_t::point_delete_response_t>(&response.response)) {
            ASSERT_EQ(maybe_point_delete_response->result, point_delete_result_t::DELETED);
        } else {
            ADD_FAILURE() << "got wrong type of result back";
        }
    }

    {
        /* Access the data using the secondary index. */
<<<<<<< HEAD
        rdb_protocol_t::read_t read = make_sindex_read(sindex_key_literal, id);
=======
        rdb_protocol_t::read_t read(
                rdb_protocol_t::rget_read_t(
                    id, sindex_range_t(sindex_key_literal, false, sindex_key_literal, false)),
                profile_bool_t::PROFILE);

>>>>>>> 5cee7da4
        rdb_protocol_t::read_response_t response;

        cond_t interruptor;
        nsi->read(read, &response, osource->check_in("unittest::run_create_drop_sindex_test(rdb_protocol_t.cc-A"), &interruptor);

        if (rdb_protocol_t::rget_read_response_t *rget_resp = boost::get<rdb_protocol_t::rget_read_response_t>(&response.response)) {
            rdb_protocol_t::rget_read_response_t::stream_t *stream = boost::get<rdb_protocol_t::rget_read_response_t::stream_t>(&rget_resp->result);
            ASSERT_TRUE(stream != NULL);
            ASSERT_EQ(0u, stream->size());
        } else {
            ADD_FAILURE() << "got wrong type of result back";
        }
    }

    ASSERT_TRUE(drop_sindex(nsi, osource, id));
}

TEST(RDBProtocol, SindexCreateDrop) {
    run_in_thread_pool_with_namespace_interface(&run_create_drop_sindex_test, false);
}

TEST(RDBProtocol, OvershardedSindexCreateDrop) {
    run_in_thread_pool_with_namespace_interface(&run_create_drop_sindex_test, true);
}

std::set<std::string> list_sindexes(namespace_interface_t<rdb_protocol_t> *nsi, order_source_t *osource) {
    rdb_protocol_t::sindex_list_t l;
    rdb_protocol_t::read_t read(l, profile_bool_t::PROFILE);
    rdb_protocol_t::read_response_t response;

    cond_t interruptor;
    nsi->read(read, &response, osource->check_in("unittest::list_sindexes(rdb_protocol_t.cc-A"), &interruptor);

    rdb_protocol_t::sindex_list_response_t *res = boost::get<rdb_protocol_t::sindex_list_response_t>(&response.response);

    if (res == NULL) {
        ADD_FAILURE() << "got wrong type of result back";
    }

    return std::set<std::string>(res->sindexes.begin(), res->sindexes.end());
}

void run_sindex_list_test(namespace_interface_t<rdb_protocol_t> *nsi, order_source_t *osource) {
    std::set<std::string> sindexes;

    // Do the whole test a couple times on the same namespace for kicks
    for (size_t i = 0; i < 2; ++i) {
        size_t reps = 10;

        // Make a bunch of sindexes
        for (size_t j = 0; j < reps; ++j) {
            ASSERT_TRUE(list_sindexes(nsi, osource) == sindexes);
            sindexes.insert(create_sindex(nsi, osource));
        }

        // Remove all the sindexes
        for (size_t j = 0; j < reps; ++j) {
            ASSERT_TRUE(list_sindexes(nsi, osource) == sindexes);
            ASSERT_TRUE(drop_sindex(nsi, osource, *sindexes.begin()));
            sindexes.erase(sindexes.begin());
        }
        ASSERT_TRUE(sindexes.empty());
        ASSERT_TRUE(list_sindexes(nsi, osource).empty());
    } // Do it again
}

TEST(RDBProtocol, SindexList) {
    run_in_thread_pool_with_namespace_interface(&run_sindex_list_test, false);
}

TEST(RDBProtocol, OvershardedSindexList) {
    run_in_thread_pool_with_namespace_interface(&run_sindex_list_test, true);
}

void run_sindex_oversized_keys_test(namespace_interface_t<rdb_protocol_t> *nsi, order_source_t *osource) {
    std::string sindex_id = create_sindex(nsi, osource);

    for (size_t i = 0; i < 20; ++i) {
        for (size_t j = 100; j < 200; j += 5) {
            std::string id(i + rdb_protocol_t::MAX_PRIMARY_KEY_SIZE - 10,
                           static_cast<char>(j));
            std::string sid(j, 'a');
            auto sindex_key_literal = make_counted<const ql::datum_t>(std::string(sid));
            std::shared_ptr<const scoped_cJSON_t> data(
                new scoped_cJSON_t(cJSON_CreateObject()));
            cJSON_AddItemToObject(data->get(), "id", cJSON_CreateString(id.c_str()));
            cJSON_AddItemToObject(data->get(), "sid", cJSON_CreateString(sid.c_str()));
            store_key_t pk;
            try {
                pk = store_key_t(make_counted<const ql::datum_t>(
                    cJSON_GetObjectItem(data->get(), "id"))->print_primary());
            } catch (const ql::base_exc_t &ex) {
                ASSERT_TRUE(id.length() >= rdb_protocol_t::MAX_PRIMARY_KEY_SIZE);
                continue;
            }
            ASSERT_TRUE(data->get());

            {
                /* Insert a piece of data (it will be indexed using the secondary
                 * index). */
                rdb_protocol_t::write_t write(
                    rdb_protocol_t::point_write_t(pk, make_counted<ql::datum_t>(*data)),
                    DURABILITY_REQUIREMENT_DEFAULT,
                    profile_bool_t::PROFILE);
                rdb_protocol_t::write_response_t response;

                cond_t interruptor;
                nsi->write(write,
                           &response,
                           osource->check_in(
                               "unittest::run_sindex_oversized_keys_test("
                               "rdb_protocol_t.cc-A"),
                           &interruptor);

                auto resp = boost::get<rdb_protocol_t::point_write_response_t>(
                        &response.response);
                if (!resp) {
                    ADD_FAILURE() << "got wrong type of result back";
                } else {
                    ASSERT_EQ(resp->result, point_write_result_t::STORED);
                }
            }

            {
                /* Access the data using the secondary index. */
<<<<<<< HEAD
                rdb_protocol_t::read_t read
                    = make_sindex_read(sindex_key_literal, sindex_id);
=======
                rdb_protocol_t::rget_read_t rget(
                    sindex_id, sindex_range_t(sindex_key_literal, false, sindex_key_literal, false));
                rdb_protocol_t::read_t read(rget, profile_bool_t::PROFILE);
>>>>>>> 5cee7da4
                rdb_protocol_t::read_response_t response;

                cond_t interruptor;
                nsi->read(read, &response, osource->check_in("unittest::run_sindex_oversized_keys_test(rdb_protocol_t.cc-A"), &interruptor);

                if (rdb_protocol_t::rget_read_response_t *rget_resp = boost::get<rdb_protocol_t::rget_read_response_t>(&response.response)) {
                    rdb_protocol_t::rget_read_response_t::stream_t *stream = boost::get<rdb_protocol_t::rget_read_response_t::stream_t>(&rget_resp->result);
                    ASSERT_TRUE(stream != NULL);
                    // There should be results equal to the number of iterations performed
                    ASSERT_EQ(i + 1, stream->size());
                } else {
                    ADD_FAILURE() << "got wrong type of result back";
                }
            }
        }
    }

}

TEST(RDBProtocol, OverSizedKeys) {
    run_in_thread_pool_with_namespace_interface(&run_sindex_oversized_keys_test, false);
}

TEST(RDBProtocol, OvershardedOverSizedKeys) {
    run_in_thread_pool_with_namespace_interface(&run_sindex_oversized_keys_test, true);
}

void run_sindex_missing_attr_test(namespace_interface_t<rdb_protocol_t> *nsi, order_source_t *osource) {
    create_sindex(nsi, osource);

    std::shared_ptr<const scoped_cJSON_t> data(
        new scoped_cJSON_t(cJSON_Parse("{\"id\" : 0}")));
    store_key_t pk = store_key_t(make_counted<const ql::datum_t>(
        cJSON_GetObjectItem(data->get(), "id"))->print_primary());
    ASSERT_TRUE(data->get());
    {
        /* Insert a piece of data (it will be indexed using the secondary
         * index). */
        rdb_protocol_t::write_t write(
            rdb_protocol_t::point_write_t(pk, make_counted<ql::datum_t>(*data)),
            DURABILITY_REQUIREMENT_DEFAULT,
            profile_bool_t::PROFILE);
        rdb_protocol_t::write_response_t response;

        cond_t interruptor;
        nsi->write(write,
                   &response,
                   osource->check_in(
                       "unittest::run_create_drop_sindex_test(rdb_protocol_t.cc-A"),
                   &interruptor);

        if (!boost::get<rdb_protocol_t::point_write_response_t>(&response.response)) {
            ADD_FAILURE() << "got wrong type of result back";
        }
    }

    //TODO we're not sure if data which is missing an attribute should be put
    //in the sindex or not right now. We should either be checking that the
    //value is in the sindex right now or be checking that it isn't.
}

TEST(RDBProtocol, MissingAttr) {
    run_in_thread_pool_with_namespace_interface(&run_sindex_missing_attr_test, false);
}

TEST(RDBProtocol, OvershardedMissingAttr) {
    run_in_thread_pool_with_namespace_interface(&run_sindex_missing_attr_test, true);
}

}   /* namespace unittest */
<|MERGE_RESOLUTION|>--- conflicted
+++ resolved
@@ -249,13 +249,7 @@
 
     {
         /* Access the data using the secondary index. */
-<<<<<<< HEAD
         rdb_protocol_t::read_t read = make_sindex_read(sindex_key_literal, id);
-=======
-        rdb_protocol_t::read_t read(rdb_protocol_t::rget_read_t(
-            id, sindex_range_t(sindex_key_literal, false, sindex_key_literal, false)),
-                profile_bool_t::PROFILE);
->>>>>>> 5cee7da4
         rdb_protocol_t::read_response_t response;
 
         cond_t interruptor;
@@ -290,15 +284,7 @@
 
     {
         /* Access the data using the secondary index. */
-<<<<<<< HEAD
         rdb_protocol_t::read_t read = make_sindex_read(sindex_key_literal, id);
-=======
-        rdb_protocol_t::read_t read(
-                rdb_protocol_t::rget_read_t(
-                    id, sindex_range_t(sindex_key_literal, false, sindex_key_literal, false)),
-                profile_bool_t::PROFILE);
-
->>>>>>> 5cee7da4
         rdb_protocol_t::read_response_t response;
 
         cond_t interruptor;
@@ -424,14 +410,8 @@
 
             {
                 /* Access the data using the secondary index. */
-<<<<<<< HEAD
                 rdb_protocol_t::read_t read
                     = make_sindex_read(sindex_key_literal, sindex_id);
-=======
-                rdb_protocol_t::rget_read_t rget(
-                    sindex_id, sindex_range_t(sindex_key_literal, false, sindex_key_literal, false));
-                rdb_protocol_t::read_t read(rget, profile_bool_t::PROFILE);
->>>>>>> 5cee7da4
                 rdb_protocol_t::read_response_t response;
 
                 cond_t interruptor;
