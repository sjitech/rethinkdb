// Copyright 2010-2014 RethinkDB, all rights reserved.
#include "unittest/unittest_utils.hpp"

#include <stdlib.h>

#include <functional>

#include "arch/timing.hpp"
#include "arch/runtime/starter.hpp"
#include "rdb_protocol/datum.hpp"
#include "rdb_protocol/protocol.hpp"
#include "rdb_protocol/pseudo_time.hpp"
#include "unittest/gtest.hpp"
#include "utils.hpp"

namespace unittest {

std::string rand_string(int len) {
    std::string res;

    int seed = randint(RAND_MAX);

    while (len --> 0) {
        res.push_back((seed % 26) + 'A');
        seed ^= seed >> 17;
        seed += seed << 11;
        seed ^= seed >> 29;
    }

    return res;
}

struct make_sindex_read_t {
    static read_t make_sindex_read(ql::datum_t key, const std::string &id) {
        ql::datum_range_t rng(key, key_range_t::closed, key, key_range_t::closed);
        return read_t(
            rget_read_t(
                boost::optional<changefeed_stamp_t>(),
                region_t::universe(),
<<<<<<< HEAD
                ql::global_optargs_t(),
=======
                boost::none,
                std::map<std::string, ql::wire_func_t>(),
>>>>>>> 8431804e
                "",
                ql::batchspec_t::default_for(ql::batch_type_t::NORMAL),
                std::vector<ql::transform_variant_t>(),
                boost::optional<ql::terminal_variant_t>(),
                sindex_rangespec_t(id, boost::none, ql::datumspec_t(rng)),
                sorting_t::UNORDERED),
            profile_bool_t::PROFILE,
            read_mode_t::SINGLE);
    }
};

read_t make_sindex_read(
        ql::datum_t key, const std::string &id) {
    return make_sindex_read_t::make_sindex_read(key, id);
}

serializer_filepath_t manual_serializer_filepath(const std::string &permanent_path,
                                                 const std::string &temporary_path) {

    return serializer_filepath_t(permanent_path, temporary_path);
}


static const char *const temp_file_create_suffix = ".create";

temp_file_t::temp_file_t() {
    for (;;) {
        char tmpl[] = "/tmp/rdb_unittest.XXXXXX";
        const int fd = mkstemp(tmpl);
        guarantee_err(fd != -1, "Couldn't create a temporary file");
        close(fd);

        // Check that both the permanent and temporary file paths are unused.
        const std::string tmpfilename = std::string(tmpl) + temp_file_create_suffix;
        if (::access(tmpfilename.c_str(), F_OK) == -1 && get_errno() == ENOENT) {
            filename = tmpl;
            break;
        } else {
            const int unlink_res = ::unlink(tmpl);
            EXPECT_EQ(0, unlink_res);
        }
    }
}

temp_file_t::~temp_file_t() {
    // Unlink both possible locations of the file.
    const int res1 = ::unlink(name().temporary_path().c_str());
    EXPECT_TRUE(res1 == 0 || get_errno() == ENOENT);
    const int res2 = ::unlink(name().permanent_path().c_str());
    EXPECT_TRUE(res2 == 0 || get_errno() == ENOENT);
}

serializer_filepath_t temp_file_t::name() const {
    return manual_serializer_filepath(filename, filename + temp_file_create_suffix);
}

temp_directory_t::temp_directory_t() {
    char tmpl[] = "/tmp/rdb_unittest.XXXXXX";
    char *res = mkdtemp(tmpl);
    guarantee_err(res != nullptr, "Couldn't create a temporary directory");
    directory = base_path_t(std::string(res));

    // Some usages of this directory may require an internal temporary directory
    recreate_temporary_directory(directory);
}

temp_directory_t::~temp_directory_t() {
    remove_directory_recursive(directory.path().c_str());
}

base_path_t temp_directory_t::path() const {
    return directory;
}

void let_stuff_happen() {
#ifdef VALGRIND
    nap(2000);
#else
    nap(100);
#endif
}

std::set<ip_address_t> get_unittest_addresses() {
    return get_local_ips(std::set<ip_address_t>(),
                         local_ip_filter_t::MATCH_FILTER_OR_LOOPBACK);
}

void run_in_thread_pool(const std::function<void()> &fun, int num_workers) {
    ::run_in_thread_pool(fun, num_workers);
}

key_range_t quick_range(const char *bounds) {
    guarantee(strlen(bounds) == 3);
    char left = bounds[0];
    guarantee(bounds[1] == '-');
    char right = bounds[2];
    if (left != '*' && right != '*') {
        guarantee(left <= right);
    }
    key_range_t r;
    r.left = (left == '*')
        ? store_key_t()
        : store_key_t(std::string(1, left));
    r.right = (right == '*')
        ? key_range_t::right_bound_t()
        : key_range_t::right_bound_t(store_key_t(std::string(1, right+1)));
    return r;
}

region_t quick_region(const char *bounds) {
    return region_t(quick_range(bounds));
}

state_timestamp_t make_state_timestamp(int n) {
    state_timestamp_t t;
    t.num = n;
    return t;
}

}  // namespace unittest<|MERGE_RESOLUTION|>--- conflicted
+++ resolved
@@ -37,12 +37,8 @@
             rget_read_t(
                 boost::optional<changefeed_stamp_t>(),
                 region_t::universe(),
-<<<<<<< HEAD
+                boost::none,
                 ql::global_optargs_t(),
-=======
-                boost::none,
-                std::map<std::string, ql::wire_func_t>(),
->>>>>>> 8431804e
                 "",
                 ql::batchspec_t::default_for(ql::batch_type_t::NORMAL),
                 std::vector<ql::transform_variant_t>(),
