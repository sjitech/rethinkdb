--- conflicted
+++ resolved
@@ -129,15 +129,9 @@
 
     /* Set up a second mirror */
     test_store_t<memcached_protocol_t> store2;
-<<<<<<< HEAD
     store_view_t<memcached_protocol_t> *store2_ptr = &store2.store;
 
-    hash_region_t<key_range_t> subregion(key_range_t(key_range_t::closed, store_key_t("a"), key_range_t::closed, store_key_t("z")));
-    multistore_ptr_t<memcached_protocol_t> multi_store2(&store2_ptr, 1, subregion);
-
-=======
-    store_subview_t<memcached_protocol_t> substore(&store2.store, memcached_protocol_t::region_t::universe());
->>>>>>> 61d59692
+    multistore_ptr_t<memcached_protocol_t> multi_store2(&store2_ptr, 1, memcached_protocol_t::region_t::universe());
     cond_t interruptor;
     listener_t<memcached_protocol_t> listener2(
         cluster->get_mailbox_manager(),
