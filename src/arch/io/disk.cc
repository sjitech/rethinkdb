// Copyright 2010-2012 RethinkDB, all rights reserved.
#include "arch/io/disk.hpp"

#include <fcntl.h>

#include <unistd.h>
#include <sys/ioctl.h>
#include <sys/socket.h>
#include <sys/stat.h>
#include <sys/file.h>

#include <algorithm>

#include "utils.hpp"
#include <boost/bind.hpp>

#include "arch/types.hpp"
#include "arch/runtime/system_event/eventfd.hpp"
#include "arch/io/arch.hpp"
#include "config/args.hpp"
#include "backtrace.hpp"
#include "arch/runtime/runtime.hpp"
#include "arch/io/disk/aio.hpp"
#include "arch/io/disk/filestat.hpp"
#include "arch/io/disk/pool.hpp"
#include "arch/io/disk/conflict_resolving.hpp"
#include "arch/io/disk/stats.hpp"
#include "arch/io/disk/accounting.hpp"
#include "do_on_thread.hpp"
#include "logger.hpp"

// #define DEBUG_DUMP_WRITES 1

// TODO: If two files are on the same disk, should they share part of the IO stack?

template<class backend_t>
class linux_templated_disk_manager_t : public linux_disk_manager_t {
    typedef stats_diskmgr_2_t<typename backend_t::action_t> backend_stats_t;
    typedef accounting_diskmgr_t<typename backend_stats_t::action_t> accounter_t;
    typedef conflict_resolving_diskmgr_t<typename accounter_t::action_t> conflict_resolver_t;
    typedef stats_diskmgr_t<typename conflict_resolver_t::action_t> stack_stats_t;

public:
    struct action_t : public stack_stats_t::action_t {
        int cb_thread;
        linux_iocallback_t *cb;
    };


    linux_templated_disk_manager_t(linux_event_queue_t *queue, const int batch_factor, perfmon_collection_t *stats) :
        stack_stats(stats, "stack"),
        conflict_resolver(stats),
        accounter(batch_factor),
        backend_stats(stats, "backend", accounter.producer),
        backend(queue, backend_stats.producer),
        outstanding_txn(0)
    {
        /* Hook up the `submit_fun`s of the parts of the IO stack that are above the
        queue. (The parts below the queue use the `passive_producer_t` interface instead
        of a callback function.) */
        stack_stats.submit_fun = boost::bind(&conflict_resolver_t::submit, &conflict_resolver, _1);
        conflict_resolver.submit_fun = boost::bind(&accounter_t::submit, &accounter, _1);

        /* Hook up everything's `done_fun`. */
        backend.done_fun = boost::bind(&backend_stats_t::done, &backend_stats, _1);
        backend_stats.done_fun = boost::bind(&accounter_t::done, &accounter, _1);
        accounter.done_fun = boost::bind(&conflict_resolver_t::done, &conflict_resolver, _1);
        conflict_resolver.done_fun = boost::bind(&stack_stats_t::done, &stack_stats, _1);
        stack_stats.done_fun = boost::bind(&linux_templated_disk_manager_t<backend_t>::done, this, _1);
    }

    ~linux_templated_disk_manager_t() {
        rassert(outstanding_txn == 0, "Closing a file with outstanding txns\n");
    }

    void *create_account(int pri, int outstanding_requests_limit) {
        return new typename accounter_t::account_t(&accounter, pri, outstanding_requests_limit);
    }

    void delayed_destroy(void *_account) {
        on_thread_t t(home_thread());
        delete static_cast<typename accounter_t::account_t *>(_account);
    }

    void destroy_account(void *account) {
        coro_t::spawn_sometime(boost::bind(&linux_templated_disk_manager_t::delayed_destroy, this, account));
    }

    void submit_action_to_stack_stats(action_t *a) {
        assert_thread();
        outstanding_txn++;
        stack_stats.submit(a);
    }

    void submit_write(fd_t fd, const void *buf, size_t count, size_t offset, void *account, linux_iocallback_t *cb) {
        int calling_thread = get_thread_id();

        action_t *a = new action_t;
        a->make_write(fd, buf, count, offset);
        a->account = static_cast<typename accounter_t::account_t*>(account);
        a->cb = cb;
        a->cb_thread = calling_thread;

        do_on_thread(home_thread(), boost::bind(&linux_templated_disk_manager_t::submit_action_to_stack_stats, this, a));
    }

    void submit_read(fd_t fd, void *buf, size_t count, size_t offset, void *account, linux_iocallback_t *cb) {
        int calling_thread = get_thread_id();

        action_t *a = new action_t;
        a->make_read(fd, buf, count, offset);
        a->account = static_cast<typename accounter_t::account_t*>(account);
        a->cb = cb;
        a->cb_thread = calling_thread;

        do_on_thread(home_thread(), boost::bind(&linux_templated_disk_manager_t::submit_action_to_stack_stats, this, a));
    };

    void done(typename stack_stats_t::action_t *a) {
        assert_thread();
        outstanding_txn--;
        action_t *a2 = static_cast<action_t *>(a);
        bool succeeded = a2->get_succeeded();
        if (succeeded) {
            do_on_thread(a2->cb_thread, boost::bind(&linux_iocallback_t::on_io_complete, a2->cb));
        } else {
            do_on_thread(a2->cb_thread, boost::bind(&linux_iocallback_t::on_io_failure, a2->cb));
        }
        delete a2;
    }

private:
    /* These fields describe the entire IO stack. At the top level, we allocate a new
    action_t object for each operation and record its callback. Then it passes through
    the conflict resolver, which enforces ordering constraints between IO operations by
    holding back operations that must be run after other, currently-running, operations.
    Then it goes to the account manager, which queues up running IO operations according
    to which account they are part of. Finally the backend (which may be either AIO-based
    or thread-pool-based) pops the IO operations from the queue.

    At two points in the process--once as soon as it is submitted, and again right
    as the backend pops it off the queue--its statistics are recorded. The "stack stats"
    will tell you how many IO operations are queued. The "backend stats" will tell you
    how long the OS takes to perform the operations. Note that it's not perfect, because
    it counts operations that have been queued by the backend but not sent to the OS yet
    as having been sent to the OS. */

    stack_stats_t stack_stats;
    conflict_resolver_t conflict_resolver;
    accounter_t accounter;
    backend_stats_t backend_stats;
    backend_t backend;


    int outstanding_txn;

    DISABLE_COPYING(linux_templated_disk_manager_t);
};


void native_io_backender_t::make_disk_manager(linux_event_queue_t *queue, const int batch_factor,
                                              perfmon_collection_t *stats,
                                              scoped_ptr_t<linux_disk_manager_t> *out) {
#ifdef AIOSUPPORT
    out->init(new linux_templated_disk_manager_t<linux_diskmgr_aio_t>(queue, batch_factor, stats));
#else
    if ( queue || batch_factor || stats || out ) { }
    crash("This version has no native aio support. Consider using the pool back-end.\n");
#endif //AIOSUPPORT
}

void pool_io_backender_t::make_disk_manager(linux_event_queue_t *queue, const int batch_factor,
                                            perfmon_collection_t *stats,
                                            scoped_ptr_t<linux_disk_manager_t> *out) {
    out->init(new linux_templated_disk_manager_t<pool_diskmgr_t>(queue, batch_factor, stats));
}


void make_io_backender(io_backend_t backend, scoped_ptr_t<io_backender_t> *out) {
    if (backend == aio_native) {
        #ifdef AIOSUPPORT
        out->init(new native_io_backender_t);
        #else
        crash("This version has no native aio support. Consider using the pool back-end.\n");
        #endif
    } else if (backend == aio_pool) {
        out->init(new pool_io_backender_t);
    } else {
        crash("impossible io_backend_t value: %d\n", backend);
    }
}

/* Disk file object */

linux_file_t::linux_file_t(scoped_fd_t *_fd, uint64_t _file_size, linux_disk_manager_t *_diskmgr)
    : fd(_fd->release()), file_size(_file_size), diskmgr(_diskmgr) {
    // TODO: Why do we care whether we're in a thread pool?  (Maybe it's that you can't create a
    // file_account_t outside of the thread pool?  But they're associated with the diskmgr,
    // aren't they?)
    if (linux_thread_pool_t::thread) {
        default_account.init(new file_account_t(this, 1, UNLIMITED_OUTSTANDING_REQUESTS));
    }
}

bool linux_file_t::is_block_device() {
    return false;
}

uint64_t linux_file_t::get_size() {
    return file_size;
}

void linux_file_t::set_size(size_t size) {
    int res = ftruncate(fd.get(), size);
    guarantee_err(res == 0, "Could not ftruncate()");
    fsync(fd.get()); // Make sure that the metadata change gets persisted
                     // before we start writing to the resized file.
                     // (to be safe in case of system crashes etc.)
    file_size = size;
}

void linux_file_t::set_size_at_least(size_t size) {
    /* Grow in large chunks at a time */
    if (file_size < size) {
        set_size(ceil_aligned(size, DEVICE_BLOCK_SIZE * 128));
    }
}

void linux_file_t::read_async(size_t offset, size_t length, void *buf, file_account_t *account, linux_iocallback_t *callback) {
    rassert(diskmgr, "No diskmgr has been constructed (are we running without an event queue?)");
    verify_aligned_file_access(file_size, offset, length, buf);
    diskmgr->submit_read(fd.get(), buf, length, offset,
        account == DEFAULT_DISK_ACCOUNT ? default_account->get_account() : account->get_account(),
        callback);
}

void linux_file_t::write_async(size_t offset, size_t length, const void *buf, file_account_t *account, linux_iocallback_t *callback) {
    rassert(diskmgr, "No diskmgr has been constructed (are we running without an event queue?)");

#ifdef DEBUG_DUMP_WRITES
    debugf("--- WRITE BEGIN ---\n");
    debugf("%s", format_backtrace().c_str());
    print_hd(buf, offset, length);
    debugf("---- WRITE END ----\n\n");
#endif

    verify_aligned_file_access(file_size, offset, length, buf);
    diskmgr->submit_write(fd.get(), buf, length, offset,
        account == DEFAULT_DISK_ACCOUNT ? default_account->get_account() : account->get_account(),
        callback);
}

void linux_file_t::read_blocking(size_t offset, size_t length, void *buf) {
    verify_aligned_file_access(file_size, offset, length, buf);
    ssize_t res;
    do {
        res = pread(fd.get(), buf, length, offset);
    } while (res == -1 && errno == EINTR);

    nice_guarantee(size_t(res) == length, "Blocking read from file failed. Exiting.");
}

void linux_file_t::write_blocking(size_t offset, size_t length, const void *buf) {
    verify_aligned_file_access(file_size, offset, length, buf);
    ssize_t res;
    do {
        res = pwrite(fd.get(), buf, length, offset);
    } while (res == -1 && errno == EINTR);

    nice_guarantee(size_t(res) == length, "Blocking write from file failed. Exiting.");
}

bool linux_file_t::coop_lock_and_check() {
    if (flock(fd.get(), LOCK_EX | LOCK_NB) != 0) {
        rassert(errno == EWOULDBLOCK);
        return false;
    }
    return true;
}

void *linux_file_t::create_account(int priority, int outstanding_requests_limit) {
    return diskmgr->create_account(priority, outstanding_requests_limit);
}

void linux_file_t::destroy_account(void *account) {
    diskmgr->destroy_account(account);
}



linux_file_t::~linux_file_t() {
    // scoped_fd_t's destructor takes care of close()ing the file
}

void verify_aligned_file_access(DEBUG_VAR size_t file_size, DEBUG_VAR size_t offset, DEBUG_VAR size_t length, DEBUG_VAR const void *buf) {
    rassert(buf);
    rassert(offset + length <= file_size);
    rassert(divides(DEVICE_BLOCK_SIZE, intptr_t(buf)));
    rassert(divides(DEVICE_BLOCK_SIZE, offset));
    rassert(divides(DEVICE_BLOCK_SIZE, length));
}

file_open_result_t open_direct_file(const char *path, int mode, io_backender_t *backender, scoped_ptr_t<file_t> *out) {
    // Construct file flags

    // Let's have a sanity check for our attempt to check whether O_DIRECT and O_NOATIME are
    // available as preprocessor defines.
#ifndef O_CREAT
#error "O_CREAT and other open flags are apparently not defined in the preprocessor."
#endif

    int flags = O_CREAT;

<<<<<<< HEAD
    // For now, we have a whitelist of kernels that don't support O_LARGEFILE (or O_DSYNC, for
    // that matter).
=======
    // For now, we have a whitelist of kernels that don't support O_LARGEFILE (or O_DSYNC, for that
    // matter).  Linux is the only known kernel that has (or may need) the O_LARGEFILE flag.
>>>>>>> e4211781
#ifndef __MACH__
    flags |= O_LARGEFILE;
#endif

#ifndef FILE_SYNC_TECHNIQUE
#error "FILE_SYNC_TECHNIQUE is not defined"
#elif FILE_SYNC_TECHNIQUE == FILE_SYNC_TECHNIQUE_DSYNC
    flags |= O_DSYNC;
#endif  // FILE_SYNC_TECHNIQUE

    if ((mode & linux_file_t::mode_write) && (mode & linux_file_t::mode_read)) {
        flags |= O_RDWR;
    } else if (mode & linux_file_t::mode_write) {
        flags |= O_WRONLY;
    } else if (mode & linux_file_t::mode_read) {
        flags |= O_RDONLY;
    } else {
        crash("Bad file access mode.");
    }

<<<<<<< HEAD

=======
    // Makes writes not update the access time of the file where available.  That's more efficient.
>>>>>>> e4211781
#ifdef O_NOATIME
    flags |= O_NOATIME;
#endif

    // Open the file.

    scoped_fd_t fd;
    {
        int res_open;
        do {
            res_open = open(path, flags, 0644);
        } while (res_open == -1 && errno == EINTR);

        fd.reset(res_open);
    }

    if (fd.get() == INVALID_FD) {
        return file_open_result_t(file_open_result_t::ERROR, errno);
    }

    // When building, we must either support O_DIRECT or F_NOCACHE.  The former works on Linux,
    // the latter works on OS X.
#ifdef O_DIRECT
    int fcntl_res = fcntl(fd.get(), F_SETFL, static_cast<long>(flags | O_DIRECT));
#else
    int fcntl_res = fcntl(fd.get(), F_NOCACHE, 1);
#endif  // O_DIRECT.

    file_open_result_t open_res = (fcntl_res == -1 ? file_open_result_t(file_open_result_t::BUFFERED, 0) : file_open_result_t(file_open_result_t::DIRECT, 0));

    uint64_t file_size = get_file_size(fd.get());

    // TODO: We have a very minor correctness issue here, which is that
    // we don't guarantee data durability for newly created database files.
    // In theory, we would have to fsync() not only the file itself, but
    // also the directory containing it. Otherwise the file might not
    // survive a crash of the system. However, the window for data to get lost
    // this way is just a few seconds after the creation of a new database,
    // until the file system flushes the metadata to disk.

    out->init(new linux_file_t(&fd, file_size, backender->get_diskmgr_ptr()));

    return open_res;
}

void crash_due_to_inaccessible_database_file(const char *path, file_open_result_t open_res) {
    guarantee(open_res.outcome == file_open_result_t::ERROR);
    fail_due_to_user_error(
        "Inaccessible database file: \"%s\": %s"
        "\nSome possible reasons:"
        "\n- the database file couldn't be created or opened for reading and writing"
#ifdef O_NOATIME
        "\n- the user which was used to start the database is not an owner of the file"
#endif
        , path, errno_string(open_res.errsv).c_str());
}<|MERGE_RESOLUTION|>--- conflicted
+++ resolved
@@ -311,13 +311,8 @@
 
     int flags = O_CREAT;
 
-<<<<<<< HEAD
-    // For now, we have a whitelist of kernels that don't support O_LARGEFILE (or O_DSYNC, for
-    // that matter).
-=======
     // For now, we have a whitelist of kernels that don't support O_LARGEFILE (or O_DSYNC, for that
     // matter).  Linux is the only known kernel that has (or may need) the O_LARGEFILE flag.
->>>>>>> e4211781
 #ifndef __MACH__
     flags |= O_LARGEFILE;
 #endif
@@ -338,11 +333,7 @@
         crash("Bad file access mode.");
     }
 
-<<<<<<< HEAD
-
-=======
     // Makes writes not update the access time of the file where available.  That's more efficient.
->>>>>>> e4211781
 #ifdef O_NOATIME
     flags |= O_NOATIME;
 #endif
