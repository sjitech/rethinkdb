#ifndef ARCH_IO_NETWORK_HPP_
#define ARCH_IO_NETWORK_HPP_

#include <stdarg.h>
#include <unistd.h>
#include <sys/types.h>
#include <ifaddrs.h>
#include <arpa/inet.h>
#include <netinet/in.h>

#include <vector>
#include <stdexcept>
#include <string>

#include "utils.hpp"
#include <boost/function.hpp>

#include "config/args.hpp"
#include "containers/scoped.hpp"
#include "arch/address.hpp"
#include "arch/io/event_watcher.hpp"
#include "arch/io/io_utils.hpp"
#include "arch/runtime/event_queue.hpp"
#include "concurrency/cond_var.hpp"
#include "concurrency/queue/unlimited_fifo.hpp"
#include "concurrency/semaphore.hpp"
#include "concurrency/coro_pool.hpp"
#include "containers/intrusive_list.hpp"
#include "perfmon/types.hpp"

/* linux_tcp_conn_t provides a disgusting wrapper around a TCP network connection. */

class linux_tcp_conn_t :
    public home_thread_mixin_t,
    private linux_event_callback_t {
public:
    friend class linux_nascent_tcp_conn_t;

    class connect_failed_exc_t : public std::exception {
    public:
        explicit connect_failed_exc_t(int en) : error(en) { }
        const char *what() const throw () {
            return strprintf("Could not make connection: %s", strerror(error)).c_str();
        }
        ~connect_failed_exc_t() throw () { }
        int error;
    };

    // NB. interruptor cannot be NULL.
    linux_tcp_conn_t(const ip_address_t &host, int port, signal_t *interruptor, int local_port = 0) THROWS_ONLY(connect_failed_exc_t, interrupted_exc_t);

    /* Reading */

    struct read_closed_exc_t : public std::exception {
        const char *what() const throw () {
            return "Network connection read end closed";
        }
    };

    /* If you know beforehand how many bytes you want to read, use read() with a byte buffer.
    Returns when the buffer is full, or throws read_closed_exc_t. */
    void read(void *buf, size_t size);

    // If you don't know how many bytes you want to read, but still
    // masochistically want to handle buffering yourself.  Makes at
    // most one call to ::read(), reads some data or throws
    // read_closed_exc_t. read_some() is guaranteed to return at least
    // one byte of data unless it throws read_closed_exc_t.
    size_t read_some(void *buf, size_t size);

    // If you don't know how many bytes you want to read, use peek()
    // and then, if you're satisfied, pop what you've read, or if
    // you're unsatisfied, read_more_buffered() and then try again.
    // Note that you should always call peek() before calling
    // read_more_buffered(), because there might be leftover data in
    // the peek buffer that might be enough for you.
    const_charslice peek() const;

    //you can also peek with a specific size (this is really just convenient
    //for some things and can in some cases avoid an unneeded copy
    const_charslice peek(size_t size);

    void pop(size_t len);

    void read_more_buffered();

    /* Call shutdown_read() to close the half of the pipe that goes from the peer to us. If there
    is an outstanding read() or peek_until() operation, it will throw read_closed_exc_t. */
    void shutdown_read();

    /* Returns false if the half of the pipe that goes from the peer to us has been closed. */
    bool is_read_open();

    /* Writing */

    struct write_closed_exc_t : public std::exception {
        const char *what() const throw () {
            return "Network connection write end closed";
        }
    };

    /* write() writes 'size' bytes from 'buf' to the socket and blocks until it is done. Throws
    write_closed_exc_t if the write end of the pipe is closed before we can finish. */
    void write(const void *buf, size_t size);

    /* write_buffered() is like write(), but it might not send the data until flush_buffer*() or
    write() is called. Internally, it bundles together the buffered writes; this may improve
    performance. */
    void write_buffered(const void *buf, size_t size);

    void writef(const char *format, ...) __attribute__ ((format (printf, 2, 3)));

    void flush_buffer();   // Blocks until flush is done
    void flush_buffer_eventually();   // Blocks only if the queue is backed up

    /* Call shutdown_write() to close the half of the pipe that goes from us to the peer. If there
    is a write currently happening, it will get write_closed_exc_t. */
    void shutdown_write();

    /* Returns false if the half of the pipe that goes from us to the peer has been closed. */
    bool is_write_open();

    /* Call to enable/disable `SO_KEEPALIVE` for this socket. First version
    enables and configures it; second version disables it. */
    /* TODO: This API is insufficient because there's no way to use it on a
    connection before `connect()` is called. */
    void set_keepalive(int idle_seconds, int try_interval_seconds, int try_count);
    void set_keepalive();

    /* Put a `perfmon_rate_monitor_t` here if you want to record stats on how fast data is being
    transmitted over the network. */
    perfmon_rate_monitor_t *write_perfmon;

    /* Note that is_read_open() and is_write_open() must both be false before the socket is
    destroyed. */
    ~linux_tcp_conn_t();

public:

    void rethread(int);

    int getsockname(ip_address_t *addr);
    int getpeername(ip_address_t *addr);

private:
    explicit linux_tcp_conn_t(fd_t sock);   // Used by tcp_listener_t

    /* Note that this only gets called to handle error-events. Read and write
    events are handled through the linux_event_watcher_t. */
    void on_event(int events);

    void on_shutdown_read();
    void on_shutdown_write();

    scoped_fd_t sock;

    /* Object that we use to watch for events. It's NULL when we are not registered on any
    thread, and otherwise is an object that's valid for the current thread. */
    linux_event_watcher_t *event_watcher;

    /* True if there is a pending read or write */
    bool read_in_progress, write_in_progress;

    /* These are pulsed if and only if the read/write end of the connection has been closed. */
    cond_t read_closed, write_closed;

    /* Holds data that we read from the socket but hasn't been consumed yet */
    std::vector<char> read_buffer;

    /* Reads up to the given number of bytes, but not necessarily that many. Simple wrapper around
    ::read(). Returns the number of bytes read or throws read_closed_exc_t. Bypasses read_buffer. */
    size_t read_internal(void *buffer, size_t size);

    static const size_t WRITE_QUEUE_MAX_SIZE = 128 * KILOBYTE;
    static const size_t WRITE_CHUNK_SIZE = 8 * KILOBYTE;

    /* Structs to avoid over-using dynamic allocation */
    struct write_buffer_t : public intrusive_list_node_t<write_buffer_t> {
        char buffer[WRITE_CHUNK_SIZE];
        size_t size;
    };

    struct write_queue_op_t : public intrusive_list_node_t<write_queue_op_t> {
        write_buffer_t *dealloc;
        const void *buffer;
        size_t size;
        cond_t *cond;
        auto_drainer_t::lock_t keepalive;
    };

    class write_handler_t :
        public coro_pool_t<write_queue_op_t*>::callback_t {
    public:
        explicit write_handler_t(linux_tcp_conn_t *parent_);
    private:
        linux_tcp_conn_t *parent;
        void coro_pool_callback(write_queue_op_t *operation, signal_t *interruptor);
    } write_handler;

    /* Lists of unused buffers, new buffers will be put on this list until needed again, reducing
       the use of dynamic memory.  TODO: decay over time? */
    intrusive_list_t<write_buffer_t> unused_write_buffers;
    intrusive_list_t<write_queue_op_t> unused_write_queue_ops;

    write_buffer_t * get_write_buffer();
    write_queue_op_t * get_write_queue_op();
    void release_write_buffer(write_buffer_t *buffer);
    void release_write_queue_op(write_queue_op_t *op);


    /* Schedules old write buffer's contents to be flushed and swaps in a fresh write buffer.
    Blocks until it can acquire the `write_queue_limiter` semaphore, but doesn't wait for
    data to be completely written. */
    void internal_flush_write_buffer();

    /* Used to queue up buffers to write. The functions in `write_queue` will all be
    `boost::bind()`s of the `perform_write()` function below. */
    unlimited_fifo_queue_t<write_queue_op_t*, intrusive_list_t<write_queue_op_t> > write_queue;

    /* This semaphore prevents the write queue from getting arbitrarily big. */
    semaphore_t write_queue_limiter;

    /* Used to actually perform the writes. Only has one coroutine in it, which will call the
    handle_write_queue callback when operations are ready */
    coro_pool_t<write_queue_op_t*> write_coro_pool;

    /* Buffer we are currently filling up with data that we want to write. When it reaches a
    certain size, we push it onto `write_queue`. */
    write_buffer_t* current_write_buffer;

    /* Used to actually perform a write. If the write end of the connection is open, then writes
    `size` bytes from `buffer` to the socket. */
    void perform_write(const void *buffer, size_t size);

    /* memcpy up to n bytes from read_buffer into dest. Returns the number of bytes
    copied. Then pop_read_buffer() can be used to remove the fetched bytes from the read buffer.
    */
    // TODO ! Recover that to make pop() fast again
    //size_t memcpy_from_read_buffer(void *buf, const size_t n);
    //void pop_read_buffer(const size_t n);

    /* To make pop() more efficient, we only actually erase part of the read_buffer
    when POP_THRESHOLD bytes can be popped of. Before that point, we accumulate
    the length of popped bytes in popped_bytes. */
    static const size_t POP_THRESHOLD = 1024;
    size_t popped_bytes;

    scoped_ptr_t<auto_drainer_t> drainer;
};

class linux_nascent_tcp_conn_t {
public:
    ~linux_nascent_tcp_conn_t();

    void ennervate(scoped_ptr_t<linux_tcp_conn_t> *tcp_conn);

    // Must get called exactly once during lifetime of this object.
    // Call it on the thread you'll use the connection on.
    void ennervate(linux_tcp_conn_t **tcp_conn_out);

private:
    friend class linux_nonthrowing_tcp_listener_t;

    explicit linux_nascent_tcp_conn_t(fd_t fd);

private:
    fd_t fd_;

    DISABLE_COPYING(linux_nascent_tcp_conn_t);
};

/* The linux_nonthrowing_tcp_listener_t is used to listen on a network port for incoming
connections. Create a linux_nonthrowing_tcp_listener_t with some port and then call set_callback();
the provided callback will be called in a new coroutine every time something connects. */

class linux_nonthrowing_tcp_listener_t : private linux_event_callback_t {
public:
<<<<<<< HEAD
    linux_nonthrowing_tcp_listener_t(int port,
                         boost::function<void(boost::scoped_ptr<linux_nascent_tcp_conn_t>&)> callback);
=======
    linux_tcp_listener_t(int port,
                         boost::function<void(scoped_ptr_t<linux_nascent_tcp_conn_t>&)> callback);
    linux_tcp_listener_t(linux_tcp_bound_socket_t *bound_socket,
                         boost::function<void(scoped_ptr_t<linux_nascent_tcp_conn_t>&)> callback);
    ~linux_tcp_listener_t();
>>>>>>> bc6d023d

    ~linux_nonthrowing_tcp_listener_t();

    bool begin_listening();
    bool is_bound();

protected:

<<<<<<< HEAD
    void init_socket();
    bool bind_socket();
=======
    // The callback to call when we get a connection
    boost::function<void(scoped_ptr_t<linux_nascent_tcp_conn_t>&)> callback;
>>>>>>> bc6d023d

    /* accept_loop() runs in a separate coroutine. It repeatedly tries to accept
    new connections; when accept() blocks, then it waits for events from the
    event loop. */
    void accept_loop(auto_drainer_t::lock_t);
    scoped_ptr_t<auto_drainer_t> accept_loop_drainer;

    void handle(fd_t sock);

    /* event_watcher sends any error conditions to here */
    void on_event(int events);


    // The port we're asked to bind to
    int port;

    // Inidicates successful binding to a port
    bool bound;

    // The socket to listen for connections on
    scoped_fd_t sock;

    // Sentry representing our registration with event loop
    linux_event_watcher_t event_watcher;

    // The callback to call when we get a connection
    boost::function<void(boost::scoped_ptr<linux_nascent_tcp_conn_t>&)> callback;

    bool log_next_error;
};

/* Used by the deprecated old style tcp listener */
class linux_tcp_bound_socket_t : public linux_nonthrowing_tcp_listener_t {
public:
    explicit linux_tcp_bound_socket_t(int _port);
    int get_port() const;
    MUST_USE fd_t release();

    friend class linux_tcp_listener_t;

private:
    boost::function<void(boost::scoped_ptr<linux_nascent_tcp_conn_t>&)> noop;
};

/* Replicates old constructor-exception-throwing style for backwards compaitbility */
class linux_tcp_listener_t : public linux_nonthrowing_tcp_listener_t {
public:
    linux_tcp_listener_t(linux_tcp_bound_socket_t *bound_socket,
                    boost::function<void(boost::scoped_ptr<linux_nascent_tcp_conn_t>&)> callback);
    linux_tcp_listener_t(int port,
                    boost::function<void(boost::scoped_ptr<linux_nascent_tcp_conn_t>&)> callback);
};

/* Like a linux tcp listener but repeatedly tries to bind to its port until successful */
class linux_repeated_nonthrowing_tcp_listener_t : public linux_nonthrowing_tcp_listener_t {
public:
    linux_repeated_nonthrowing_tcp_listener_t(int port,
                    boost::function<void(boost::scoped_ptr<linux_nascent_tcp_conn_t>&)> callback);
    ~linux_repeated_nonthrowing_tcp_listener_t();
    signal_t *begin_listening();

private:
    void retry_loop();

    cond_t bound_cond;
    cond_t interrupted_cond;
};

std::vector<std::string> get_ips();

#endif // ARCH_IO_NETWORK_HPP_<|MERGE_RESOLUTION|>--- conflicted
+++ resolved
@@ -275,16 +275,8 @@
 
 class linux_nonthrowing_tcp_listener_t : private linux_event_callback_t {
 public:
-<<<<<<< HEAD
     linux_nonthrowing_tcp_listener_t(int port,
-                         boost::function<void(boost::scoped_ptr<linux_nascent_tcp_conn_t>&)> callback);
-=======
-    linux_tcp_listener_t(int port,
                          boost::function<void(scoped_ptr_t<linux_nascent_tcp_conn_t>&)> callback);
-    linux_tcp_listener_t(linux_tcp_bound_socket_t *bound_socket,
-                         boost::function<void(scoped_ptr_t<linux_nascent_tcp_conn_t>&)> callback);
-    ~linux_tcp_listener_t();
->>>>>>> bc6d023d
 
     ~linux_nonthrowing_tcp_listener_t();
 
@@ -293,13 +285,8 @@
 
 protected:
 
-<<<<<<< HEAD
     void init_socket();
     bool bind_socket();
-=======
-    // The callback to call when we get a connection
-    boost::function<void(scoped_ptr_t<linux_nascent_tcp_conn_t>&)> callback;
->>>>>>> bc6d023d
 
     /* accept_loop() runs in a separate coroutine. It repeatedly tries to accept
     new connections; when accept() blocks, then it waits for events from the
@@ -326,7 +313,7 @@
     linux_event_watcher_t event_watcher;
 
     // The callback to call when we get a connection
-    boost::function<void(boost::scoped_ptr<linux_nascent_tcp_conn_t>&)> callback;
+    boost::function<void(scoped_ptr_t<linux_nascent_tcp_conn_t>&)> callback;
 
     bool log_next_error;
 };
@@ -341,23 +328,23 @@
     friend class linux_tcp_listener_t;
 
 private:
-    boost::function<void(boost::scoped_ptr<linux_nascent_tcp_conn_t>&)> noop;
+    boost::function<void(scoped_ptr_t<linux_nascent_tcp_conn_t>&)> noop;
 };
 
 /* Replicates old constructor-exception-throwing style for backwards compaitbility */
 class linux_tcp_listener_t : public linux_nonthrowing_tcp_listener_t {
 public:
     linux_tcp_listener_t(linux_tcp_bound_socket_t *bound_socket,
-                    boost::function<void(boost::scoped_ptr<linux_nascent_tcp_conn_t>&)> callback);
+                    boost::function<void(scoped_ptr_t<linux_nascent_tcp_conn_t>&)> callback);
     linux_tcp_listener_t(int port,
-                    boost::function<void(boost::scoped_ptr<linux_nascent_tcp_conn_t>&)> callback);
+                    boost::function<void(scoped_ptr_t<linux_nascent_tcp_conn_t>&)> callback);
 };
 
 /* Like a linux tcp listener but repeatedly tries to bind to its port until successful */
 class linux_repeated_nonthrowing_tcp_listener_t : public linux_nonthrowing_tcp_listener_t {
 public:
     linux_repeated_nonthrowing_tcp_listener_t(int port,
-                    boost::function<void(boost::scoped_ptr<linux_nascent_tcp_conn_t>&)> callback);
+                    boost::function<void(scoped_ptr_t<linux_nascent_tcp_conn_t>&)> callback);
     ~linux_repeated_nonthrowing_tcp_listener_t();
     signal_t *begin_listening();
 
