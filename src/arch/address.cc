--- conflicted
+++ resolved
@@ -9,11 +9,7 @@
 
 #ifdef _WIN32
 #include "windows.hpp"
-<<<<<<< HEAD
-#include <ws2tcpip.h>
-=======
 #include <ws2tcpip.h> // NOLINT
->>>>>>> e04c22a4
 #else
 #include <netinet/in.h>
 #endif
@@ -78,11 +74,7 @@
 std::string ip_to_string(addr_t &addr, int address_family) {
     char buffer[INET6_ADDRSTRLEN] = { 0 };
 #ifdef _WIN32
-<<<<<<< HEAD
-    const char *result = inet_ntop(address_family, (void*)&addr,
-=======
-    const char *result = inet_ntop(address_family, reinterpret_cast<void*>(const_cast<addr_t*>(&addr)),
->>>>>>> e04c22a4
+    const char *result = inet_ntop(address_family, (void*)&addr, // NOLINT
                                    buffer, INET6_ADDRSTRLEN);
 #else
     const char *result = inet_ntop(address_family, &addr,
