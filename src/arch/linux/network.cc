--- conflicted
+++ resolved
@@ -235,11 +235,7 @@
 ssize_t linux_oldstyle_net_conn_t::write_nonblocking(const void *buf, size_t count) {
 
     int res = ::write(sock, buf, count);
-<<<<<<< HEAD
-    if (res == EAGAIN || res == EWOULDBLOCK) {
-=======
     if (res == -1 && (errno == EAGAIN || errno == EWOULDBLOCK)) {
->>>>>>> 4189485f
         // Whoops, got stuff to write, turn on write notification.
         linux_thread_pool_t::thread->queue.adjust_resource(sock, poll_event_in | poll_event_out, this);
         registered_for_write_notifications = true;
