#ifndef __BTREE_LEAF_NODE_HPP__
#define __BTREE_LEAF_NODE_HPP__

#include "utils.hpp"
#include "btree/node.hpp"

//Note: This struct is stored directly on disk.  Changing it invalidates old data.
struct btree_leaf_pair {
    btree_key key;
    btree_value _value;
    btree_value *value() {
        return (btree_value *)( ((byte *)&key) + sizeof(btree_key) + key.size );
    }
};


//Note: This struct is stored directly on disk.  Changing it invalidates old data.
struct btree_leaf_node : public btree_node {
    uint16_t npairs;
    uint16_t frontmost_offset; // The smallest offset in pair_offsets
    uint16_t pair_offsets[0];
};

typedef btree_leaf_node leaf_node_t;

class leaf_key_comp;

class leaf_node_handler : public node_handler {
    friend class leaf_key_comp;
    public:
    static void init(btree_leaf_node *node);
    static void init(btree_leaf_node *node, btree_leaf_node *lnode, uint16_t *offsets, int numpairs);

    static int insert(btree_leaf_node *node, btree_key *key, btree_value *value);
    static bool lookup(btree_leaf_node *node, btree_key *key, btree_value *value);
    static void split(btree_leaf_node *node, btree_leaf_node *rnode, btree_key *median);
    static bool remove(btree_leaf_node *node, btree_key *key); //Currently untested

<<<<<<< HEAD
    static bool is_full(btree_leaf_node *node, btree_key *key, btree_value *value);

=======
    static bool is_full(btree_leaf_node *node, btree_key *key);
    
    static void validate(btree_leaf_node *node);
    
>>>>>>> 4260e9f9
    protected:
    static size_t pair_size(btree_leaf_pair *pair);
    static btree_leaf_pair *get_pair(btree_leaf_node *node, uint16_t offset);
    static void delete_pair(btree_leaf_node *node, uint16_t offset);
    static uint16_t insert_pair(btree_leaf_node *node, btree_leaf_pair *pair);
    static uint16_t insert_pair(btree_leaf_node *node, btree_value *value, btree_key *key);
    static int get_offset_index(btree_leaf_node *node, btree_key *key);
    static int find_key(btree_leaf_node *node, btree_key *key);
    static void shift_pairs(btree_leaf_node *node, uint16_t offset, long shift);
    static void delete_offset(btree_leaf_node *node, int index);
    static void insert_offset(btree_leaf_node *node, uint16_t offset, int index);
    static bool is_equal(btree_key *key1, btree_key *key2);
};

class leaf_key_comp {
    btree_leaf_node *node;
    btree_key *key;
    public:
    leaf_key_comp(btree_leaf_node *_node) : node(_node), key(NULL)  { };
    leaf_key_comp(btree_leaf_node *_node, btree_key *_key) : node(_node), key(_key)  { };
    bool operator()(const uint16_t offset1, const uint16_t offset2) {
        btree_key *key1 = offset1 == 0 ? key : &leaf_node_handler::get_pair(node, offset1)->key;
        btree_key *key2 = offset2 == 0 ? key : &leaf_node_handler::get_pair(node, offset2)->key;
        int cmp = sized_strcmp(key1->contents, key1->size, key2->contents, key2->size);

        return cmp < 0;
    }
};



#endif // __BTREE_LEAF_NODE_HPP__<|MERGE_RESOLUTION|>--- conflicted
+++ resolved
@@ -36,15 +36,9 @@
     static void split(btree_leaf_node *node, btree_leaf_node *rnode, btree_key *median);
     static bool remove(btree_leaf_node *node, btree_key *key); //Currently untested
 
-<<<<<<< HEAD
     static bool is_full(btree_leaf_node *node, btree_key *key, btree_value *value);
-
-=======
-    static bool is_full(btree_leaf_node *node, btree_key *key);
-    
     static void validate(btree_leaf_node *node);
     
->>>>>>> 4260e9f9
     protected:
     static size_t pair_size(btree_leaf_pair *pair);
     static btree_leaf_pair *get_pair(btree_leaf_node *node, uint16_t offset);
