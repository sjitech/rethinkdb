--- conflicted
+++ resolved
@@ -8,21 +8,12 @@
     rassert(dispatchees.empty());
 }
 
-<<<<<<< HEAD
-static void do_mutation(int i, mutation_result_t *out, std::pair<set_store_t *, get_store_t *> s, const mutation_t &mut, castime_t castime) {
+static void do_mutation(int i, mutation_result_t *out, std::pair<set_store_t *, get_store_t *> s, mutation_splitter_t *splitter, castime_t castime) {
     /* The reply that we send back to the client is the reply produced by the first dispatchee. */
     if (i == 0) {
-        *out = s.first->change(mut, castime);
+        *out = s.first->change(splitter->branch(), castime);
     } else {
-        mutation_result_t r = s.first->change(mut, castime);
-=======
-static void do_mutation(int i, mutation_result_t *out, set_store_t *s, mutation_splitter_t *splitter, castime_t castime) {
-    /* The reply that we send back to the client is the reply produced by the first dispatchee. */
-    if (i == 0) {
-        *out = s->change(splitter->branch(), castime);
-    } else {
-        mutation_result_t r = s->change(splitter->branch(), castime);
->>>>>>> dd29ba2c
+        mutation_result_t r = s.first->change(splitter->branch(), castime);
         /* Special case: If it was a get_cas, we need to signal the cond to indicate we are throwing
         the result away. */
         if (get_result_t *gr = boost::get<get_result_t>(&r.result)) {
