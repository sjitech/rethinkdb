--- conflicted
+++ resolved
@@ -152,12 +152,7 @@
                 dummy_reactor_driver->get_watchable(),
                 &our_root_directory_variable));
 
-<<<<<<< HEAD
-    // Memcached
-    file_based_svs_by_namespace_t<memcached_protocol_t> memcached_svs_source(filepath);
-=======
     file_based_svs_by_namespace_t<memcached_protocol_t> memcached_svs_source(io_backender, filepath);
->>>>>>> 3864cb74
     boost::scoped_ptr<reactor_driver_t<memcached_protocol_t> > memcached_reactor_driver(!i_am_a_server ? NULL :
         new reactor_driver_t<memcached_protocol_t>(
             io_backender,
@@ -179,12 +174,14 @@
                 &our_root_directory_variable));
 
     // RDB
-    file_based_svs_by_namespace_t<rdb_protocol_t> rdb_svs_source(filepath);
+    file_based_svs_by_namespace_t<rdb_protocol_t> rdb_svs_source(io_backender, filepath);
     boost::scoped_ptr<reactor_driver_t<rdb_protocol_t> > rdb_reactor_driver(!i_am_a_server ? NULL :
         new reactor_driver_t<rdb_protocol_t>(
+            io_backender,
             &mailbox_manager,
             directory_read_manager.get_root_view()->subview(
                 field_getter_t<namespaces_directory_metadata_t<rdb_protocol_t>, cluster_directory_metadata_t>(&cluster_directory_metadata_t::rdb_namespaces)),
+            persistent_file->get_rdb_branch_history_manager(),
             metadata_field(&cluster_semilattice_metadata_t::rdb_namespaces, semilattice_manager_cluster.get_root_view()),
             metadata_field(&cluster_semilattice_metadata_t::machines, semilattice_manager_cluster.get_root_view()),
             directory_read_manager.get_root_view()->subview(
@@ -234,8 +231,8 @@
     http_server_t server(12345, &rdb_parser);
     query_server_t rdb_pb_server(12346, semilattice_manager_cluster.get_root_view(), &rdb_namespace_repo);
 #else
-    http_server_t server(12345 + port_offset, &rdb_parser);
-    query_server_t rdb_pb_server(12346 + port_offset, semilattice_manager_cluster.get_root_view(), &rdb_namespace_repo);
+    http_server_t server(12345 + ports.port_offset, &rdb_parser);
+    query_server_t rdb_pb_server(12346 + ports.port_offset, semilattice_manager_cluster.get_root_view(), &rdb_namespace_repo);
 #endif
 
     boost::scoped_ptr<metadata_persistence::semilattice_watching_persister_t> persister(!i_am_a_server ? NULL :
