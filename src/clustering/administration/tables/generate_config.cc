// Copyright 2010-2014 RethinkDB, all rights reserved.
#include "clustering/administration/tables/generate_config.hpp"

#include "clustering/administration/servers/config_client.hpp"
#include "clustering/table_manager/table_meta_client.hpp"
#include "containers/counted.hpp"

/* `long_calculation_yielder_t` is used in a long-running calculation to periodically
yield control of the CPU, thereby preventing locking up the server. Construct one at the
beginning of the calculation and call `maybe_yield()` regularly during the calculation.
`maybe_yield()` will sometimes call `coro_t::yield()`. The advantage over just calling
`coro_t::yield()` directly is that `long_calculation_yielder_t` won't yield unless this
coroutine has held the CPU for a long time, so it's reasonable to call it even in a tight
inner loop. It also checks the whether an interruptor signal has been pulsed. */
class long_calculation_yielder_t {
public:
    long_calculation_yielder_t() : t(get_ticks()) { }
    void maybe_yield(signal_t *interruptor) {
        ticks_t now = get_ticks();
        /* We yield every 10ms. */
        if (now > t + secs_to_ticks(1) / 100) {
            coro_t::yield();
            t = now;
        }
        if (interruptor->is_pulsed()) {
            throw interrupted_exc_t();
        }
    }
private:
    ticks_t t;
};

// Because being the primary replica for a shard usually comes with a higher cost than
// being a secondary replica, we want to consider that difference in the replica
// assignment. The concrete value of these doesn't matter, only their ratio
// (float)PRIMARY_USAGE_COST/(float)SECONDARY_USAGE_COST is important.
// As long as PRIMARY_USAGE_COST > SECONDARY_USAGE_COST, this is a solution to
// https://github.com/rethinkdb/rethinkdb/issues/344 (if the server roles are
// otherwise equal).
#define PRIMARY_USAGE_COST  10
#define SECONDARY_USAGE_COST  8
void calculate_server_usage(
        const table_config_t &config,
        std::map<server_id_t, int> *usage) {
    for (const table_config_t::shard_t &shard : config.shards) {
        for (const server_id_t &server : shard.all_replicas) {
            (*usage)[server] += SECONDARY_USAGE_COST;
        }
        (*usage)[shard.primary_replica] += (PRIMARY_USAGE_COST - SECONDARY_USAGE_COST);
    }
}

/* `validate_params()` checks if `params` are legal. */
static void validate_params(
        const table_generate_config_params_t &params,
        const std::map<name_string_t, std::set<server_id_t> > &servers_with_tags,
        const server_name_map_t &server_names)
        THROWS_ONLY(admin_op_exc_t) {
    if (params.num_shards <= 0) {
        throw admin_op_exc_t("Every table must have at least one shard.");
    }
    size_t total_replicas = 0;
    for (const auto &pair : params.num_replicas) {
        total_replicas += pair.second;
    }
    if (total_replicas == 0) {
        throw admin_op_exc_t("You must set `replicas` to at least one. `replicas` "
            "includes the primary replica; if there are zero replicas, there is nowhere "
            "to put the data.");
    }
    static const size_t max_shards = 32;
    if (params.num_shards > max_shards) {
        throw admin_op_exc_t(strprintf("Maximum number of shards is %zu.", max_shards));
    }
    if (params.num_replicas.count(params.primary_replica_tag) == 0 ||
            params.num_replicas.at(params.primary_replica_tag) == 0) {
        throw admin_op_exc_t(strprintf("Can't use server tag `%s` for primary replicas "
            "because you specified no replicas in server tag `%s`.",
            params.primary_replica_tag.c_str(), params.primary_replica_tag.c_str()));
    }
    for (const name_string_t &nonvoting_tag : params.nonvoting_replica_tags) {
        if (params.num_replicas.count(nonvoting_tag) == 0) {
            throw admin_op_exc_t(strprintf("You specified that the replicas in server "
                "tag `%s` should be non-voting, but you didn't specify a number of "
                "replicas in server tag `%s`.",
                nonvoting_tag.c_str(), nonvoting_tag.c_str()));
        }
    }
    std::map<server_id_t, name_string_t> servers_claimed;
    for (auto it = params.num_replicas.begin(); it != params.num_replicas.end(); ++it) {
        if (it->second == 0) {
            continue;
        }
        for (const server_id_t &server : servers_with_tags.at(it->first)) {
            if (servers_claimed.count(server) == 0) {
                servers_claimed.insert(std::make_pair(server, it->first));
            } else {
                throw admin_op_exc_t(strprintf("Server tags `%s` and `%s` overlap; the "
                    "server `%s` has both tags. The server tags used for replication "
                    "settings for a given table must be non-overlapping.",
                    it->first.c_str(), servers_claimed.at(server).c_str(),
                    server_names.get(server).c_str()));
            }
        }
    }
}

/* `estimate_backfill_cost()` estimates the cost of backfilling the data in `range` from
the locations specified in `old_config` to the server `server`. The cost is measured in
arbitrary units that are only comparable to each other. */
double estimate_backfill_cost(
        const key_range_t &range,
        const table_config_and_shards_t &old_config,
        const server_id_t &server) {
    /* If `range` aligns perfectly to an existing shard, the cost is 0.0 if `server` is
    already primary for that shard; 1.0 if it's a voting non-primary replica; 2.0 if it's
    a non-voting replica; and 3.0 otherwise. If `range` overlaps multiple existing
    shards' ranges, we average over all of them. */
    guarantee(!range.is_empty());
    double numerator = 0;
    int denominator = 0;
    for (size_t i = 0; i < old_config.shard_scheme.num_shards(); ++i) {
        if (old_config.shard_scheme.get_shard_range(i).overlaps(range)) {
            ++denominator;
            if (old_config.config.shards[i].primary_replica == server) {
                numerator += 0.0;
            } else if (old_config.config.shards[i].all_replicas.count(server)) {
                if (old_config.config.shards[i].nonvoting_replicas.count(server) == 0) {
                    numerator += 1.0;
                } else {
                    numerator += 2.0;
                }
            } else {
                numerator += 3.0;
            }
        }
    }
    guarantee(denominator != 0);
    return numerator / denominator;
}

/* A `pairing_t` represents the possibility of using the given server as a replica for
the given shard.

 We sort pairings according to three variables: `self_usage_cost`, `backfill_cost`, and
`other_usage_cost`. `self_usage_cost` is the sum of `PRIMARY_USAGE_COST` and
`SECONDARY_USAGE_COST` for other shards in the same table on that server;
`other_usage_cost` is for shards of other tables on the server. `backfill_cost` is the
cost to copy data to the given server, as computed by
`estimate_cost_to_get_up_to_date()`. When comparing two pairings, we first prioritize
`self_usage_cost`, then `backfill_cost`, then `other_usage_cost`.

Because we'll be regularly updating `self_usage_cost`, we want to make updating it
inexpensive. We solve this by storing `self_usage_cost` for an entire group of pairings
(a `server_pairings_t`) simultaneously. The `server_pairings_t`s are themselves sorted
first by `self_usage_cost` and then by the cost of the cheapest internal `pairing_t`. */

class pairing_t {
public:
    double backfill_cost;
    size_t shard;
};

class server_pairings_t {
public:
    server_pairings_t() { }
    server_pairings_t(const server_pairings_t &) = default;
    server_pairings_t(server_pairings_t &&) = default;
    server_pairings_t &operator=(server_pairings_t &&) = default;

    int self_usage_cost;
    std::multiset<pairing_t> pairings;
    int other_usage_cost;
    server_id_t server;
};

bool operator<(const pairing_t &x, const pairing_t &y) {
    return x.backfill_cost < y.backfill_cost;
}

bool operator<(const counted_t<countable_wrapper_t<server_pairings_t> > &x,
               const counted_t<countable_wrapper_t<server_pairings_t> > &y) {
    guarantee(!x->pairings.empty());
    guarantee(!y->pairings.empty());
    if (x->self_usage_cost < y->self_usage_cost) {
        return true;
    } else if (x->self_usage_cost > y->self_usage_cost) {
        return false;
    } else if (*x->pairings.begin() < *y->pairings.begin()) {
        return true;
    } else if (*y->pairings.begin() < *x->pairings.begin()) {
        return false;
    } else {
        return (x->other_usage_cost < y->other_usage_cost);
    }
}

/* `pick_best_pairings()` chooses the `num_replicas` best pairings for each shard from
the given set of pairings. It reports its choices by calling `callback`. */
void pick_best_pairings(
        size_t num_shards,
        size_t num_replicas,
        std::multiset<counted_t<countable_wrapper_t<server_pairings_t> > > &&pairings,
        int usage_cost,
        long_calculation_yielder_t *yielder,
        signal_t *interruptor,
        const std::function<void(size_t, server_id_t)> &callback) {
    std::vector<size_t> shard_replicas(num_shards, 0);
    size_t total_replicas = 0;
    while (total_replicas < num_shards * num_replicas) {
        counted_t<countable_wrapper_t<server_pairings_t> > sp = *pairings.begin();
        pairings.erase(pairings.begin());
        auto it = sp->pairings.begin();
        if (shard_replicas[it->shard] < num_replicas) {
            callback(it->shard, sp->server);
            ++shard_replicas[it->shard];
            ++total_replicas;
            sp->self_usage_cost += usage_cost;
        }
        sp->pairings.erase(it);
        if (!sp->pairings.empty()) {
            pairings.insert(sp);
        }
        yielder->maybe_yield(interruptor);
    }
}

void table_generate_config(
        server_config_client_t *server_config_client,
        namespace_id_t table_id,
        table_meta_client_t *table_meta_client,
        const table_generate_config_params_t &params,
        const table_shard_scheme_t &shard_scheme,
        signal_t *interruptor,
        std::vector<table_config_t::shard_t> *config_shards_out,
        server_name_map_t *server_names_out)
        THROWS_ONLY(interrupted_exc_t, no_such_table_exc_t, failed_table_op_exc_t,
            admin_op_exc_t) {
    long_calculation_yielder_t yielder;

    /* First, make local copies of the server name map and the list of servers with each
    tag. We have to make local copies because the values returned by
    `server_config_client` could change at any time, but we need the values to be
    consistent. */
    server_name_map_t server_names;
    std::map<name_string_t, std::set<server_id_t> > servers_with_tags;
    server_config_client->get_server_config_map()->read_all(
    [&](const server_id_t &sid, const server_config_versioned_t *config) {
        bool any = false;
        for (const name_string_t &tag : config->config.tags) {
            if (params.num_replicas.count(tag) != 0) {
                servers_with_tags[tag].insert(sid);
                any = true;
            }
        }
        if (any) {
            server_names.names.insert(std::make_pair(
                sid, std::make_pair(config->version, config->config.name)));
        }
    });

    validate_params(params, servers_with_tags, server_names);

    yielder.maybe_yield(interruptor);

    /* If `table_id` is not nil, fetch the current config for this table. */
    table_config_and_shards_t old_config;
    if (!table_id.is_nil()) {
        table_meta_client->get_config(table_id, interruptor, &old_config);
    }

    /* Fetch the current configurations for all other tables, and calculate the current
    load on each server. */
    std::map<server_id_t, int> server_usage;
    std::map<namespace_id_t, table_basic_config_t> all_tables;
    table_meta_client->list_names(&all_tables);
    for (const auto &pair : all_tables) {
        if (pair.first == table_id) {
            /* Don't count the table being reconfigured in the load calculation */
            continue;
        }
        table_config_and_shards_t config;
        try {
            table_meta_client->get_config(pair.first, interruptor, &config);
        } catch (const no_such_table_exc_t &) {
            /* The table was just deleted; ignore it. */
            continue;
        } catch (const failed_table_op_exc_t &) {
            /* This can only happen if the table is located entirely on unavailable
            servers, but we won't be using unavailable servers anyway, so ignore it. */
            continue;
        }
        calculate_server_usage(config.config, &server_usage);
    }

    config_shards_out->resize(params.num_shards);

    size_t total_replicas = 0;
    for (auto it = params.num_replicas.begin(); it != params.num_replicas.end(); ++it) {
        if (it->second == 0) {
            /* Avoid unnecessary computation and possibly spurious error messages */
            continue;
        }

        total_replicas += it->second;

        name_string_t server_tag = it->first;
        size_t num_in_tag = servers_with_tags.at(server_tag).size();
        if (num_in_tag < it->second) {
            throw admin_op_exc_t(strprintf("Can't put %zu replicas on servers with the "
                "tag `%s` because there are only %zu servers with the tag `%s`. It's "
                "impossible to have more replicas of the data than there are servers.",
                it->second, server_tag.c_str(), num_in_tag, server_tag.c_str()));
        }

        /* Compute the desirability of each shard/server pair */
        std::map<server_id_t, server_pairings_t> pairings;
        for (const server_id_t &server : servers_with_tags.at(server_tag)) {
            server_pairings_t sp;
            sp.server = server;
            sp.self_usage_cost = 0;
            auto u_it = server_usage.find(server);
            sp.other_usage_cost = (u_it == server_usage.end()) ? 0 : u_it->second;
            for (size_t shard = 0; shard < params.num_shards; ++shard) {
                pairing_t p;
                p.shard = shard;
                if (!table_id.is_nil()) {
                    p.backfill_cost = estimate_backfill_cost(
                        shard_scheme.get_shard_range(shard), old_config, server);
                } else {
                    /* We're creating a new table, so we won't have to backfill no matter
                    which servers we choose. */
                    p.backfill_cost = 0;
                }
                sp.pairings.insert(p);
            }
            pairings[server] = std::move(sp);
            yielder.maybe_yield(interruptor);
        }

        /* This algorithm has a flaw; it will sometimes distribute replicas unevenly. For
        example, suppose that we have three servers, A, B, and C; three shards; and we
        want to place a primary replica and a secondary replica for each shard. We assign
        primary replicas as follows:
                    server: A B C
           primary replica: 1 2 3
        Now, it's time to assign secondary replicas. We start assigning secondaries as
        follows:
                      server: A B C
             primary replica: 1 2 3
           secondary replica: 2 1
        When it comes time to place the replica for shard 3, we cannot place it on server
        C because server C is already the primary replica for shard 3. So we have to
        place it on server A or B. So we end up with a server with 3 replicas and a
        server with only 1 replica, instead of having two replicas on each server. */

        /* First, select the primary replicas if appropriate. We select primary
        replicas separately before selecting secondary replicas because it's important
        for all the primary replicas to end up on different servers if possible. */
        if (server_tag == params.primary_replica_tag) {
            std::multiset<counted_t<countable_wrapper_t<server_pairings_t> > > s;
            for (const auto &x : pairings) {
                if (!x.second.pairings.empty()) {
                    s.insert(make_counted<countable_wrapper_t<server_pairings_t> >(
                        x.second));
                }
            }
            pick_best_pairings(
                params.num_shards,
                1,   /* only one primary replica per shard */
                std::move(s),
                PRIMARY_USAGE_COST,
                &yielder,
                interruptor,
                [&](size_t shard, const server_id_t &server) {
                    guarantee(config_shards_out->at(shard).primary_replica.is_unset());
                    config_shards_out->at(shard).all_replicas.insert(server);
                    config_shards_out->at(shard).primary_replica = server;
                    /* We have to update `pairings` as priamry replicas are selected so
                    that our second call to `pick_best_pairings()` will take into account
                    the choices made in this round. */
                    pairings[server].self_usage_cost += PRIMARY_USAGE_COST;
                    for (auto p_it = pairings[server].pairings.begin();
                              p_it != pairings[server].pairings.end();
                            ++p_it) {
                        if (p_it->shard == shard) {
                            pairings[server].pairings.erase(p_it);
                            break;
                        }
                    }
                });
        }

        /* Now select the remaining secondary replicas. */
        std::multiset<counted_t<countable_wrapper_t<server_pairings_t> > > s;
        for (const auto &x : pairings) {
            if (!x.second.pairings.empty()) {
                s.insert(make_counted<countable_wrapper_t<server_pairings_t> >(
                    std::move(x.second)));
            }
        }
        pick_best_pairings(
            params.num_shards,
            it->second - (server_tag == params.primary_replica_tag ? 1 : 0),
            std::move(s),
            SECONDARY_USAGE_COST,
            &yielder,
            interruptor,
            [&](size_t shard, const server_id_t &server) {
                (*config_shards_out)[shard].all_replicas.insert(server);
                if (params.nonvoting_replica_tags.count(it->first) == 1) {
                    (*config_shards_out)[shard].nonvoting_replicas.insert(server);
                }
            });
    }

<<<<<<< HEAD
    for (size_t shard_ix = 0; shard_ix < params.num_shards; ++shard_ix) {
        const table_config_t::shard_t &shard = (*config_shards_out)[shard_ix];
        guarantee(!shard.primary_replica.is_unset());
        guarantee(shard.replicas.size() == total_replicas);
        for (const server_id_t &replica : shard.replicas) {
            server_names_out->names[replica] = server_names.names.at(replica);
        }
=======
    for (size_t shard = 0; shard < params.num_shards; ++shard) {
        guarantee(!(*config_shards_out)[shard].primary_replica.is_unset());
        guarantee((*config_shards_out)[shard].all_replicas.size() == total_replicas);
>>>>>>> 5c7dbefe
    }
}
<|MERGE_RESOLUTION|>--- conflicted
+++ resolved
@@ -414,18 +414,12 @@
             });
     }
 
-<<<<<<< HEAD
     for (size_t shard_ix = 0; shard_ix < params.num_shards; ++shard_ix) {
         const table_config_t::shard_t &shard = (*config_shards_out)[shard_ix];
         guarantee(!shard.primary_replica.is_unset());
-        guarantee(shard.replicas.size() == total_replicas);
-        for (const server_id_t &replica : shard.replicas) {
+        guarantee(shard.all_replicas.size() == total_replicas);
+        for (const server_id_t &replica : shard.all_replicas) {
             server_names_out->names[replica] = server_names.names.at(replica);
         }
-=======
-    for (size_t shard = 0; shard < params.num_shards; ++shard) {
-        guarantee(!(*config_shards_out)[shard].primary_replica.is_unset());
-        guarantee((*config_shards_out)[shard].all_replicas.size() == total_replicas);
->>>>>>> 5c7dbefe
-    }
-}
+    }
+}
