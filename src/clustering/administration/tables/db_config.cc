--- conflicted
+++ resolved
@@ -55,13 +55,9 @@
 }
 
 db_config_artificial_table_backend_t::db_config_artificial_table_backend_t(
-<<<<<<< HEAD
-        std::shared_ptr< semilattice_readwrite_view_t<
-=======
         rdb_context_t *_rdb_context,
         lifetime_t<name_resolver_t const &> name_resolver,
-        boost::shared_ptr< semilattice_readwrite_view_t<
->>>>>>> ccc9520b
+        std::shared_ptr< semilattice_readwrite_view_t<
         databases_semilattice_metadata_t> > _database_sl_view,
         real_reql_cluster_interface_t *_reql_cluster_interface) :
     caching_cfeed_artificial_table_backend_t(
