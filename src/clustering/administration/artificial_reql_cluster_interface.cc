--- conflicted
+++ resolved
@@ -263,43 +263,23 @@
     backends[name_string_t::guarantee_valid("server_status")] =
         server_status_backend.get();
 
-<<<<<<< HEAD
     for (int i = 0; i < 2; ++i) {
         table_config_backend[i].init(new table_config_artificial_table_backend_t(
-            metadata_field(&cluster_semilattice_metadata_t::rdb_namespaces,
-                _semilattice_view),
-            metadata_field(&cluster_semilattice_metadata_t::databases,
-                _semilattice_view),
+            _semilattice_view,
             _next_reql_cluster_interface,
             i == 0 ? admin_identifier_format_t::name : admin_identifier_format_t::uuid,
             _name_client));
     }
-=======
-    table_config_backend.init(new table_config_artificial_table_backend_t(
-        _semilattice_view,
-        _next_reql_cluster_interface,
-        _name_client));
->>>>>>> 26a4eb4f
     backends[name_string_t::guarantee_valid("table_config")] =
         std::make_pair(table_config_backend[0].get(), table_config_backend[1].get());
 
-<<<<<<< HEAD
     for (int i = 0; i < 2; ++i) {
         table_status_backend[i].init(new table_status_artificial_table_backend_t(
-            metadata_field(&cluster_semilattice_metadata_t::rdb_namespaces,
-                _semilattice_view),
-            metadata_field(&cluster_semilattice_metadata_t::databases,
-                _semilattice_view),
+            _semilattice_view,
             _reactor_directory_view,
             i == 0 ? admin_identifier_format_t::name : admin_identifier_format_t::uuid,
             _name_client));
     }
-=======
-    table_status_backend.init(new table_status_artificial_table_backend_t(
-        _semilattice_view,
-        _reactor_directory_view,
-        _name_client));
->>>>>>> 26a4eb4f
     backends[name_string_t::guarantee_valid("table_status")] =
         std::make_pair(table_status_backend[0].get(), table_status_backend[1].get());
 
