// Copyright 2010-2014 RethinkDB, all rights reserved.
#ifndef CLUSTERING_ADMINISTRATION_SERVERS_SERVER_COMMON_HPP_
#define CLUSTERING_ADMINISTRATION_SERVERS_SERVER_COMMON_HPP_

#include <string>
#include <vector>

#include "errors.hpp"
#include <boost/shared_ptr.hpp>

#include "clustering/administration/tables/database_metadata.hpp"
#include "clustering/administration/tables/table_metadata.hpp"
#include "clustering/administration/servers/config_client.hpp"
#include "rdb_protocol/artificial_table/caching_cfeed_backend.hpp"
#include "rdb_protocol/datum.hpp"
#include "rpc/semilattice/view.hpp"

/* This is a base class for the `rethinkdb.server_config` and `rethinkdb.server_status`
pseudo-tables. Subclasses should implement `format_row()` and `write_row()`, in terms of
`lookup()`. */

class common_server_artificial_table_backend_t :
    public caching_cfeed_artificial_table_backend_t {
public:
    common_server_artificial_table_backend_t(
            server_config_client_t *_server_config_client,
            watchable_map_t<peer_id_t, cluster_directory_metadata_t> *_directory);

    std::string get_primary_key_name();

    bool read_all_rows_as_vector(
            signal_t *interruptor_on_caller,
            std::vector<ql::datum_t> *rows_out,
            std::string *error_out);

    bool read_row(
            ql::datum_t primary_key,
            signal_t *interruptor_on_caller,
            ql::datum_t *row_out,
            std::string *error_out);

protected:
<<<<<<< HEAD
    virtual bool format_row(
            server_id_t const & server_id,
            peer_id_t const & peer_id,
            cluster_directory_metadata_t const & directory_entry,
            signal_t *interruptor,
            ql::datum_t *row_out,
            std::string *error_out) = 0;
=======
    virtual bool format_row(name_string_t const & name,
                            server_id_t const & server_id,
                            server_semilattice_metadata_t const & server,
                            signal_t *interruptor_on_home,
                            ql::datum_t *row_out,
                            std::string *error_out) = 0;
>>>>>>> d481fb7f

    /* `lookup()` returns `true` if it finds a row corresponding to the given
    `primary_key` and `false` if it does not find a row. It never produces an error. It
    should only be called on the home thread. */
    bool lookup(
            const ql::datum_t &primary_key,
            server_id_t *server_id_out,
            peer_id_t *peer_id_out,
            cluster_directory_metadata_t *metadata_out);

    watchable_map_t<peer_id_t, cluster_directory_metadata_t> *directory;
    server_config_client_t *server_config_client;

    /* We use `directory_subs` to notify the `caching_cfeed_..._backend_t` that a row has
    changed. */
    watchable_map_t<peer_id_t, cluster_directory_metadata_t>::all_subs_t directory_subs;
};

#endif /* CLUSTERING_ADMINISTRATION_SERVERS_SERVER_COMMON_HPP_ */
<|MERGE_RESOLUTION|>--- conflicted
+++ resolved
@@ -40,22 +40,13 @@
             std::string *error_out);
 
 protected:
-<<<<<<< HEAD
     virtual bool format_row(
             server_id_t const & server_id,
             peer_id_t const & peer_id,
             cluster_directory_metadata_t const & directory_entry,
-            signal_t *interruptor,
+            signal_t *interruptor_on_home,
             ql::datum_t *row_out,
             std::string *error_out) = 0;
-=======
-    virtual bool format_row(name_string_t const & name,
-                            server_id_t const & server_id,
-                            server_semilattice_metadata_t const & server,
-                            signal_t *interruptor_on_home,
-                            ql::datum_t *row_out,
-                            std::string *error_out) = 0;
->>>>>>> d481fb7f
 
     /* `lookup()` returns `true` if it finds a row corresponding to the given
     `primary_key` and `false` if it does not find a row. It never produces an error. It
