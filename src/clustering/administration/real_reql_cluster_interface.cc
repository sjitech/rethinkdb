// Copyright 2010-2014 RethinkDB, all rights reserved.
#include "clustering/administration/real_reql_cluster_interface.hpp"

#include "clustering/administration/artificial_reql_cluster_interface.hpp"
#include "clustering/administration/datum_adapter.hpp"
#include "clustering/administration/main/watchable_fields.hpp"
#include "clustering/administration/reactor_driver.hpp"
#include "clustering/administration/servers/config_client.hpp"
#include "clustering/administration/tables/generate_config.hpp"
#include "clustering/administration/tables/split_points.hpp"
#include "clustering/administration/tables/table_config.hpp"
#include "concurrency/cross_thread_signal.hpp"
#include "rdb_protocol/artificial_table/artificial_table.hpp"
#include "rdb_protocol/env.hpp"
#include "rdb_protocol/table_common.hpp"
#include "rdb_protocol/val.hpp"
#include "rpc/semilattice/watchable.hpp"
#include "rpc/semilattice/view/field.hpp"

#define NAMESPACE_INTERFACE_EXPIRATION_MS (60 * 1000)

real_reql_cluster_interface_t::real_reql_cluster_interface_t(
        mailbox_manager_t *_mailbox_manager,
        boost::shared_ptr<
            semilattice_readwrite_view_t<cluster_semilattice_metadata_t> > _semilattices,
        watchable_map_t<std::pair<peer_id_t, namespace_id_t>,
                        namespace_directory_metadata_t> *_directory_root_view,
        rdb_context_t *_rdb_context,
        server_config_client_t *_server_config_client
        ) :
    mailbox_manager(_mailbox_manager),
    semilattice_root_view(_semilattices),
    directory_root_view(_directory_root_view),
    cross_thread_namespace_watchables(get_num_threads()),
    cross_thread_database_watchables(get_num_threads()),
    rdb_context(_rdb_context),
    namespace_repo(
        mailbox_manager,
        metadata_field(
            &cluster_semilattice_metadata_t::rdb_namespaces, semilattice_root_view),
        directory_root_view,
        rdb_context),
    changefeed_client(mailbox_manager,
        [this](const namespace_id_t &id, signal_t *interruptor) {
            return this->namespace_repo.get_namespace_interface(id, interruptor);
        }),
    server_config_client(_server_config_client)
{
    for (int thr = 0; thr < get_num_threads(); ++thr) {
        cross_thread_namespace_watchables[thr].init(
            new cross_thread_watchable_variable_t<cow_ptr_t<namespaces_semilattice_metadata_t> >(
                clone_ptr_t<semilattice_watchable_t<cow_ptr_t<namespaces_semilattice_metadata_t> > >
                    (new semilattice_watchable_t<cow_ptr_t<namespaces_semilattice_metadata_t> >(
                        metadata_field(&cluster_semilattice_metadata_t::rdb_namespaces, semilattice_root_view))), threadnum_t(thr)));

        cross_thread_database_watchables[thr].init(
            new cross_thread_watchable_variable_t<databases_semilattice_metadata_t>(
                clone_ptr_t<semilattice_watchable_t<databases_semilattice_metadata_t> >
                    (new semilattice_watchable_t<databases_semilattice_metadata_t>(
                        metadata_field(&cluster_semilattice_metadata_t::databases, semilattice_root_view))), threadnum_t(thr)));
    }
}

bool real_reql_cluster_interface_t::db_create(const name_string_t &name,
        signal_t *interruptor, ql::datum_t *result_out, std::string *error_out) {
    guarantee(name != name_string_t::guarantee_valid("rethinkdb"),
        "real_reql_cluster_interface_t should never get queries for system tables");
    cluster_semilattice_metadata_t metadata;
    ql::datum_t new_config;
    {
        on_thread_t thread_switcher(semilattice_root_view->home_thread());
        metadata = semilattice_root_view->get();

        /* Make sure there isn't an existing database with the same name. */
        for (const auto &pair : metadata.databases.databases) {
            if (!pair.second.is_deleted() &&
                    pair.second.get_ref().name.get_ref() == name) {
                *error_out = strprintf("Database `%s` already exists.", name.c_str());
                return false;
            }
        }

        database_id_t db_id = generate_uuid();
        database_semilattice_metadata_t db;
        db.name = versioned_t<name_string_t>(name);
        metadata.databases.databases.insert(std::make_pair(db_id, make_deletable(db)));

        semilattice_root_view->join(metadata);
        metadata = semilattice_root_view->get();

        new_config = convert_db_config_and_name_to_datum(name, db_id);
    }
    wait_for_metadata_to_propagate(metadata, interruptor);

    ql::datum_object_builder_t result_builder;
    result_builder.overwrite("dbs_created", ql::datum_t(1.0));
    result_builder.overwrite("config_changes",
        make_replacement_pair(ql::datum_t::null(), new_config));
    *result_out = std::move(result_builder).to_datum();

    return true;
}

bool real_reql_cluster_interface_t::db_drop(const name_string_t &name,
        signal_t *interruptor, ql::datum_t *result_out, std::string *error_out) {
    guarantee(name != name_string_t::guarantee_valid("rethinkdb"),
        "real_reql_cluster_interface_t should never get queries for system tables");
    cluster_semilattice_metadata_t metadata;
    ql::datum_t old_config;
    int tables_dropped;
    {
        on_thread_t thread_switcher(semilattice_root_view->home_thread());
        metadata = semilattice_root_view->get();
        database_id_t db_id;
        if (!search_db_metadata_by_name(metadata.databases, name, &db_id, error_out)) {
            return false;
        }

        old_config = convert_db_config_and_name_to_datum(name, db_id);

        metadata.databases.databases.at(db_id).mark_deleted();

        /* Delete all of the tables in the database */
        cow_ptr_t<namespaces_semilattice_metadata_t>::change_t ns_change(
            &metadata.rdb_namespaces);
        tables_dropped = 0;
        for (auto &&pair : ns_change.get()->namespaces) {
            if (!pair.second.is_deleted() &&
                    pair.second.get_ref().database.get_ref() == db_id) {
                pair.second.mark_deleted();
                ++tables_dropped;
            }
        }

        semilattice_root_view->join(metadata);
        metadata = semilattice_root_view->get();
    }
    wait_for_metadata_to_propagate(metadata, interruptor);

    ql::datum_object_builder_t result_builder;
    result_builder.overwrite("dbs_dropped", ql::datum_t(1.0));
    result_builder.overwrite("tables_dropped",
        ql::datum_t(static_cast<double>(tables_dropped)));
    result_builder.overwrite("config_changes",
        make_replacement_pair(old_config, ql::datum_t::null()));
    *result_out = std::move(result_builder).to_datum();

    return true;
}

bool real_reql_cluster_interface_t::db_list(
        UNUSED signal_t *interruptor, std::set<name_string_t> *names_out,
        UNUSED std::string *error_out) {
    databases_semilattice_metadata_t db_metadata;
    get_databases_metadata(&db_metadata);
    for (const auto &pair : db_metadata.databases) {
        if (!pair.second.is_deleted()) {
            names_out->insert(pair.second.get_ref().name.get_ref());
        }
    }
    return true;
}

bool real_reql_cluster_interface_t::db_find(const name_string_t &name,
        UNUSED signal_t *interruptor, counted_t<const ql::db_t> *db_out,
        std::string *error_out) {
    guarantee(name != name_string_t::guarantee_valid("rethinkdb"),
        "real_reql_cluster_interface_t should never get queries for system tables");
    /* Find the specified database */
    databases_semilattice_metadata_t db_metadata;
    get_databases_metadata(&db_metadata);
    database_id_t db_id;
    if (!search_db_metadata_by_name(db_metadata, name, &db_id, error_out)) {
        return false;
    }
    *db_out = make_counted<const ql::db_t>(db_id, name);
    return true;
}

bool real_reql_cluster_interface_t::db_config(
        const counted_t<const ql::db_t> &db,
        const ql::protob_t<const Backtrace> &bt,
        ql::env_t *env,
        scoped_ptr_t<ql::val_t> *selection_out,
        std::string *error_out) {
    return make_single_selection(admin_tables->db_config_backend.get(),
        name_string_t::guarantee_valid("db_config"), db->id, bt,
        strprintf("Database `%s` does not exist.", db->name.c_str()), env,
        selection_out, error_out);
}

bool real_reql_cluster_interface_t::table_create(const name_string_t &name,
        counted_t<const ql::db_t> db,
        const table_generate_config_params_t &config_params,
        const std::string &primary_key,
        signal_t *interruptor, ql::datum_t *result_out, std::string *error_out) {
    guarantee(db->name != name_string_t::guarantee_valid("rethinkdb"),
        "real_reql_cluster_interface_t should never get queries for system tables");

    namespace_id_t table_id = generate_uuid();
    cluster_semilattice_metadata_t metadata;
    ql::datum_t new_config;
    {
        cross_thread_signal_t interruptor2(interruptor,
            semilattice_root_view->home_thread());
        on_thread_t thread_switcher(semilattice_root_view->home_thread());
        metadata = semilattice_root_view->get();

        cow_ptr_t<namespaces_semilattice_metadata_t>::change_t ns_change(
            &metadata.rdb_namespaces);

        /* Make sure there isn't an existing table with the same name */
        for (const auto &pair : ns_change.get()->namespaces) {
            if (!pair.second.is_deleted() &&
                    pair.second.get_ref().database.get_ref() == db->id &&
                    pair.second.get_ref().name.get_ref() == name) {
                *error_out = strprintf("Table `%s.%s` already exists.",
                    db->name.c_str(), name.c_str());
                return false;
            }
        }

        table_replication_info_t repli_info;

        /* We don't have any data to generate split points based on, so assume UUIDs */
        calculate_split_points_for_uuids(
            config_params.num_shards, &repli_info.shard_scheme);

        /* Construct a configuration for the new namespace */
        std::map<server_id_t, int> server_usage;
        for (auto it = ns_change.get()->namespaces.begin();
                  it != ns_change.get()->namespaces.end();
                ++it) {
            if (it->second.is_deleted()) {
                continue;
            }
            calculate_server_usage(
                it->second.get_ref().replication_info.get_ref().config, &server_usage);
        }
        if (!table_generate_config(
                server_config_client, nil_uuid(), nullptr, server_usage,
                config_params, table_shard_scheme_t(), &interruptor2,
                &repli_info.config, error_out)) {
            *error_out = "When generating configuration for new table: " + *error_out;
            return false;
        }

        repli_info.config.write_ack_config.mode = write_ack_config_t::mode_t::majority;
        repli_info.config.durability = write_durability_t::HARD;

        namespace_semilattice_metadata_t table_metadata;
        table_metadata.name = versioned_t<name_string_t>(name);
        table_metadata.database = versioned_t<database_id_t>(db->id);
        table_metadata.primary_key = versioned_t<std::string>(primary_key);
        table_metadata.replication_info =
            versioned_t<table_replication_info_t>(repli_info);

        ns_change.get()->namespaces.insert(
            std::make_pair(table_id, make_deletable(table_metadata)));

        semilattice_root_view->join(metadata);
        metadata = semilattice_root_view->get();

        table_status_artificial_table_backend_t *status_backend =
            admin_tables->table_status_backend[
                static_cast<int>(admin_identifier_format_t::name)].get();

        wait_for_table_readiness(
            table_id,
            table_readiness_t::finished,
            status_backend,
            &interruptor2,
            nullptr);

        new_config = convert_table_config_to_datum(table_id, name,
            convert_name_to_datum(db->name), primary_key, repli_info.config,
            admin_identifier_format_t::name, server_name_client);
    }

    // This could hang because of a node going down or the user deleting the table.
    // In that case, timeout after 10 seconds and pretend everything's alright.
    signal_timer_t timer_interruptor;
    wait_any_t combined_interruptor(interruptor, &timer_interruptor);
    timer_interruptor.start(10000);
    try {
        namespace_interface_access_t ns_if =
            namespace_repo.get_namespace_interface(table_id, &combined_interruptor);
        while (!ns_if.get()->check_readiness(table_readiness_t::writes,
                                             &combined_interruptor)) {
            nap(100, &combined_interruptor);
        }
    } catch (const interrupted_exc_t &) {
        // Do nothing
    }

    ql::datum_object_builder_t result_builder;
    result_builder.overwrite("tables_created", ql::datum_t(1.0));
    result_builder.overwrite("config_changes",
        make_replacement_pair(ql::datum_t::null(), new_config));
    *result_out = std::move(result_builder).to_datum();

    return true;
}

bool real_reql_cluster_interface_t::table_drop(const name_string_t &name,
        counted_t<const ql::db_t> db, signal_t *interruptor, ql::datum_t *result_out,
        std::string *error_out) {
    guarantee(db->name != name_string_t::guarantee_valid("rethinkdb"),
        "real_reql_cluster_interface_t should never get queries for system tables");
    cluster_semilattice_metadata_t metadata;
    ql::datum_t old_config;
    {
        on_thread_t thread_switcher(semilattice_root_view->home_thread());
        metadata = semilattice_root_view->get();

        /* Find the specified table */
        cow_ptr_t<namespaces_semilattice_metadata_t>::change_t ns_change(
                &metadata.rdb_namespaces);
        namespace_id_t table_id;
        if (!search_table_metadata_by_name(*ns_change.get(), db->id, db->name, name,
                &table_id, error_out)) {
            return false;
        }

        const namespace_semilattice_metadata_t &table_md =
            ns_change.get()->namespaces.at(table_id).get_ref();
        old_config = convert_table_config_to_datum(table_id, name,
            convert_name_to_datum(db->name), table_md.primary_key.get_ref(),
            table_md.replication_info.get_ref().config,
            admin_identifier_format_t::name, server_name_client);

        /* Delete the table. */
        ns_change.get()->namespaces.at(table_id).mark_deleted();

        semilattice_root_view->join(metadata);
        metadata = semilattice_root_view->get();
    }
    wait_for_metadata_to_propagate(metadata, interruptor);

    ql::datum_object_builder_t result_builder;
    result_builder.overwrite("tables_dropped", ql::datum_t(1.0));
    result_builder.overwrite("config_changes",
        make_replacement_pair(old_config, ql::datum_t::null()));
    *result_out = std::move(result_builder).to_datum();

    return true;
}

bool real_reql_cluster_interface_t::table_list(counted_t<const ql::db_t> db,
        UNUSED signal_t *interruptor, std::set<name_string_t> *names_out,
        UNUSED std::string *error_out) {
    guarantee(db->name != name_string_t::guarantee_valid("rethinkdb"),
        "real_reql_cluster_interface_t should never get queries for system tables");
    cow_ptr_t<namespaces_semilattice_metadata_t> ns_metadata = get_namespaces_metadata();
    for (const auto &pair : ns_metadata->namespaces) {
        if (!pair.second.is_deleted() &&
                pair.second.get_ref().database.get_ref() == db->id) {
            names_out->insert(pair.second.get_ref().name.get_ref());
        }
    }
    return true;
}

bool real_reql_cluster_interface_t::table_find(
        const name_string_t &name, counted_t<const ql::db_t> db,
        UNUSED boost::optional<admin_identifier_format_t> identifier_format,
        signal_t *interruptor,
        counted_t<base_table_t> *table_out, std::string *error_out) {
    guarantee(db->name != name_string_t::guarantee_valid("rethinkdb"),
        "real_reql_cluster_interface_t should never get queries for system tables");
    /* Find the specified table in the semilattice metadata */
    cow_ptr_t<namespaces_semilattice_metadata_t> namespaces_metadata
        = get_namespaces_metadata();
    namespace_id_t table_id;
    if (!search_table_metadata_by_name(*namespaces_metadata, db->id, db->name, name,
            &table_id, error_out)) {
        return false;
    }

    /* Note that we completely ignore `identifier_format`. `identifier_format` is
    meaningless for real tables, so it might seem like we should produce an error. The
    reason we don't is that the user might write a query that access both a system table
    and a real table, and they might specify `identifier_format` as a global optarg.
    So then they would get a spurious error for the real table. This behavior is also
    consistent with that of system tables that aren't affected by `identifier_format`. */
    table_out->reset(new real_table_t(
        table_id,
        namespace_repo.get_namespace_interface(table_id, interruptor),
        namespaces_metadata->namespaces.at(table_id).get_ref().primary_key.get_ref(),
        &changefeed_client));

    return true;
}

bool real_reql_cluster_interface_t::table_estimate_doc_counts(
        counted_t<const ql::db_t> db,
        const name_string_t &name,
        ql::env_t *env,
        std::vector<int64_t> *doc_counts_out,
        std::string *error_out) {
    guarantee(db->name != name_string_t::guarantee_valid("rethinkdb"),
        "real_reql_cluster_interface_t should never get queries for system tables");
    cross_thread_signal_t interruptor2(env->interruptor,
        semilattice_root_view->home_thread());
    on_thread_t thread_switcher(semilattice_root_view->home_thread());

    /* Find the specified table in the semilattice metadata */
    cluster_semilattice_metadata_t metadata = semilattice_root_view->get();
    namespace_id_t table_id;
    if (!search_table_metadata_by_name(*metadata.rdb_namespaces, db->id, db->name, name,
            &table_id, error_out)) {
        return false;
    }

    /* Perform a distribution query against the database */
    namespace_interface_access_t ns_if_access =
        namespace_repo.get_namespace_interface(table_id, &interruptor2);
    static const int depth = 2;
    static const int limit = 128;
    distribution_read_t inner_read(depth, limit);
    read_t read(inner_read, profile_bool_t::DONT_PROFILE);
    read_response_t resp;
    try {
        ns_if_access.get()->read_outdated(read, &resp, &interruptor2);
    } catch (const cannot_perform_query_exc_t &exc) {
        *error_out = "Could not estimate document counts because table is not available "
            "for reading: " + std::string(exc.what());
        return false;
    }
    const std::map<store_key_t, int64_t> &counts =
        boost::get<distribution_read_response_t>(resp.response).key_counts;

    /* Match the results of the distribution query against the table's shard boundaries
    */
    const table_shard_scheme_t &shard_scheme = metadata.rdb_namespaces->namespaces
        .at(table_id).get_ref().replication_info.get_ref().shard_scheme;
    *doc_counts_out = std::vector<int64_t>(shard_scheme.num_shards(), 0);
    for (auto it = counts.begin(); it != counts.end(); ++it) {
        /* Calculate the range of shards that this key-range overlaps with */
        size_t left_shard = shard_scheme.find_shard_for_key(it->first);
        auto jt = it;
        ++jt;
        size_t right_shard;
        if (jt == counts.end()) {
            right_shard = shard_scheme.num_shards() - 1;
        } else {
            store_key_t right_key = jt->first;
            bool ok = right_key.decrement();
            guarantee(ok, "jt->first cannot be the leftmost key");
            right_shard = shard_scheme.find_shard_for_key(right_key);
        }
        /* We assume that every shard that this key-range overlaps with has an equal
        share of the keys in the key-range. This is shitty but oh well. */
        for (size_t shard = left_shard; shard <= right_shard; ++shard) {
            doc_counts_out->at(shard) += it->second / (right_shard - left_shard + 1);
        }
    }
    return true;
}

bool real_reql_cluster_interface_t::table_config(
        counted_t<const ql::db_t> db,
        const name_string_t &name,
        const ql::protob_t<const Backtrace> &bt,
        ql::env_t *env,
        scoped_ptr_t<ql::val_t> *selection_out,
        std::string *error_out) {
    namespace_id_t table_id;
    if (!search_table_metadata_by_name(*get_namespaces_metadata(), db->id, db->name,
            name, &table_id, error_out)) {
        return false;
    }
    return make_single_selection(
        admin_tables->table_config_backend[
            static_cast<int>(admin_identifier_format_t::name)].get(),
        name_string_t::guarantee_valid("table_config"), table_id, bt,
        strprintf("Table `%s.%s` does not exist.", db->name.c_str(), name.c_str()),
        env, selection_out, error_out);
}

bool real_reql_cluster_interface_t::table_status(
        counted_t<const ql::db_t> db,
        const name_string_t &name,
        const ql::protob_t<const Backtrace> &bt,
        ql::env_t *env,
        scoped_ptr_t<ql::val_t> *selection_out,
        std::string *error_out) {
    namespace_id_t table_id;
    if (!search_table_metadata_by_name(*get_namespaces_metadata(), db->id, db->name,
            name, &table_id, error_out)) {
        return false;
    }
    return make_single_selection(
        admin_tables->table_status_backend[
            static_cast<int>(admin_identifier_format_t::name)].get(),
        name_string_t::guarantee_valid("table_status"), table_id, bt,
        strprintf("Table `%s.%s` does not exist.", db->name.c_str(), name.c_str()),
        env, selection_out, error_out);
}

/* Waits until all of the tables listed in `tables` are ready to the given level of
readiness, or have been deleted. */
bool real_reql_cluster_interface_t::wait_internal(
        std::set<namespace_id_t> tables,
        table_readiness_t readiness,
        signal_t *interruptor,
        ql::datum_t *result_out,
        int *count_out,
        std::string *error_out) {
    table_status_artificial_table_backend_t *status_backend =
        admin_tables->table_status_backend[
            static_cast<int>(admin_identifier_format_t::name)].get();

    /* Record the old values of `table_status` so we can report them in the result */
    std::map<namespace_id_t, ql::datum_t> old_statuses;
    for (auto it = tables.begin(); it != tables.end();) {
        ql::datum_t status;
        if (!status_backend->read_row(convert_uuid_to_datum(*it), interruptor, &status,
                error_out)) {
            return false;
        }
        if (!status.has()) {
            /* The table was deleted; remove it from the set */
            auto jt = it;
            ++jt;
            tables.erase(it);
            it = jt;
        } else {
            old_statuses[*it] = status;
            ++it;
        }
    }

    std::map<namespace_id_t, ql::datum_t> new_statuses;
    /* We alternate between two checks for readiness: waiting on `table_status_backend`,
    and running test queries. We consider ourselves done when both tests succeed for
    every table with no failures in between. */
    while (true) {
        /* First we wait until all the `table_status_backend` checks succeed in a row */ 
        {
            threadnum_t new_thread = directory_root_view->home_thread();
            cross_thread_signal_t ct_interruptor(interruptor, new_thread);
            on_thread_t thread_switcher(new_thread);
            rassert(new_thread == status_backend->home_thread());

            // Loop until all tables are ready - we have to check all tables again
            // if a table was not immediately ready, because we're supposed to
            // wait until all the checks succeed with no failures in between.
            bool immediate;
            do {
                new_statuses.clear();
                immediate = true;
                for (auto it = tables.begin(); it != tables.end();) {
                    ql::datum_t status;
                    table_wait_result_t res = wait_for_table_readiness(
                        *it, readiness, status_backend, &ct_interruptor, &status);
                    if (res == table_wait_result_t::DELETED) {
                        /* Remove this entry so we don't keep trying to wait on it after
                        it's been erased */
                        auto jt = it;
                        ++jt;
                        tables.erase(it);
                        it = jt;
                    } else {
                        new_statuses[*it] = status;
                        ++it;
                    }
                    immediate = immediate && (res == table_wait_result_t::IMMEDIATE);
                }
            } while (!immediate && tables.size() != 1);
        }

        /* Next we check that test queries succeed. */
        // We cannot wait for anything higher than 'writes' through namespace_interface_t
        table_readiness_t readiness2 = std::min(readiness, table_readiness_t::writes);
        bool success = true;
        for (auto it = tables.begin(); it != tables.end() && success; ++it) {
            namespace_interface_access_t ns_if =
                namespace_repo.get_namespace_interface(*it, interruptor);
            success = success && ns_if.get()->check_readiness(readiness2, interruptor);
        }
        if (success) {
            break;
        }

        /* The `table_status` check succeeded, but the test query didn't. Go back and try
        the `table_status` check again, after waiting for a bit. */
        nap(100, interruptor);
    }

    guarantee(new_statuses.size() == tables.size());

    ql::datum_object_builder_t result_builder;
    result_builder.overwrite("ready", ql::datum_t(static_cast<double>(tables.size())));
    ql::datum_array_builder_t status_changes_builder(ql::configured_limits_t::unlimited);
    for (const namespace_id_t &table_id : tables) {
        ql::datum_object_builder_t change_builder;
        change_builder.overwrite("old_val", old_statuses.at(table_id));
        change_builder.overwrite("new_val", new_statuses.at(table_id));
        status_changes_builder.add(std::move(change_builder).to_datum());
    }
    result_builder.overwrite("status_changes",
        std::move(status_changes_builder).to_datum());
    *result_out = std::move(result_builder).to_datum();
    *count_out = tables.size();

    return true;
}

bool real_reql_cluster_interface_t::table_wait(
        counted_t<const ql::db_t> db,
        const name_string_t &name,
        table_readiness_t readiness,
        signal_t *interruptor,
        ql::datum_t *result_out,
        std::string *error_out) {
    namespace_id_t table_id;
    if (!search_table_metadata_by_name(*get_namespaces_metadata(), db->id, db->name,
            name, &table_id, error_out)) {
        return false;
    }

    std::set<namespace_id_t> table_ids;
    table_ids.insert(table_id);
    int num_waited;
    if (!wait_internal(table_ids, readiness, interruptor,
            result_out, &num_waited, error_out)) {
        return false;
    }

    /* If the table is deleted, then `wait_internal()` will just return normally. This
    behavior makes sense for `db_wait()` but not for `table_wait()`. So we manually check
    to see if the wait succeeded. */
    if (num_waited != 1) {
        *error_out = strprintf("Table `%s.%s` does not exist.",
            db->name.c_str(), name.c_str());
        return false;
    }

    return true;
}

bool real_reql_cluster_interface_t::db_wait(
        counted_t<const ql::db_t> db,
        table_readiness_t readiness,
        signal_t *interruptor,
        ql::datum_t *result_out,
        std::string *error_out) {
    guarantee(db->name != name_string_t::guarantee_valid("rethinkdb"),
        "real_reql_cluster_interface_t should never get queries for system tables");

    cow_ptr_t<namespaces_semilattice_metadata_t> ns_metadata = get_namespaces_metadata();
    std::set<namespace_id_t> table_ids;
    for (const auto &pair : ns_metadata->namespaces) {
        if (!pair.second.is_deleted() &&
                pair.second.get_ref().database.get_ref() == db->id) {
            table_ids.insert(pair.first);
        }
    }

    int dummy_num_waited;
    return wait_internal(table_ids, readiness, interruptor,
        result_out, &dummy_num_waited, error_out);
}

bool real_reql_cluster_interface_t::reconfigure_internal(
        cluster_semilattice_metadata_t *cluster_md,
        const counted_t<const ql::db_t> &db,
        const namespace_id_t &table_id,
        const name_string_t &table_name,
        const table_generate_config_params_t &params,
        bool dry_run,
        signal_t *interruptor,
        ql::datum_t *result_out,
        std::string *error_out) {
<<<<<<< HEAD
    rassert(get_thread_id() == server_name_client->home_thread());
=======
    rassert(get_thread_id() == server_config_client->home_thread());
    std::vector<std::pair<namespace_id_t, name_string_t> > table_map;
    table_map.push_back(std::make_pair(table_id, table_name));

    /* Find the specified table in the semilattice metadata */
    cluster_semilattice_metadata_t metadata = semilattice_root_view->get();
>>>>>>> 238e026d
    cow_ptr_t<namespaces_semilattice_metadata_t>::change_t ns_change(
            &cluster_md->rdb_namespaces);
    namespace_semilattice_metadata_t *table_md =
        ns_change.get()->namespaces.at(table_id).get_mutable();

    // Store the old value of the config and status
<<<<<<< HEAD
    ql::datum_t old_config = convert_table_config_to_datum(table_id, table_name,
        convert_name_to_datum(db->name), table_md->primary_key.get_ref(),
        table_md->replication_info.get_ref().config, admin_identifier_format_t::name,
        server_name_client);
    table_status_artificial_table_backend_t *status_backend =
        admin_tables->table_status_backend[
            static_cast<int>(admin_identifier_format_t::name)].get();
    ql::datum_t old_status;
    if (!status_backend->read_row(convert_uuid_to_datum(table_id), interruptor,
            &old_status, error_out)) {
        return false;
=======
    ql::datum_object_builder_t result_builder;
    {
        ql::datum_object_builder_t old_val_builder;
        old_val_builder.overwrite("config",
            convert_table_config_to_datum(
                ns_metadata_it->second.get_ref().replication_info.get_ref().config,
                admin_identifier_format_t::name,
                server_config_client));

        table_status_artificial_table_backend_t *backend =
            admin_tables->table_status_backend[
                static_cast<int>(admin_identifier_format_t::name)].get();

        std::vector<ql::datum_t> old_status;
        if (!table_meta_read(backend, db, table_map,
                             true, interruptor, &old_status, error_out)) {
            return false;
        }
        guarantee(old_status.size() == 1);
        old_val_builder.overwrite("status", old_status[0]);
        result_builder.overwrite("old_val", std::move(old_val_builder).to_datum());
>>>>>>> 238e026d
    }

    std::map<server_id_t, int> server_usage;
    for (const auto &pair : cluster_md->rdb_namespaces->namespaces) {
        if (pair.second.is_deleted()) {
            continue;
        }
        if (pair.first == table_id) {
            /* We don't want to take into account the table's current configuration,
            since we're about to change that anyway */
            continue;
        }
        calculate_server_usage(pair.second.get_ref().replication_info.get_ref().config,
                               &server_usage);
    }

    table_replication_info_t new_repli_info;

    if (!calculate_split_points_intelligently(
            table_id,
            this,
            params.num_shards,
            table_md->replication_info.get_ref().shard_scheme,
            interruptor,
            &new_repli_info.shard_scheme,
            error_out)) {
        return false;
    }

    /* This just generates a new configuration; it doesn't put it in the
    semilattices. */
    if (!table_generate_config(
            server_config_client,
            table_id,
            directory_root_view,
            server_usage,
            params,
            new_repli_info.shard_scheme,
            interruptor,
            &new_repli_info.config,
            error_out)) {
        return false;
    }

    new_repli_info.config.write_ack_config.mode = write_ack_config_t::mode_t::majority;
    new_repli_info.config.durability = write_durability_t::HARD;

    if (!dry_run) {
        /* Commit the change */
        table_md->replication_info.set(new_repli_info);
        semilattice_root_view->join(*cluster_md);
    }

<<<<<<< HEAD
    // Compute the new value of the config and status
    ql::datum_t new_config = convert_table_config_to_datum(table_id, table_name,
        convert_name_to_datum(db->name), table_md->primary_key.get_ref(),
        new_repli_info.config, admin_identifier_format_t::name, server_name_client);
    ql::datum_t new_status;
    if (!status_backend->read_row(convert_uuid_to_datum(table_id), interruptor,
            &new_status, error_out)) {
        return false;
=======
    // Store the new value of the config and status
    {
        ql::datum_object_builder_t new_val_builder;
        new_val_builder.overwrite("config",
            convert_table_config_to_datum(
                new_repli_info.config,
                admin_identifier_format_t::name,
                server_config_client));

        table_status_artificial_table_backend_t *backend =
            admin_tables->table_status_backend[
                static_cast<int>(admin_identifier_format_t::name)].get();

        std::vector<ql::datum_t> new_status;
        if (!table_meta_read(backend, db, table_map,
                             true, interruptor, &new_status, error_out)) {
            return false;
        }
        guarantee(new_status.size() == 1);
        new_val_builder.overwrite("status", new_status[0]);
        result_builder.overwrite("new_val", std::move(new_val_builder).to_datum());
>>>>>>> 238e026d
    }

    ql::datum_object_builder_t result_builder;
    if (!dry_run) {
        result_builder.overwrite("reconfigured", ql::datum_t(1.0));
        result_builder.overwrite("config_changes",
            make_replacement_pair(old_config, new_config));
        result_builder.overwrite("status_changes",
            make_replacement_pair(old_status, new_status));
    } else {
        result_builder.overwrite("reconfigured", ql::datum_t(0.0));
        result_builder.overwrite("config_changes",
            make_replacement_pair(old_config, new_config));
    }
    *result_out = std::move(result_builder).to_datum();
    return true;
}

bool real_reql_cluster_interface_t::table_reconfigure(
        counted_t<const ql::db_t> db,
        const name_string_t &name,
        const table_generate_config_params_t &params,
        bool dry_run,
        signal_t *interruptor,
        ql::datum_t *result_out,
        std::string *error_out) {
    guarantee(db->name != name_string_t::guarantee_valid("rethinkdb"),
        "real_reql_cluster_interface_t should never get queries for system tables");
<<<<<<< HEAD
    cross_thread_signal_t ct_interruptor(interruptor, server_name_client->home_thread());
    on_thread_t thread_switcher(server_name_client->home_thread());
    cluster_semilattice_metadata_t cluster_md = semilattice_root_view->get();
    namespace_id_t table_id;
    if (!search_table_metadata_by_name(*cluster_md.rdb_namespaces, db->id, db->name,
            name, &table_id, error_out)) {
=======
    cross_thread_signal_t ct_interruptor(
        interruptor, server_config_client->home_thread());
    on_thread_t thread_switcher(server_config_client->home_thread());

    std::vector<std::pair<namespace_id_t, name_string_t> > tables;
    if (!get_table_ids_for_query(db, { name }, &tables, error_out)) {
>>>>>>> 238e026d
        return false;
    }
    return reconfigure_internal(&cluster_md, db, table_id, name, params, dry_run,
                                &ct_interruptor, result_out, error_out);
}

bool real_reql_cluster_interface_t::db_reconfigure(
        counted_t<const ql::db_t> db,
        const table_generate_config_params_t &params,
        bool dry_run,
        signal_t *interruptor,
        ql::datum_t *result_out,
        std::string *error_out) {
    guarantee(db->name != name_string_t::guarantee_valid("rethinkdb"),
        "real_reql_cluster_interface_t should never get queries for system tables");
<<<<<<< HEAD
    cross_thread_signal_t ct_interruptor(interruptor, server_name_client->home_thread());
    on_thread_t thread_switcher(server_name_client->home_thread());
    cluster_semilattice_metadata_t cluster_md = semilattice_root_view->get();
    ql::datum_t combined_stats;
    for (const auto &pair : cluster_md.rdb_namespaces->namespaces) {
        if (!pair.second.is_deleted() &&
                pair.second.get_ref().database.get_ref() == db->id) {
            ql::datum_t stats;
            if (!reconfigure_internal(&cluster_md, db, pair.first,
                    pair.second.get_ref().name.get_ref(), params, dry_run,
                    &ct_interruptor, &stats, error_out)) {
                return false;
            }
            std::set<std::string> dummy_conditions;
            combined_stats = combined_stats.merge(stats, &ql::stats_merge,
                ql::configured_limits_t::unlimited, &dummy_conditions);
            guarantee(dummy_conditions.empty());
=======
    cross_thread_signal_t ct_interruptor(interruptor,
        server_config_client->home_thread());
    on_thread_t thread_switcher(server_config_client->home_thread());

    std::vector<std::pair<namespace_id_t, name_string_t> > tables;
    if (!get_table_ids_for_query(db, std::vector<name_string_t>(), &tables, error_out)) {
        return false;
    }

    ql::datum_array_builder_t array_builder(ql::configured_limits_t::unlimited);
    for (auto const &pair : tables) {
        ql::datum_t table_result;
        if (!reconfigure_internal(db, pair.first, pair.second, params, dry_run,
                                  &ct_interruptor, &table_result, error_out)) {
            return false;
>>>>>>> 238e026d
        }
    }
    *result_out = combined_stats;
    return true;
}

bool real_reql_cluster_interface_t::rebalance_internal(
        cluster_semilattice_metadata_t *cluster_md,
        const counted_t<const ql::db_t> &db,
        const namespace_id_t &table_id,
        const name_string_t &table_name,
        signal_t *interruptor,
        ql::datum_t *results_out,
        std::string *error_out) {
    /* Store old status */
    table_status_artificial_table_backend_t *status_backend =
        admin_tables->table_status_backend[
            static_cast<int>(admin_identifier_format_t::name)].get();
    ql::datum_t old_status;
    if (!status_backend->read_row(convert_uuid_to_datum(table_id), interruptor,
            &old_status, error_out)) {
        return false;
    }

    /* Find the specified table in the semilattice metadata */
    cow_ptr_t<namespaces_semilattice_metadata_t>::change_t ns_change(
            &cluster_md->rdb_namespaces);
    namespace_semilattice_metadata_t *table_md =
        ns_change.get()->namespaces.at(table_id).get_mutable();

    std::map<store_key_t, int64_t> counts;
    if (!fetch_distribution(table_id, this, interruptor, &counts, error_out)) {
        *error_out = strprintf("When measuring document distribution for table "
            "`%s.%s`: %s", db->name.c_str(), table_name.c_str(), error_out->c_str());
        return false;
    }

    table_replication_info_t new_repli_info = table_md->replication_info.get_ref();
    if (!calculate_split_points_with_distribution(
            counts,
            new_repli_info.config.shards.size(),
            &new_repli_info.shard_scheme,
            error_out)) {
        return false;
    }

    table_md->replication_info.set(new_repli_info);
    semilattice_root_view->join(*cluster_md);

    /* Calculate new status */
    ql::datum_t new_status;
    if (!status_backend->read_row(convert_uuid_to_datum(table_id), interruptor,
            &new_status, error_out)) {
        return false;
    }

    ql::datum_object_builder_t builder;
    builder.overwrite("rebalanced", ql::datum_t(1.0));
    builder.overwrite("status_changes", make_replacement_pair(old_status, new_status));
    *results_out = std::move(builder).to_datum();

    return true;
}

bool real_reql_cluster_interface_t::table_rebalance(
        counted_t<const ql::db_t> db,
        const name_string_t &name,
        signal_t *interruptor,
        ql::datum_t *result_out,
        std::string *error_out) {
    guarantee(db->name != name_string_t::guarantee_valid("rethinkdb"),
        "real_reql_cluster_interface_t should never get queries for system tables");
<<<<<<< HEAD
    cross_thread_signal_t ct_interruptor(interruptor, server_name_client->home_thread());
    on_thread_t thread_switcher(server_name_client->home_thread());
    cluster_semilattice_metadata_t cluster_md = semilattice_root_view->get();
    namespace_id_t table_id;
    if (!search_table_metadata_by_name(*cluster_md.rdb_namespaces, db->id, db->name,
            name, &table_id, error_out)) {
=======
    cross_thread_signal_t ct_interruptor(interruptor,
        server_config_client->home_thread());
    on_thread_t thread_switcher(server_config_client->home_thread());

    std::vector<std::pair<namespace_id_t, name_string_t> > tables;
    if (!get_table_ids_for_query(db, { name }, &tables, error_out)) {
>>>>>>> 238e026d
        return false;
    }
    return rebalance_internal(&cluster_md, db, table_id, name, &ct_interruptor,
                              result_out, error_out);
}

bool real_reql_cluster_interface_t::db_rebalance(
        counted_t<const ql::db_t> db,
        signal_t *interruptor,
        ql::datum_t *result_out,
        std::string *error_out) {
    guarantee(db->name != name_string_t::guarantee_valid("rethinkdb"),
        "real_reql_cluster_interface_t should never get queries for system tables");
<<<<<<< HEAD
    cross_thread_signal_t ct_interruptor(interruptor, server_name_client->home_thread());
    on_thread_t thread_switcher(server_name_client->home_thread());
    cluster_semilattice_metadata_t cluster_md = semilattice_root_view->get();
    ql::datum_t combined_stats;
    for (const auto &pair : cluster_md.rdb_namespaces->namespaces) {
        if (!pair.second.is_deleted() &&
                pair.second.get_ref().database.get_ref() == db->id) {
            ql::datum_t stats;
            if (!rebalance_internal(&cluster_md, db, pair.first,
                    pair.second.get_ref().name.get_ref(),
                    &ct_interruptor, &stats, error_out)) {
                return false;
            }
            std::set<std::string> dummy_conditions;
            combined_stats = combined_stats.merge(stats, &ql::stats_merge,
                ql::configured_limits_t::unlimited, &dummy_conditions);
            guarantee(dummy_conditions.empty());
=======
    cross_thread_signal_t ct_interruptor(interruptor,
        server_config_client->home_thread());
    on_thread_t thread_switcher(server_config_client->home_thread());

    std::vector<std::pair<namespace_id_t, name_string_t> > tables;
    if (!get_table_ids_for_query(db, std::vector<name_string_t>(), &tables, error_out)) {
        return false;
    }

    ql::datum_array_builder_t array_builder(ql::configured_limits_t::unlimited);
    for (auto const &pair : tables) {
        ql::datum_t table_result;
        if (!rebalance_internal(db, pair.first, pair.second, &ct_interruptor,
                                &table_result, error_out)) {
            return false;
        }
        array_builder.add(table_result);
    }
    *result_out = std::move(array_builder).to_datum();
    return true;
}

bool real_reql_cluster_interface_t::table_estimate_doc_counts(
        counted_t<const ql::db_t> db,
        const name_string_t &name,
        ql::env_t *env,
        std::vector<int64_t> *doc_counts_out,
        std::string *error_out) {
    guarantee(db->name != "rethinkdb",
        "real_reql_cluster_interface_t should never get queries for system tables");
    cross_thread_signal_t interruptor2(env->interruptor,
        semilattice_root_view->home_thread());
    on_thread_t thread_switcher(semilattice_root_view->home_thread());

    /* Find the specified table in the semilattice metadata */
    cluster_semilattice_metadata_t metadata = semilattice_root_view->get();
    const_metadata_searcher_t<namespace_semilattice_metadata_t> ns_searcher(
            &metadata.rdb_namespaces->namespaces);
    namespace_predicate_t pred(&name, &db->id);
    metadata_search_status_t status;
    auto ns_metadata_it = ns_searcher.find_uniq(pred, &status);
    if (!check_metadata_status(status, "Table", db->name + "." + name.str(), true,
            error_out)) return false;

    /* Perform a distribution query against the database */
    namespace_interface_access_t ns_if_access =
        namespace_repo.get_namespace_interface(ns_metadata_it->first, &interruptor2);
    static const int depth = 2;
    static const int limit = 128;
    distribution_read_t inner_read(depth, limit);
    read_t read(inner_read, profile_bool_t::DONT_PROFILE);
    read_response_t resp;
    try {
        ns_if_access.get()->read_outdated(read, &resp, &interruptor2);
    } catch (const cannot_perform_query_exc_t &exc) {
        *error_out = "Could not estimate document counts because table is not available "
            "for reading: " + std::string(exc.what());
        return false;
    }
    const std::map<store_key_t, int64_t> &counts =
        boost::get<distribution_read_response_t>(resp.response).key_counts;

    /* Match the results of the distribution query against the table's shard boundaries
    */
    const table_shard_scheme_t &shard_scheme =
        ns_metadata_it->second.get_ref().replication_info.get_ref().shard_scheme;
    *doc_counts_out = std::vector<int64_t>(shard_scheme.num_shards(), 0);
    for (auto it = counts.begin(); it != counts.end(); ++it) {
        /* Calculate the range of shards that this key-range overlaps with */
        size_t left_shard = shard_scheme.find_shard_for_key(it->first);
        auto jt = it;
        ++jt;
        size_t right_shard;
        if (jt == counts.end()) {
            right_shard = shard_scheme.num_shards() - 1;
        } else {
            store_key_t right_key = jt->first;
            bool ok = right_key.decrement();
            guarantee(ok, "jt->first cannot be the leftmost key");
            right_shard = shard_scheme.find_shard_for_key(right_key);
        }
        /* We assume that every shard that this key-range overlaps with has an equal
        share of the keys in the key-range. This is shitty but oh well. */
        for (size_t shard = left_shard; shard <= right_shard; ++shard) {
            doc_counts_out->at(shard) += it->second / (right_shard - left_shard + 1);
>>>>>>> 238e026d
        }
    }
    *result_out = combined_stats;
    return true;
}

/* Checks that divisor is indeed a divisor of multiple. */
template <class T>
bool is_joined(const T &multiple, const T &divisor) {
    T cpy = multiple;

    semilattice_join(&cpy, divisor);
    return cpy == multiple;
}

void real_reql_cluster_interface_t::wait_for_metadata_to_propagate(
        const cluster_semilattice_metadata_t &metadata, signal_t *interruptor) {
    int threadnum = get_thread_id().threadnum;

    guarantee(cross_thread_namespace_watchables[threadnum].has());
    cross_thread_namespace_watchables[threadnum]->get_watchable()->run_until_satisfied(
            [&] (const cow_ptr_t<namespaces_semilattice_metadata_t> &md) -> bool
                { return is_joined(md, metadata.rdb_namespaces); },
            interruptor);

    guarantee(cross_thread_database_watchables[threadnum].has());
    cross_thread_database_watchables[threadnum]->get_watchable()->run_until_satisfied(
            [&] (const databases_semilattice_metadata_t &md) -> bool
                { return is_joined(md, metadata.databases); },
            interruptor);
}

template <class T>
void copy_value(const T *in, T *out) {
    *out = *in;
}

cow_ptr_t<namespaces_semilattice_metadata_t>
real_reql_cluster_interface_t::get_namespaces_metadata() {
    int threadnum = get_thread_id().threadnum;
    r_sanity_check(cross_thread_namespace_watchables[threadnum].has());
    cow_ptr_t<namespaces_semilattice_metadata_t> ret;
    cross_thread_namespace_watchables[threadnum]->apply_read(
            std::bind(&copy_value< cow_ptr_t<namespaces_semilattice_metadata_t> >,
                      ph::_1, &ret));
    return ret;
}

void real_reql_cluster_interface_t::get_databases_metadata(
        databases_semilattice_metadata_t *out) {
    int threadnum = get_thread_id().threadnum;
    r_sanity_check(cross_thread_database_watchables[threadnum].has());
    cross_thread_database_watchables[threadnum]->apply_read(
            std::bind(&copy_value<databases_semilattice_metadata_t>,
                      ph::_1, out));
}

bool real_reql_cluster_interface_t::make_single_selection(
        artificial_table_backend_t *table_backend,
        const name_string_t &table_name,
        const uuid_u &primary_key,
        const ql::protob_t<const Backtrace> &bt,
        const std::string &msg_if_not_found,
        ql::env_t *env,
        scoped_ptr_t<ql::val_t> *selection_out,
        std::string *error_out) {
    ql::datum_t row;
    if (!table_backend->read_row(convert_uuid_to_datum(primary_key), env->interruptor,
            &row, error_out)) {
        return false;
    }
    if (!row.has()) {
        /* This is unlikely, but it can happen if the object is deleted between when we
        look up its name and when we call `read_row()` */
        *error_out = msg_if_not_found;
        return false;
    }
    counted_t<ql::table_t> table = make_counted<ql::table_t>(
        counted_t<base_table_t>(new artificial_table_t(table_backend)),
        make_counted<const ql::db_t>(
            nil_uuid(), name_string_t::guarantee_valid("rethinkdb")),
        table_name.str(), false, bt);
    *selection_out = make_scoped<ql::val_t>(
        ql::single_selection_t::from_row(env, bt, table, row),
        bt);
    return true;
}
<|MERGE_RESOLUTION|>--- conflicted
+++ resolved
@@ -274,7 +274,7 @@
 
         new_config = convert_table_config_to_datum(table_id, name,
             convert_name_to_datum(db->name), primary_key, repli_info.config,
-            admin_identifier_format_t::name, server_name_client);
+            admin_identifier_format_t::name, server_config_client);
     }
 
     // This could hang because of a node going down or the user deleting the table.
@@ -327,7 +327,7 @@
         old_config = convert_table_config_to_datum(table_id, name,
             convert_name_to_datum(db->name), table_md.primary_key.get_ref(),
             table_md.replication_info.get_ref().config,
-            admin_identifier_format_t::name, server_name_client);
+            admin_identifier_format_t::name, server_config_client);
 
         /* Delete the table. */
         ns_change.get()->namespaces.at(table_id).mark_deleted();
@@ -673,27 +673,17 @@
         signal_t *interruptor,
         ql::datum_t *result_out,
         std::string *error_out) {
-<<<<<<< HEAD
-    rassert(get_thread_id() == server_name_client->home_thread());
-=======
     rassert(get_thread_id() == server_config_client->home_thread());
-    std::vector<std::pair<namespace_id_t, name_string_t> > table_map;
-    table_map.push_back(std::make_pair(table_id, table_name));
-
-    /* Find the specified table in the semilattice metadata */
-    cluster_semilattice_metadata_t metadata = semilattice_root_view->get();
->>>>>>> 238e026d
     cow_ptr_t<namespaces_semilattice_metadata_t>::change_t ns_change(
             &cluster_md->rdb_namespaces);
     namespace_semilattice_metadata_t *table_md =
         ns_change.get()->namespaces.at(table_id).get_mutable();
 
     // Store the old value of the config and status
-<<<<<<< HEAD
     ql::datum_t old_config = convert_table_config_to_datum(table_id, table_name,
         convert_name_to_datum(db->name), table_md->primary_key.get_ref(),
         table_md->replication_info.get_ref().config, admin_identifier_format_t::name,
-        server_name_client);
+        server_config_client);
     table_status_artificial_table_backend_t *status_backend =
         admin_tables->table_status_backend[
             static_cast<int>(admin_identifier_format_t::name)].get();
@@ -701,29 +691,6 @@
     if (!status_backend->read_row(convert_uuid_to_datum(table_id), interruptor,
             &old_status, error_out)) {
         return false;
-=======
-    ql::datum_object_builder_t result_builder;
-    {
-        ql::datum_object_builder_t old_val_builder;
-        old_val_builder.overwrite("config",
-            convert_table_config_to_datum(
-                ns_metadata_it->second.get_ref().replication_info.get_ref().config,
-                admin_identifier_format_t::name,
-                server_config_client));
-
-        table_status_artificial_table_backend_t *backend =
-            admin_tables->table_status_backend[
-                static_cast<int>(admin_identifier_format_t::name)].get();
-
-        std::vector<ql::datum_t> old_status;
-        if (!table_meta_read(backend, db, table_map,
-                             true, interruptor, &old_status, error_out)) {
-            return false;
-        }
-        guarantee(old_status.size() == 1);
-        old_val_builder.overwrite("status", old_status[0]);
-        result_builder.overwrite("old_val", std::move(old_val_builder).to_datum());
->>>>>>> 238e026d
     }
 
     std::map<server_id_t, int> server_usage;
@@ -777,38 +744,14 @@
         semilattice_root_view->join(*cluster_md);
     }
 
-<<<<<<< HEAD
     // Compute the new value of the config and status
     ql::datum_t new_config = convert_table_config_to_datum(table_id, table_name,
         convert_name_to_datum(db->name), table_md->primary_key.get_ref(),
-        new_repli_info.config, admin_identifier_format_t::name, server_name_client);
+        new_repli_info.config, admin_identifier_format_t::name, server_config_client);
     ql::datum_t new_status;
     if (!status_backend->read_row(convert_uuid_to_datum(table_id), interruptor,
             &new_status, error_out)) {
         return false;
-=======
-    // Store the new value of the config and status
-    {
-        ql::datum_object_builder_t new_val_builder;
-        new_val_builder.overwrite("config",
-            convert_table_config_to_datum(
-                new_repli_info.config,
-                admin_identifier_format_t::name,
-                server_config_client));
-
-        table_status_artificial_table_backend_t *backend =
-            admin_tables->table_status_backend[
-                static_cast<int>(admin_identifier_format_t::name)].get();
-
-        std::vector<ql::datum_t> new_status;
-        if (!table_meta_read(backend, db, table_map,
-                             true, interruptor, &new_status, error_out)) {
-            return false;
-        }
-        guarantee(new_status.size() == 1);
-        new_val_builder.overwrite("status", new_status[0]);
-        result_builder.overwrite("new_val", std::move(new_val_builder).to_datum());
->>>>>>> 238e026d
     }
 
     ql::datum_object_builder_t result_builder;
@@ -837,21 +780,13 @@
         std::string *error_out) {
     guarantee(db->name != name_string_t::guarantee_valid("rethinkdb"),
         "real_reql_cluster_interface_t should never get queries for system tables");
-<<<<<<< HEAD
-    cross_thread_signal_t ct_interruptor(interruptor, server_name_client->home_thread());
-    on_thread_t thread_switcher(server_name_client->home_thread());
+    cross_thread_signal_t ct_interruptor(interruptor,
+        server_config_client->home_thread());
+    on_thread_t thread_switcher(server_config_client->home_thread());
     cluster_semilattice_metadata_t cluster_md = semilattice_root_view->get();
     namespace_id_t table_id;
     if (!search_table_metadata_by_name(*cluster_md.rdb_namespaces, db->id, db->name,
             name, &table_id, error_out)) {
-=======
-    cross_thread_signal_t ct_interruptor(
-        interruptor, server_config_client->home_thread());
-    on_thread_t thread_switcher(server_config_client->home_thread());
-
-    std::vector<std::pair<namespace_id_t, name_string_t> > tables;
-    if (!get_table_ids_for_query(db, { name }, &tables, error_out)) {
->>>>>>> 238e026d
         return false;
     }
     return reconfigure_internal(&cluster_md, db, table_id, name, params, dry_run,
@@ -867,9 +802,9 @@
         std::string *error_out) {
     guarantee(db->name != name_string_t::guarantee_valid("rethinkdb"),
         "real_reql_cluster_interface_t should never get queries for system tables");
-<<<<<<< HEAD
-    cross_thread_signal_t ct_interruptor(interruptor, server_name_client->home_thread());
-    on_thread_t thread_switcher(server_name_client->home_thread());
+    cross_thread_signal_t ct_interruptor(interruptor,
+        server_config_client->home_thread());
+    on_thread_t thread_switcher(server_config_client->home_thread());
     cluster_semilattice_metadata_t cluster_md = semilattice_root_view->get();
     ql::datum_t combined_stats;
     for (const auto &pair : cluster_md.rdb_namespaces->namespaces) {
@@ -885,23 +820,6 @@
             combined_stats = combined_stats.merge(stats, &ql::stats_merge,
                 ql::configured_limits_t::unlimited, &dummy_conditions);
             guarantee(dummy_conditions.empty());
-=======
-    cross_thread_signal_t ct_interruptor(interruptor,
-        server_config_client->home_thread());
-    on_thread_t thread_switcher(server_config_client->home_thread());
-
-    std::vector<std::pair<namespace_id_t, name_string_t> > tables;
-    if (!get_table_ids_for_query(db, std::vector<name_string_t>(), &tables, error_out)) {
-        return false;
-    }
-
-    ql::datum_array_builder_t array_builder(ql::configured_limits_t::unlimited);
-    for (auto const &pair : tables) {
-        ql::datum_t table_result;
-        if (!reconfigure_internal(db, pair.first, pair.second, params, dry_run,
-                                  &ct_interruptor, &table_result, error_out)) {
-            return false;
->>>>>>> 238e026d
         }
     }
     *result_out = combined_stats;
@@ -974,21 +892,13 @@
         std::string *error_out) {
     guarantee(db->name != name_string_t::guarantee_valid("rethinkdb"),
         "real_reql_cluster_interface_t should never get queries for system tables");
-<<<<<<< HEAD
-    cross_thread_signal_t ct_interruptor(interruptor, server_name_client->home_thread());
-    on_thread_t thread_switcher(server_name_client->home_thread());
+    cross_thread_signal_t ct_interruptor(interruptor,
+        server_config_client->home_thread());
+    on_thread_t thread_switcher(server_config_client->home_thread());
     cluster_semilattice_metadata_t cluster_md = semilattice_root_view->get();
     namespace_id_t table_id;
     if (!search_table_metadata_by_name(*cluster_md.rdb_namespaces, db->id, db->name,
             name, &table_id, error_out)) {
-=======
-    cross_thread_signal_t ct_interruptor(interruptor,
-        server_config_client->home_thread());
-    on_thread_t thread_switcher(server_config_client->home_thread());
-
-    std::vector<std::pair<namespace_id_t, name_string_t> > tables;
-    if (!get_table_ids_for_query(db, { name }, &tables, error_out)) {
->>>>>>> 238e026d
         return false;
     }
     return rebalance_internal(&cluster_md, db, table_id, name, &ct_interruptor,
@@ -1002,9 +912,9 @@
         std::string *error_out) {
     guarantee(db->name != name_string_t::guarantee_valid("rethinkdb"),
         "real_reql_cluster_interface_t should never get queries for system tables");
-<<<<<<< HEAD
-    cross_thread_signal_t ct_interruptor(interruptor, server_name_client->home_thread());
-    on_thread_t thread_switcher(server_name_client->home_thread());
+    cross_thread_signal_t ct_interruptor(interruptor,
+        server_config_client->home_thread());
+    on_thread_t thread_switcher(server_config_client->home_thread());
     cluster_semilattice_metadata_t cluster_md = semilattice_root_view->get();
     ql::datum_t combined_stats;
     for (const auto &pair : cluster_md.rdb_namespaces->namespaces) {
@@ -1020,93 +930,6 @@
             combined_stats = combined_stats.merge(stats, &ql::stats_merge,
                 ql::configured_limits_t::unlimited, &dummy_conditions);
             guarantee(dummy_conditions.empty());
-=======
-    cross_thread_signal_t ct_interruptor(interruptor,
-        server_config_client->home_thread());
-    on_thread_t thread_switcher(server_config_client->home_thread());
-
-    std::vector<std::pair<namespace_id_t, name_string_t> > tables;
-    if (!get_table_ids_for_query(db, std::vector<name_string_t>(), &tables, error_out)) {
-        return false;
-    }
-
-    ql::datum_array_builder_t array_builder(ql::configured_limits_t::unlimited);
-    for (auto const &pair : tables) {
-        ql::datum_t table_result;
-        if (!rebalance_internal(db, pair.first, pair.second, &ct_interruptor,
-                                &table_result, error_out)) {
-            return false;
-        }
-        array_builder.add(table_result);
-    }
-    *result_out = std::move(array_builder).to_datum();
-    return true;
-}
-
-bool real_reql_cluster_interface_t::table_estimate_doc_counts(
-        counted_t<const ql::db_t> db,
-        const name_string_t &name,
-        ql::env_t *env,
-        std::vector<int64_t> *doc_counts_out,
-        std::string *error_out) {
-    guarantee(db->name != "rethinkdb",
-        "real_reql_cluster_interface_t should never get queries for system tables");
-    cross_thread_signal_t interruptor2(env->interruptor,
-        semilattice_root_view->home_thread());
-    on_thread_t thread_switcher(semilattice_root_view->home_thread());
-
-    /* Find the specified table in the semilattice metadata */
-    cluster_semilattice_metadata_t metadata = semilattice_root_view->get();
-    const_metadata_searcher_t<namespace_semilattice_metadata_t> ns_searcher(
-            &metadata.rdb_namespaces->namespaces);
-    namespace_predicate_t pred(&name, &db->id);
-    metadata_search_status_t status;
-    auto ns_metadata_it = ns_searcher.find_uniq(pred, &status);
-    if (!check_metadata_status(status, "Table", db->name + "." + name.str(), true,
-            error_out)) return false;
-
-    /* Perform a distribution query against the database */
-    namespace_interface_access_t ns_if_access =
-        namespace_repo.get_namespace_interface(ns_metadata_it->first, &interruptor2);
-    static const int depth = 2;
-    static const int limit = 128;
-    distribution_read_t inner_read(depth, limit);
-    read_t read(inner_read, profile_bool_t::DONT_PROFILE);
-    read_response_t resp;
-    try {
-        ns_if_access.get()->read_outdated(read, &resp, &interruptor2);
-    } catch (const cannot_perform_query_exc_t &exc) {
-        *error_out = "Could not estimate document counts because table is not available "
-            "for reading: " + std::string(exc.what());
-        return false;
-    }
-    const std::map<store_key_t, int64_t> &counts =
-        boost::get<distribution_read_response_t>(resp.response).key_counts;
-
-    /* Match the results of the distribution query against the table's shard boundaries
-    */
-    const table_shard_scheme_t &shard_scheme =
-        ns_metadata_it->second.get_ref().replication_info.get_ref().shard_scheme;
-    *doc_counts_out = std::vector<int64_t>(shard_scheme.num_shards(), 0);
-    for (auto it = counts.begin(); it != counts.end(); ++it) {
-        /* Calculate the range of shards that this key-range overlaps with */
-        size_t left_shard = shard_scheme.find_shard_for_key(it->first);
-        auto jt = it;
-        ++jt;
-        size_t right_shard;
-        if (jt == counts.end()) {
-            right_shard = shard_scheme.num_shards() - 1;
-        } else {
-            store_key_t right_key = jt->first;
-            bool ok = right_key.decrement();
-            guarantee(ok, "jt->first cannot be the leftmost key");
-            right_shard = shard_scheme.find_shard_for_key(right_key);
-        }
-        /* We assume that every shard that this key-range overlaps with has an equal
-        share of the keys in the key-range. This is shitty but oh well. */
-        for (size_t shard = left_shard; shard <= right_shard; ++shard) {
-            doc_counts_out->at(shard) += it->second / (right_shard - left_shard + 1);
->>>>>>> 238e026d
         }
     }
     *result_out = combined_stats;
