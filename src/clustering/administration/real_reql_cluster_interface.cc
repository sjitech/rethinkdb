--- conflicted
+++ resolved
@@ -227,11 +227,7 @@
         admin_tables->db_config_backend.get(), "db_config", bt);
     counted_t<ql::datum_stream_t> stream =
         make_counted<ql::vector_datum_stream_t>(bt, std::move(result_array));
-<<<<<<< HEAD
-    resp_out->init(new ql::val_t(table, stream, bt));
-=======
     resp_out->init(new ql::val_t(make_counted<ql::selection_t>(table, stream), bt));
->>>>>>> 718f2252
     return true;
 }
 
@@ -306,14 +302,6 @@
         semilattice_root_view->join(metadata);
         metadata = semilattice_root_view->get();
 
-<<<<<<< HEAD
-        wait_for_table_readiness(
-            table_id,
-            table_readiness_t::finished,
-            /* Arbitrarily choose to use the UUID-based backend rather than the
-            name-based backend when waiting for table readiness. This doesn't matter. */
-            admin_tables->table_status_backend[1].get(),
-=======
         table_status_artificial_table_backend_t *status_backend =
             admin_tables->table_status_backend[
                 static_cast<int>(admin_identifier_format_t::name)].get();
@@ -322,7 +310,6 @@
             table_id,
             table_readiness_t::finished,
             status_backend,
->>>>>>> 718f2252
             &interruptor2);
     }
 
@@ -395,11 +382,7 @@
 
 bool real_reql_cluster_interface_t::table_find(
         const name_string_t &name, counted_t<const ql::db_t> db,
-<<<<<<< HEAD
-        boost::optional<admin_identifier_format_t> identifier_format,
-=======
         UNUSED boost::optional<admin_identifier_format_t> identifier_format,
->>>>>>> 718f2252
         signal_t *interruptor,
         scoped_ptr_t<base_table_t> *table_out, std::string *error_out) {
     guarantee(db->name != "rethinkdb",
@@ -415,22 +398,12 @@
     if (!check_metadata_status(status, "Table", db->name + "." + name.str(), true,
             error_out)) return false;
     guarantee(!ns_metadata_it->second.is_deleted());
-<<<<<<< HEAD
-
-    if (static_cast<bool>(identifier_format)) {
-        *error_out = "The `identifier_format` optarg only makes sense for tables in the "
-            "special `rethinkdb` database.";
-        return false;
-    }
-
-=======
     /* Note that we completely ignore `identifier_format`. `identifier_format` is
     meaningless for real tables, so it might seem like we should produce an error. The
     reason we don't is that the user might write a query that access both a system table
     and a real table, and they might specify `identifier_format` as a global optarg.
     So then they would get a spurious error for the real table. This behavior is also
     consistent with that of system tables that aren't affected by `identifier_format`. */
->>>>>>> 718f2252
     table_out->init(new real_table_t(
         ns_metadata_it->first,
         namespace_repo.get_namespace_interface(ns_metadata_it->first, interruptor),
@@ -499,11 +472,7 @@
     counted_t<ql::table_t> table = make_table_with_backend(backend, "table_config", bt);
     counted_t<ql::datum_stream_t> stream =
         make_counted<ql::vector_datum_stream_t>(bt, std::move(result_array));
-<<<<<<< HEAD
-    resp_out->init(new ql::val_t(table, stream, bt));
-=======
     resp_out->init(new ql::val_t(make_counted<ql::selection_t>(table, stream), bt));
->>>>>>> 718f2252
     return true;
 }
 
@@ -531,11 +500,7 @@
     counted_t<ql::table_t> table = make_table_with_backend(backend, "table_status", bt);
     counted_t<ql::datum_stream_t> stream =
         make_counted<ql::vector_datum_stream_t>(bt, std::move(result_array));
-<<<<<<< HEAD
-    resp_out->init(new ql::val_t(table, stream, bt));
-=======
     resp_out->init(new ql::val_t(make_counted<ql::selection_t>(table, stream), bt));
->>>>>>> 718f2252
     return true;
 }
 
@@ -552,11 +517,7 @@
         return false;
     }
 
-<<<<<<< HEAD
-    table_status_artificial_table_backend_t *backend =
-=======
     table_status_artificial_table_backend_t *status_backend =
->>>>>>> 718f2252
         admin_tables->table_status_backend[
             static_cast<int>(admin_identifier_format_t::name)].get();
 
@@ -565,11 +526,7 @@
         threadnum_t new_thread = directory_root_view->home_thread();
         cross_thread_signal_t ct_interruptor(interruptor, new_thread);
         on_thread_t thread_switcher(new_thread);
-<<<<<<< HEAD
-        rassert(new_thread == backend->home_thread());
-=======
         rassert(new_thread == status_backend->home_thread());
->>>>>>> 718f2252
 
         // Loop until all tables are ready - we have to check all tables again
         // if a table was not immediately ready
@@ -578,11 +535,7 @@
             immediate = true;
             for (auto it = table_ids.begin(); it != table_ids.end(); ++it) {
                 table_wait_result_t res = wait_for_table_readiness(
-<<<<<<< HEAD
-                    it->first, readiness, backend, &ct_interruptor);
-=======
                     it->first, readiness, status_backend, &ct_interruptor);
->>>>>>> 718f2252
                 immediate = immediate && (res == table_wait_result_t::IMMEDIATE);
                 // Error out if a table was deleted and it was explicitly waited on
                 if (res == table_wait_result_t::DELETED) {
@@ -605,11 +558,7 @@
         // `table_status` read.
         ASSERT_FINITE_CORO_WAITING;
         if (!table_meta_read(
-<<<<<<< HEAD
-                backend, db, table_ids,
-=======
                 status_backend, db, table_ids,
->>>>>>> 718f2252
                 !tables.empty(), // A db-level wait shouldn't error if a table is deleted
                 &ct_interruptor, &result_array, error_out)) {
             return false;
@@ -637,17 +586,10 @@
     }
 
     counted_t<ql::table_t> table = make_table_with_backend(
-<<<<<<< HEAD
-        backend, "table_status", bt);
-    counted_t<ql::datum_stream_t> stream =
-        make_counted<ql::vector_datum_stream_t>(bt, std::move(result_array));
-    resp_out->init(new ql::val_t(table, stream, bt));
-=======
         status_backend, "table_status", bt);
     counted_t<ql::datum_stream_t> stream =
         make_counted<ql::vector_datum_stream_t>(bt, std::move(result_array));
     resp_out->init(new ql::val_t(make_counted<ql::selection_t>(table, stream), bt));
->>>>>>> 718f2252
     return true;
 }
 
@@ -748,10 +690,6 @@
         semilattice_root_view->join(metadata);
     }
 
-<<<<<<< HEAD
-    *new_config_out = convert_table_config_to_datum(
-        new_repli_info.config, admin_identifier_format_t::name, server_name_client);
-=======
     // Store the new value of the config and status
     {
         ql::datum_object_builder_t new_val_builder;
@@ -776,7 +714,6 @@
     }
 
     *result_out = std::move(result_builder).to_datum();
->>>>>>> 718f2252
     return true;
 }
 
