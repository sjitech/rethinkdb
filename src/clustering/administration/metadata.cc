// Copyright 2010-2014 RethinkDB, all rights reserved.
#include "clustering/administration/metadata.hpp"

#include "clustering/administration/servers/server_metadata.hpp"
#include "containers/archive/archive.hpp"
#include "containers/archive/boost_types.hpp"
#include "containers/archive/cow_ptr_type.hpp"
#include "containers/archive/stl_types.hpp"
#include "containers/archive/versioned.hpp"
#include "rdb_protocol/protocol.hpp"
#include "stl_utils.hpp"

/* RSI(reql_admin): The ReQL admin API changes involve big changes to the semilattice
metadata. Because many of the underlying concepts have changed, it's not clear if/how to
migrate serialized metadata from pre-ReQL-admin versions into the new format. GitHub
issue #2869 is tracking this discussion. As a temporary measure so that development can
proceed, deserialization of old versions has been disabled. */

RDB_IMPL_SERIALIZABLE_3_SINCE_v1_16(server_semilattice_metadata_t,
                                    name, tags, cache_size_bytes);
RDB_IMPL_SEMILATTICE_JOINABLE_3(server_semilattice_metadata_t,
                                name, tags, cache_size_bytes);
RDB_IMPL_EQUALITY_COMPARABLE_3(server_semilattice_metadata_t,
                               name, tags, cache_size_bytes);

RDB_IMPL_SERIALIZABLE_1_SINCE_v1_16(servers_semilattice_metadata_t, servers);
RDB_IMPL_SEMILATTICE_JOINABLE_1(servers_semilattice_metadata_t, servers);
RDB_IMPL_EQUALITY_COMPARABLE_1(servers_semilattice_metadata_t, servers);

RDB_IMPL_SERIALIZABLE_3(server_config_business_card_t,
                        change_name_addr, change_tags_addr, change_cache_size_addr);
INSTANTIATE_SERIALIZABLE_FOR_CLUSTER(server_config_business_card_t);

RDB_IMPL_SERIALIZABLE_3_SINCE_v1_16(
        cluster_semilattice_metadata_t,
        rdb_namespaces, servers, databases);
RDB_IMPL_SEMILATTICE_JOINABLE_3(cluster_semilattice_metadata_t,
                                rdb_namespaces, servers, databases);
RDB_IMPL_EQUALITY_COMPARABLE_3(cluster_semilattice_metadata_t,
                               rdb_namespaces, servers, databases);

RDB_IMPL_SERIALIZABLE_1_SINCE_v1_13(auth_semilattice_metadata_t, auth_key);
RDB_IMPL_SEMILATTICE_JOINABLE_1(auth_semilattice_metadata_t, auth_key);
RDB_IMPL_EQUALITY_COMPARABLE_1(auth_semilattice_metadata_t, auth_key);

RDB_IMPL_SERIALIZABLE_18_FOR_CLUSTER(cluster_directory_metadata_t,
     server_id,
     peer_id,
     version,
     time_started,
     pid,
     hostname,
     cluster_port,
     reql_port,
     http_admin_port,
     canonical_addresses,
     argv,
     actual_cache_size_bytes,
     jobs_mailbox,
     get_stats_mailbox_address,
     log_mailbox,
     server_config_business_card,
     local_issues,
     peer_type);

<<<<<<< HEAD
// ctx-less json adapter concept for cluster_directory_metadata_t
json_adapter_if_t::json_adapter_map_t get_json_subfields(cluster_directory_metadata_t *target) {
    json_adapter_if_t::json_adapter_map_t res;
    res["server_id"] = boost::shared_ptr<json_adapter_if_t>(new json_adapter_t<server_id_t>(&target->server_id)); // TODO: should be 'me'?
    res["peer_id"] = boost::shared_ptr<json_adapter_if_t>(new json_adapter_t<peer_id_t>(&target->peer_id));
    res["peer_type"] = boost::shared_ptr<json_adapter_if_t>(new json_adapter_t<cluster_directory_peer_type_t>(&target->peer_type));
    return res;
}

cJSON *render_as_json(cluster_directory_metadata_t *target) {
    return render_as_directory(target);
}

void apply_json_to(cJSON *change, cluster_directory_metadata_t *target) {
    apply_as_directory(change, target);
}

// ctx-less json adapter for cluster_directory_peer_type_t
json_adapter_if_t::json_adapter_map_t get_json_subfields(cluster_directory_peer_type_t *) {
    return std::map<std::string, boost::shared_ptr<json_adapter_if_t> >();
}

cJSON *render_as_json(cluster_directory_peer_type_t *peer_type) {
    switch (*peer_type) {
    case SERVER_PEER:
        return cJSON_CreateString("server");
    case PROXY_PEER:
        return cJSON_CreateString("proxy");
    default:
        break;
    }
    return cJSON_CreateString("unknown");
}

void apply_json_to(cJSON *, cluster_directory_peer_type_t *) { }

bool search_db_metadata_by_name(
        const databases_semilattice_metadata_t &metadata,
        const name_string_t &name,
        database_id_t *id_out,
        std::string *error_out) {
    size_t found = 0;
    for (const auto &pair : metadata.databases) {
        if (!pair.second.is_deleted() && pair.second.get_ref().name.get_ref() == name) {
            *id_out = pair.first;
            ++found;
=======
bool check_metadata_status(metadata_search_status_t status,
                           const char *entity_type,
                           const std::string &entity_name,
                           bool expect_present,
                           std::string *error_out) {
    switch (status) {
        case METADATA_SUCCESS: {
            if (expect_present) {
                return true;
            } else {
                *error_out = strprintf("%s `%s` already exists.",
                    entity_type, entity_name.c_str());
                return false;
            }
>>>>>>> fc67667d
        }
    }
    if (found == 0) {
        *error_out = strprintf("Database `%s` does not exist.", name.c_str());
        return false;
    } else if (found >= 2) {
        *error_out = strprintf("Database `%s` is ambiguous; there are multiple "
            "databases with that name.", name.c_str());
        return false;
    } else {
        return true;
    }
}

bool search_table_metadata_by_name(
        const namespaces_semilattice_metadata_t &metadata,
        const database_id_t &db_id,
        const name_string_t &db_name,
        const name_string_t &name,
        namespace_id_t *id_out,
        std::string *error_out) {
    size_t found = 0;
    for (const auto &pair : metadata.namespaces) {
        if (!pair.second.is_deleted() &&
                pair.second.get_ref().database.get_ref() == db_id &&
                pair.second.get_ref().name.get_ref() == name) {
            *id_out = pair.first;
            ++found;
        }
    }
    if (found == 0) {
        *error_out = strprintf("Table `%s.%s` does not exist.",
            db_name.c_str(), name.c_str());
        return false;
    } else if (found >= 2) {
        *error_out = strprintf("Table `%s.%s` is ambiguous; there are multiple "
            "databases with that name.", db_name.c_str(), name.c_str());
        return false;
    } else {
        return true;
    }
}
<|MERGE_RESOLUTION|>--- conflicted
+++ resolved
@@ -63,43 +63,6 @@
      local_issues,
      peer_type);
 
-<<<<<<< HEAD
-// ctx-less json adapter concept for cluster_directory_metadata_t
-json_adapter_if_t::json_adapter_map_t get_json_subfields(cluster_directory_metadata_t *target) {
-    json_adapter_if_t::json_adapter_map_t res;
-    res["server_id"] = boost::shared_ptr<json_adapter_if_t>(new json_adapter_t<server_id_t>(&target->server_id)); // TODO: should be 'me'?
-    res["peer_id"] = boost::shared_ptr<json_adapter_if_t>(new json_adapter_t<peer_id_t>(&target->peer_id));
-    res["peer_type"] = boost::shared_ptr<json_adapter_if_t>(new json_adapter_t<cluster_directory_peer_type_t>(&target->peer_type));
-    return res;
-}
-
-cJSON *render_as_json(cluster_directory_metadata_t *target) {
-    return render_as_directory(target);
-}
-
-void apply_json_to(cJSON *change, cluster_directory_metadata_t *target) {
-    apply_as_directory(change, target);
-}
-
-// ctx-less json adapter for cluster_directory_peer_type_t
-json_adapter_if_t::json_adapter_map_t get_json_subfields(cluster_directory_peer_type_t *) {
-    return std::map<std::string, boost::shared_ptr<json_adapter_if_t> >();
-}
-
-cJSON *render_as_json(cluster_directory_peer_type_t *peer_type) {
-    switch (*peer_type) {
-    case SERVER_PEER:
-        return cJSON_CreateString("server");
-    case PROXY_PEER:
-        return cJSON_CreateString("proxy");
-    default:
-        break;
-    }
-    return cJSON_CreateString("unknown");
-}
-
-void apply_json_to(cJSON *, cluster_directory_peer_type_t *) { }
-
 bool search_db_metadata_by_name(
         const databases_semilattice_metadata_t &metadata,
         const name_string_t &name,
@@ -110,22 +73,6 @@
         if (!pair.second.is_deleted() && pair.second.get_ref().name.get_ref() == name) {
             *id_out = pair.first;
             ++found;
-=======
-bool check_metadata_status(metadata_search_status_t status,
-                           const char *entity_type,
-                           const std::string &entity_name,
-                           bool expect_present,
-                           std::string *error_out) {
-    switch (status) {
-        case METADATA_SUCCESS: {
-            if (expect_present) {
-                return true;
-            } else {
-                *error_out = strprintf("%s `%s` already exists.",
-                    entity_type, entity_name.c_str());
-                return false;
-            }
->>>>>>> fc67667d
         }
     }
     if (found == 0) {
