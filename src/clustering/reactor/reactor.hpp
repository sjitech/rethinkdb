#ifndef CLUSTERING_REACTOR_REACTOR_HPP_
#define CLUSTERING_REACTOR_REACTOR_HPP_

#include "clustering/immediate_consistency/query/master.hpp"
#include "clustering/immediate_consistency/query/metadata.hpp"
#include "clustering/reactor/directory_echo.hpp"
#include "clustering/reactor/metadata.hpp"
#include "concurrency/watchable.hpp"
#include "rpc/connectivity/connectivity.hpp"
#include "rpc/directory/view.hpp"
#include "rpc/directory/watchable_copier.hpp"
#include "rpc/semilattice/view.hpp"

template<class protocol_t>
class reactor_t {
public:
    reactor_t(
            mailbox_manager_t *mailbox_manager,
<<<<<<< HEAD
            typename master_t<protocol_t>::ack_checker_t *ack_checker_,
            clone_ptr_t<directory_rwview_t<boost::optional<directory_echo_wrapper_t<reactor_business_card_t<protocol_t> > > > > reactor_directory,
=======
            clone_ptr_t<watchable_t<std::map<peer_id_t, boost::optional<directory_echo_wrapper_t<reactor_business_card_t<protocol_t> > > > > > reactor_directory,
>>>>>>> e3eff980
            clone_ptr_t<directory_wview_t<std::map<master_id_t, master_business_card_t<protocol_t> > > > master_directory_view,
            boost::shared_ptr<semilattice_readwrite_view_t<branch_history_t<protocol_t> > > branch_history,
            clone_ptr_t<watchable_t<blueprint_t<protocol_t> > > blueprint_watchable,
            store_view_t<protocol_t> *_underlying_store) THROWS_NOTHING;

    clone_ptr_t<watchable_t<directory_echo_wrapper_t<reactor_business_card_t<protocol_t> > > > get_reactor_directory() {
        return directory_echo_writer.get_watchable();
    }

private:
    /* a directory_entry_t is a sentry that in its contructor inserts an entry
     * into the directory for a role that we are performing (a role that we
     * have spawned a coroutine to perform). In its destructor it removes that
     * entry.
     */
    class directory_entry_t {
    public:
        directory_entry_t(reactor_t<protocol_t> *, typename protocol_t::region_t);

        //Changes just the activity, leaves everything else in tact
        directory_echo_version_t set(typename reactor_business_card_t<protocol_t>::activity_t);

        //XXX this is a bit of a hack that we should revisit when we know more
        directory_echo_version_t update_without_changing_id(typename reactor_business_card_t<protocol_t>::activity_t);
        ~directory_entry_t();

        reactor_activity_id_t get_reactor_activity_id() {
            return reactor_activity_id;
        }
    private:
        reactor_t<protocol_t> *parent;
        typename protocol_t::region_t region;
        reactor_activity_id_t reactor_activity_id;
    };

    /* To save typing */
    peer_id_t get_me() THROWS_NOTHING{
        return mailbox_manager->get_connectivity_service()->get_me();
    }

    void on_blueprint_changed() THROWS_NOTHING;
    void try_spawn_roles() THROWS_NOTHING;
    void run_role(
            typename protocol_t::region_t region,
            typename blueprint_details::role_t role,
            cond_t *blueprint_changed_cond,
            const blueprint_t<protocol_t> &blueprint,
            auto_drainer_t::lock_t keepalive) THROWS_NOTHING;

    /* Implemented in clustering/reactor/reactor_be_primary.tcc */
    void be_primary(typename protocol_t::region_t region, store_view_t<protocol_t> *store, const blueprint_t<protocol_t> &,
            signal_t *interruptor) THROWS_NOTHING;

    /* A backfill candidate is a structure we use to keep track of the different
     * peers we could backfill from and what we could backfill from them to make it
     * easier to grab data from them. */
    class backfill_candidate_t {
    public:
        version_range_t version_range;

        typedef clone_ptr_t<watchable_t<boost::optional<boost::optional<backfiller_business_card_t<protocol_t> > > > > backfill_location_t;

        std::vector<backfill_location_t> places_to_get_this_version;
        std::vector<reactor_activity_id_t> activity_ids;
        bool present_in_our_store;

        backfill_candidate_t(version_range_t _version_range, std::vector<backfill_location_t> _places_to_get_this_version, std::vector<reactor_activity_id_t> _activity_ids, bool _present_in_our_store);
    };

    typedef region_map_t<protocol_t, backfill_candidate_t> best_backfiller_map_t;

<<<<<<< HEAD
    void update_best_backfiller(const region_map_t<protocol_t, version_range_t> &offered_backfill_versions, const clone_ptr_t<directory_single_rview_t<boost::optional<backfiller_business_card_t<protocol_t> > > > &backfiller, 
                                reactor_activity_id_t activity_id, best_backfiller_map_t *best_backfiller_out, const branch_history_t<protocol_t> &branch_history);
=======
    void update_best_backfiller(const region_map_t<protocol_t, version_range_t> &offered_backfill_versions, const typename backfill_candidate_t::backfill_location_t &backfiller, 
                                best_backfiller_map_t *best_backfiller_out, const branch_history_t<protocol_t> &branch_history);
>>>>>>> e3eff980

    bool is_safe_for_us_to_be_primary(const std::map<peer_id_t, boost::optional<directory_echo_wrapper_t<reactor_business_card_t<protocol_t> > > > &reactor_directory, const blueprint_t<protocol_t> &blueprint,
                                      const typename protocol_t::region_t &region, best_backfiller_map_t *best_backfiller_out);

    static backfill_candidate_t make_backfill_candidate_from_binary_blob(const binary_blob_t &b);

    /* Implemented in clustering/reactor/reactor_be_secondary.tcc */
    bool find_broadcaster_in_directory(const typename protocol_t::region_t &region, const blueprint_t<protocol_t> &bp, const std::map<peer_id_t, boost::optional<directory_echo_wrapper_t<reactor_business_card_t<protocol_t> > > > &reactor_directory, 
                                       clone_ptr_t<watchable_t<boost::optional<boost::optional<broadcaster_business_card_t<protocol_t> > > > > *broadcaster_out);

<<<<<<< HEAD
    bool find_replier_in_directory(const typename protocol_t::region_t &region, const branch_id_t &b_id, const blueprint_t<protocol_t> &bp, const std::map<peer_id_t, boost::optional<reactor_business_card_t<protocol_t> > > &reactor_directory, 
                                      clone_ptr_t<directory_single_rview_t<boost::optional<replier_business_card_t<protocol_t> > > > *replier_out, reactor_activity_id_t *activity_out);
=======
    bool find_replier_in_directory(const typename protocol_t::region_t &region, const branch_id_t &b_id, const blueprint_t<protocol_t> &bp, const std::map<peer_id_t, boost::optional<directory_echo_wrapper_t<reactor_business_card_t<protocol_t> > > > &reactor_directory, 
                                      clone_ptr_t<watchable_t<boost::optional<boost::optional<replier_business_card_t<protocol_t> > > > > *replier_out);
>>>>>>> e3eff980

    void be_secondary(typename protocol_t::region_t region, store_view_t<protocol_t> *store, const blueprint_t<protocol_t> &,
            signal_t *interruptor) THROWS_NOTHING;


    /* Implemented in clustering/reactor/reactor_be_listener.tcc */
    bool is_safe_for_us_to_be_nothing(const std::map<peer_id_t, boost::optional<directory_echo_wrapper_t<reactor_business_card_t<protocol_t> > > > &reactor_directory, const blueprint_t<protocol_t> &blueprint,
                                      const typename protocol_t::region_t &region);

    void be_nothing(typename protocol_t::region_t region, store_view_t<protocol_t> *store, const blueprint_t<protocol_t> &,
            signal_t *interruptor) THROWS_NOTHING;

    static boost::optional<boost::optional<broadcaster_business_card_t<protocol_t> > > extract_broadcaster_from_reactor_business_card_primary(
        const boost::optional<boost::optional<typename reactor_business_card_t<protocol_t>::primary_t> > &bcard);

    void wait_for_directory_acks(directory_echo_version_t, signal_t *interruptor) THROWS_ONLY(interrupted_exc_t);

    template <class activity_t>
    clone_ptr_t<watchable_t<boost::optional<boost::optional<activity_t> > > > get_directory_entry_view(peer_id_t id, const reactor_activity_id_t&);

    mailbox_manager_t *mailbox_manager;

<<<<<<< HEAD
    typename master_t<protocol_t>::ack_checker_t *ack_checker;

    directory_echo_access_t<reactor_business_card_t<protocol_t> > directory_echo_access;
=======
    clone_ptr_t<watchable_t<std::map<peer_id_t, boost::optional<directory_echo_wrapper_t<reactor_business_card_t<protocol_t> > > > > > reactor_directory;
    directory_echo_writer_t<reactor_business_card_t<protocol_t> > directory_echo_writer;
    directory_echo_mirror_t<reactor_business_card_t<protocol_t> > directory_echo_mirror;
>>>>>>> e3eff980
    boost::shared_ptr<semilattice_readwrite_view_t<branch_history_t<protocol_t> > > branch_history;

    watchable_variable_t<std::map<master_id_t, master_business_card_t<protocol_t> > > master_directory;
    mutex_assertion_t master_directory_lock;
    watchable_write_copier_t<std::map<master_id_t, master_business_card_t<protocol_t> > > master_directory_copier;

    clone_ptr_t<watchable_t<blueprint_t<protocol_t> > > blueprint_watchable;

    store_view_t<protocol_t> *underlying_store;

    std::map<
            typename protocol_t::region_t,
            std::pair<typename blueprint_details::role_t, cond_t *> 
            > current_roles;

    auto_drainer_t drainer;

    typename watchable_t<blueprint_t<protocol_t> >::subscription_t blueprint_subscription;
};


#endif /* CLUSTERING_REACTOR_REACTOR_HPP_ */

#include "clustering/reactor/reactor.tcc"

#include "clustering/reactor/reactor_be_primary.tcc"

#include "clustering/reactor/reactor_be_secondary.tcc"

#include "clustering/reactor/reactor_be_nothing.tcc"
<|MERGE_RESOLUTION|>--- conflicted
+++ resolved
@@ -16,12 +16,8 @@
 public:
     reactor_t(
             mailbox_manager_t *mailbox_manager,
-<<<<<<< HEAD
-            typename master_t<protocol_t>::ack_checker_t *ack_checker_,
-            clone_ptr_t<directory_rwview_t<boost::optional<directory_echo_wrapper_t<reactor_business_card_t<protocol_t> > > > > reactor_directory,
-=======
+            typename master_t<protocol_t>::ack_checker_t *ack_checker,
             clone_ptr_t<watchable_t<std::map<peer_id_t, boost::optional<directory_echo_wrapper_t<reactor_business_card_t<protocol_t> > > > > > reactor_directory,
->>>>>>> e3eff980
             clone_ptr_t<directory_wview_t<std::map<master_id_t, master_business_card_t<protocol_t> > > > master_directory_view,
             boost::shared_ptr<semilattice_readwrite_view_t<branch_history_t<protocol_t> > > branch_history,
             clone_ptr_t<watchable_t<blueprint_t<protocol_t> > > blueprint_watchable,
@@ -81,25 +77,27 @@
     class backfill_candidate_t {
     public:
         version_range_t version_range;
-
-        typedef clone_ptr_t<watchable_t<boost::optional<boost::optional<backfiller_business_card_t<protocol_t> > > > > backfill_location_t;
+        typedef clone_ptr_t<watchable_t<boost::optional<boost::optional<backfiller_business_card_t<protocol_t> > > > > backfiller_bcard_view_t;
+        class backfill_location_t {
+        public:
+            backfill_location_t(const backfiller_bcard_view_t &b, peer_id_t p, reactor_activity_id_t i) :
+                 backfiller(b), peer_id(p), activity_id(i) { }
+            backfiller_bcard_view_t backfiller;
+            peer_id_t peer_id;
+            reactor_activity_id_t activity_id;
+        };
 
         std::vector<backfill_location_t> places_to_get_this_version;
-        std::vector<reactor_activity_id_t> activity_ids;
         bool present_in_our_store;
 
-        backfill_candidate_t(version_range_t _version_range, std::vector<backfill_location_t> _places_to_get_this_version, std::vector<reactor_activity_id_t> _activity_ids, bool _present_in_our_store);
+        backfill_candidate_t(version_range_t _version_range, std::vector<backfill_location_t> _places_to_get_this_version, bool _present_in_our_store);
     };
 
     typedef region_map_t<protocol_t, backfill_candidate_t> best_backfiller_map_t;
 
-<<<<<<< HEAD
-    void update_best_backfiller(const region_map_t<protocol_t, version_range_t> &offered_backfill_versions, const clone_ptr_t<directory_single_rview_t<boost::optional<backfiller_business_card_t<protocol_t> > > > &backfiller, 
-                                reactor_activity_id_t activity_id, best_backfiller_map_t *best_backfiller_out, const branch_history_t<protocol_t> &branch_history);
-=======
-    void update_best_backfiller(const region_map_t<protocol_t, version_range_t> &offered_backfill_versions, const typename backfill_candidate_t::backfill_location_t &backfiller, 
+    void update_best_backfiller(const region_map_t<protocol_t, version_range_t> &offered_backfill_versions,
+                                const typename backfill_candidate_t::backfill_location_t &backfiller, 
                                 best_backfiller_map_t *best_backfiller_out, const branch_history_t<protocol_t> &branch_history);
->>>>>>> e3eff980
 
     bool is_safe_for_us_to_be_primary(const std::map<peer_id_t, boost::optional<directory_echo_wrapper_t<reactor_business_card_t<protocol_t> > > > &reactor_directory, const blueprint_t<protocol_t> &blueprint,
                                       const typename protocol_t::region_t &region, best_backfiller_map_t *best_backfiller_out);
@@ -110,13 +108,8 @@
     bool find_broadcaster_in_directory(const typename protocol_t::region_t &region, const blueprint_t<protocol_t> &bp, const std::map<peer_id_t, boost::optional<directory_echo_wrapper_t<reactor_business_card_t<protocol_t> > > > &reactor_directory, 
                                        clone_ptr_t<watchable_t<boost::optional<boost::optional<broadcaster_business_card_t<protocol_t> > > > > *broadcaster_out);
 
-<<<<<<< HEAD
-    bool find_replier_in_directory(const typename protocol_t::region_t &region, const branch_id_t &b_id, const blueprint_t<protocol_t> &bp, const std::map<peer_id_t, boost::optional<reactor_business_card_t<protocol_t> > > &reactor_directory, 
-                                      clone_ptr_t<directory_single_rview_t<boost::optional<replier_business_card_t<protocol_t> > > > *replier_out, reactor_activity_id_t *activity_out);
-=======
     bool find_replier_in_directory(const typename protocol_t::region_t &region, const branch_id_t &b_id, const blueprint_t<protocol_t> &bp, const std::map<peer_id_t, boost::optional<directory_echo_wrapper_t<reactor_business_card_t<protocol_t> > > > &reactor_directory, 
-                                      clone_ptr_t<watchable_t<boost::optional<boost::optional<replier_business_card_t<protocol_t> > > > > *replier_out);
->>>>>>> e3eff980
+                                      clone_ptr_t<watchable_t<boost::optional<boost::optional<replier_business_card_t<protocol_t> > > > > *replier_out, peer_id_t *peer_id_out, reactor_activity_id_t *activity_out);
 
     void be_secondary(typename protocol_t::region_t region, store_view_t<protocol_t> *store, const blueprint_t<protocol_t> &,
             signal_t *interruptor) THROWS_NOTHING;
@@ -139,15 +132,11 @@
 
     mailbox_manager_t *mailbox_manager;
 
-<<<<<<< HEAD
     typename master_t<protocol_t>::ack_checker_t *ack_checker;
 
-    directory_echo_access_t<reactor_business_card_t<protocol_t> > directory_echo_access;
-=======
     clone_ptr_t<watchable_t<std::map<peer_id_t, boost::optional<directory_echo_wrapper_t<reactor_business_card_t<protocol_t> > > > > > reactor_directory;
     directory_echo_writer_t<reactor_business_card_t<protocol_t> > directory_echo_writer;
     directory_echo_mirror_t<reactor_business_card_t<protocol_t> > directory_echo_mirror;
->>>>>>> e3eff980
     boost::shared_ptr<semilattice_readwrite_view_t<branch_history_t<protocol_t> > > branch_history;
 
     watchable_variable_t<std::map<master_id_t, master_business_card_t<protocol_t> > > master_directory;
