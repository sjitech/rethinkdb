#include "btree/get.hpp"
#include "utils.hpp"
#include <boost/shared_ptr.hpp>
#include "btree/delete_expired.hpp"
#include "btree/internal_node.hpp"
#include "btree/leaf_node.hpp"
#include "buffer_cache/buf_lock.hpp"
#include "buffer_cache/co_functions.hpp"
#include "perfmon.hpp"
#include "store.hpp"
#include "concurrency/cond_var.hpp"
#include "btree/leaf_node.hpp"
#include "btree/btree_data_provider.hpp"

get_result_t btree_get(const store_key_t &store_key, btree_slice_t *slice, order_token_t token) {

    btree_key_buffer_t kbuffer(store_key);
    btree_key_t *key = kbuffer.key();

    // TODO: We should really already be on the right thread.
<<<<<<< HEAD
    on_thread_t mover(slice->home_thread);
    boost::shared_ptr<transaction_t> transaction(new transaction_t(slice->cache(), rwi_read, token));
=======
    on_thread_t mover(slice->home_thread());
    // We can use repli_timestamp::invalid here because it's the timestamp for a read-only transaction.
    boost::shared_ptr<transactor_t> transactor(new transactor_t(slice->cache(), rwi_read, token));
>>>>>>> c920ad75

    // Acquire the superblock

    buf_lock_t buf_lock(transaction.get(), SUPERBLOCK_ID, rwi_read);
    block_id_t node_id = ptr_cast<btree_superblock_t>(buf_lock->get_data_read())->root_block;
    rassert(node_id != SUPERBLOCK_ID);

    if (node_id == NULL_BLOCK_ID) {
        /* No root, so no keys in this entire shard */
        return get_result_t();
    }

    // Acquire the root and work down the tree to the leaf node

    while (true) {
        {
            buf_lock_t tmp(transaction.get(), node_id, rwi_read);
            buf_lock.swap(tmp);
        }

#ifndef NDEBUG
        node::validate(slice->cache()->get_block_size(), ptr_cast<node_t>(buf_lock->get_data_read()));
#endif

        const node_t *node = ptr_cast<node_t>(buf_lock->get_data_read());
        if (!node::is_internal(node)) {
            break;
        }

        block_id_t next_node_id = internal_node::lookup(ptr_cast<internal_node_t>(node), key);
        rassert(next_node_id != NULL_BLOCK_ID);
        rassert(next_node_id != SUPERBLOCK_ID);

        node_id = next_node_id;
    }

    // Got down to the leaf, now examine it

    const leaf_node_t * leaf = ptr_cast<leaf_node_t>(buf_lock->get_data_read());
    int key_index = leaf::impl::find_key(leaf, key);
    bool found = key_index != leaf::impl::key_not_found;
    if (found) {
        const btree_value *value = leaf::get_pair_by_index(leaf, key_index)->value();
        if (value->expired()) {
            buf_lock.release();
            btree_delete_expired(store_key, slice);

            /* No key (expired). */
            return get_result_t();
        } else {
            /* Construct a data-provider to hold the result */
            boost::shared_ptr<value_data_provider_t> dp(value_data_provider_t::create(value, transaction));

            // Data provider created above copies the small value (and doesn't
            // need the buf for the large value), so we can release the buf
            // lock.
            buf_lock.release();

            return get_result_t(dp, value->mcflags(), 0);
        }
    } else {
        /* Key not found. */
        return get_result_t();
    }
}<|MERGE_RESOLUTION|>--- conflicted
+++ resolved
@@ -18,14 +18,8 @@
     btree_key_t *key = kbuffer.key();
 
     // TODO: We should really already be on the right thread.
-<<<<<<< HEAD
-    on_thread_t mover(slice->home_thread);
+    on_thread_t mover(slice->home_thread());
     boost::shared_ptr<transaction_t> transaction(new transaction_t(slice->cache(), rwi_read, token));
-=======
-    on_thread_t mover(slice->home_thread());
-    // We can use repli_timestamp::invalid here because it's the timestamp for a read-only transaction.
-    boost::shared_ptr<transactor_t> transactor(new transactor_t(slice->cache(), rwi_read, token));
->>>>>>> c920ad75
 
     // Acquire the superblock
 
