// Copyright 2010-2014 RethinkDB, all rights reserved.
#include "btree/backfill.hpp"

#include <algorithm>

#include "errors.hpp"
#include <boost/bind.hpp>

#include "arch/runtime/coroutines.hpp"
#include "btree/node.hpp"
#include "btree/internal_node.hpp"
#include "btree/leaf_node.hpp"
#include "btree/parallel_traversal.hpp"
#include "btree/secondary_operations.hpp"
#include "btree/slice.hpp"
#include "buffer_cache/alt/alt.hpp"
#include "protocol_api.hpp"

struct backfill_traversal_helper_t : public btree_traversal_helper_t, public home_thread_mixin_debug_only_t {
<<<<<<< HEAD
    void process_a_leaf(alt_buf_lock_t *leaf_node_buf,
=======
    void process_a_leaf(buf_lock_t *leaf_node_buf,
>>>>>>> 1db2f996
                        const btree_key_t *left_exclusive_or_null,
                        const btree_key_t *right_inclusive_or_null,
                        signal_t *interruptor,
                        int * /*population_change_out*/)
        THROWS_ONLY(interrupted_exc_t) {
        assert_thread();
<<<<<<< HEAD
        alt_buf_read_t read(leaf_node_buf);
=======
        buf_read_t read(leaf_node_buf);
>>>>>>> 1db2f996
        const leaf_node_t *data = static_cast<const leaf_node_t *>(read.get_data_read());

        key_range_t clipped_range(
            left_exclusive_or_null ? key_range_t::open : key_range_t::none,
            left_exclusive_or_null ? store_key_t(left_exclusive_or_null) : store_key_t(),
            right_inclusive_or_null ? key_range_t::closed : key_range_t::none,
            right_inclusive_or_null ? store_key_t(right_inclusive_or_null) : store_key_t());
        clipped_range = clipped_range.intersection(key_range_);

        struct our_cb_t : public leaf::entry_reception_callback_t {
<<<<<<< HEAD
            explicit our_cb_t(alt_buf_parent_t _parent) : parent(_parent) { }
=======
            explicit our_cb_t(buf_parent_t _parent) : parent(_parent) { }
>>>>>>> 1db2f996
            void lost_deletions() {
                cb->on_delete_range(range, interruptor);
            }

            void deletion(const btree_key_t *k, repli_timestamp_t tstamp) {
                if (range.contains_key(k->contents, k->size)) {
                    cb->on_deletion(k, tstamp, interruptor);
                }
            }

            void key_value(const btree_key_t *k, const void *value, repli_timestamp_t tstamp) {
                if (range.contains_key(k->contents, k->size)) {
                    cb->on_pair(parent, tstamp, k, value, interruptor);
                }
            }

            agnostic_backfill_callback_t *cb;
<<<<<<< HEAD
            alt_buf_parent_t parent;
=======
            buf_parent_t parent;
>>>>>>> 1db2f996
            key_range_t range;
            signal_t *interruptor;
        };

<<<<<<< HEAD
        our_cb_t x((alt_buf_parent_t(leaf_node_buf)));
=======
        our_cb_t x((buf_parent_t(leaf_node_buf)));
>>>>>>> 1db2f996
        x.cb = callback_;
        x.range = clipped_range;
        x.interruptor = interruptor;

        leaf::dump_entries_since_time(sizer_, data, since_when_, leaf_node_buf->get_recency(), &x);
    }

    void postprocess_internal_node(UNUSED alt_buf_lock_t *internal_node_buf) {
        assert_thread();
        // do nothing
    }

    alt_access_t btree_superblock_mode() { return alt_access_t::read; }
    alt_access_t btree_node_mode() { return alt_access_t::read; }
<<<<<<< HEAD

    struct annoying_t : public get_subtree_recencies_callback_t {
        interesting_children_callback_t *cb;
        scoped_array_t<block_id_t> block_ids;
        scoped_array_t<repli_timestamp_t> recencies;
        repli_timestamp_t since_when;
        cond_t *done_cond;

        void got_subtree_recencies() {
            coro_t::spawn_sometime(boost::bind(&annoying_t::do_got_subtree_recencies, this));
        }

        void do_got_subtree_recencies() {
            rassert(coro_t::self());

            for (int i = 0, e = block_ids.size(); i < e; ++i) {
                if (block_ids[i] != NULL_BLOCK_ID && recencies[i] >= since_when) {
                    cb->receive_interesting_child(i);
                }
            }

            interesting_children_callback_t *local_cb = cb;
            cond_t *local_done_cond = done_cond;
            delete this;
            local_cb->no_more_interesting_children();
            local_done_cond->pulse();
        }
    };

    void filter_interesting_children(alt_buf_parent_t parent,
=======

    void filter_interesting_children(buf_parent_t parent,
>>>>>>> 1db2f996
                                     ranged_block_ids_t *ids_source,
                                     interesting_children_callback_t *cb) {
        assert_thread();

        int num_block_ids = ids_source->num_block_ids();
        for (int i = 0; i < num_block_ids; ++i) {
            const btree_key_t *left, *right;
            block_id_t id;
            ids_source->get_block_id_and_bounding_interval(i, &id, &left, &right);
            if (overlaps(left, right, key_range_.left, key_range_.right)) {
                // RSI: Acquire the lock with some "don't-load-the-page directive".
                // RSI: We ignore recency.  What does this even do?
                repli_timestamp_t recency;
                {
<<<<<<< HEAD
                    alt_buf_lock_t lock(parent, id, alt_access_t::read);
=======
                    buf_lock_t lock(parent, id, alt_access_t::read);
>>>>>>> 1db2f996
                    recency = lock.get_recency();
                }
                cb->receive_interesting_child(i);
            }
        }
        cb->no_more_interesting_children();
    }

    // Checks if (x_left, x_right] intersects [y_left, y_right).  If
    // it returns false, the intersection may be non-empty.
    static bool overlaps(const btree_key_t *x_left, const btree_key_t *x_right,
                         const store_key_t& y_left, const key_range_t::right_bound_t& y_right) {
        // Does (x_left, x_right] intersects [y_left, y_right)?

        // For real numbers, if x_left < y_right and x_right >=
        // y_left, we have overlap.  However, for integers, consider
        // the case where x_left + 1 == y_right.  Then we don't have
        // overlap.  Our keys are like integers.

        if (!(x_right == NULL || sized_strcmp(y_left.contents(), y_left.size(), x_right->contents, x_right->size) <= 0)) {
            return false;
        }

        if (x_left == NULL || y_right.unbounded) {
            return true;
        } else {
            store_key_t x_left_copy(x_left->size, x_left->contents);
            if (!x_left_copy.increment()) {
                return false;
            }

            // Now it's [x_left_copy, x_right] intersecting [y_left, y_right).
            return sized_strcmp(x_left_copy.contents(), x_left_copy.size(), y_right.key.contents(), y_right.key.size()) < 0;
        }
    }


    agnostic_backfill_callback_t *callback_;
    repli_timestamp_t since_when_;
    value_sizer_t<void> *sizer_;
    const key_range_t& key_range_;

    backfill_traversal_helper_t(agnostic_backfill_callback_t *callback, repli_timestamp_t since_when,
                                value_sizer_t<void> *sizer, const key_range_t& key_range)
        : callback_(callback), since_when_(since_when), sizer_(sizer), key_range_(key_range) { }
};

void do_agnostic_btree_backfill(value_sizer_t<void> *sizer,
                                btree_slice_t *slice, const key_range_t& key_range,
                                repli_timestamp_t since_when,
                                agnostic_backfill_callback_t *callback,
                                superblock_t *superblock,
<<<<<<< HEAD
                                alt_buf_lock_t *sindex_block,
=======
                                buf_lock_t *sindex_block,
>>>>>>> 1db2f996
                                parallel_traversal_progress_t *p,
                                signal_t *interruptor)
        THROWS_ONLY(interrupted_exc_t) {
    rassert(coro_t::self());

    // RSI: Investigate secondary index backfill logic.  Do we backfill information
    // about the current state of secondary indexes?  Is it possible that we could
    // have inconsistent sindexing?
    std::map<std::string, secondary_index_t> sindexes;
    get_secondary_indexes(sindex_block, &sindexes);
    callback->on_sindexes(sindexes, interruptor);

    backfill_traversal_helper_t helper(callback, since_when, sizer, key_range);
    helper.progress = p;
    btree_parallel_traversal(superblock, slice, &helper, interruptor);
}<|MERGE_RESOLUTION|>--- conflicted
+++ resolved
@@ -17,22 +17,14 @@
 #include "protocol_api.hpp"
 
 struct backfill_traversal_helper_t : public btree_traversal_helper_t, public home_thread_mixin_debug_only_t {
-<<<<<<< HEAD
-    void process_a_leaf(alt_buf_lock_t *leaf_node_buf,
-=======
     void process_a_leaf(buf_lock_t *leaf_node_buf,
->>>>>>> 1db2f996
                         const btree_key_t *left_exclusive_or_null,
                         const btree_key_t *right_inclusive_or_null,
                         signal_t *interruptor,
                         int * /*population_change_out*/)
         THROWS_ONLY(interrupted_exc_t) {
         assert_thread();
-<<<<<<< HEAD
-        alt_buf_read_t read(leaf_node_buf);
-=======
         buf_read_t read(leaf_node_buf);
->>>>>>> 1db2f996
         const leaf_node_t *data = static_cast<const leaf_node_t *>(read.get_data_read());
 
         key_range_t clipped_range(
@@ -43,11 +35,7 @@
         clipped_range = clipped_range.intersection(key_range_);
 
         struct our_cb_t : public leaf::entry_reception_callback_t {
-<<<<<<< HEAD
-            explicit our_cb_t(alt_buf_parent_t _parent) : parent(_parent) { }
-=======
             explicit our_cb_t(buf_parent_t _parent) : parent(_parent) { }
->>>>>>> 1db2f996
             void lost_deletions() {
                 cb->on_delete_range(range, interruptor);
             }
@@ -65,20 +53,12 @@
             }
 
             agnostic_backfill_callback_t *cb;
-<<<<<<< HEAD
-            alt_buf_parent_t parent;
-=======
             buf_parent_t parent;
->>>>>>> 1db2f996
             key_range_t range;
             signal_t *interruptor;
         };
 
-<<<<<<< HEAD
-        our_cb_t x((alt_buf_parent_t(leaf_node_buf)));
-=======
         our_cb_t x((buf_parent_t(leaf_node_buf)));
->>>>>>> 1db2f996
         x.cb = callback_;
         x.range = clipped_range;
         x.interruptor = interruptor;
@@ -86,48 +66,15 @@
         leaf::dump_entries_since_time(sizer_, data, since_when_, leaf_node_buf->get_recency(), &x);
     }
 
-    void postprocess_internal_node(UNUSED alt_buf_lock_t *internal_node_buf) {
+    void postprocess_internal_node(UNUSED buf_lock_t *internal_node_buf) {
         assert_thread();
         // do nothing
     }
 
     alt_access_t btree_superblock_mode() { return alt_access_t::read; }
     alt_access_t btree_node_mode() { return alt_access_t::read; }
-<<<<<<< HEAD
-
-    struct annoying_t : public get_subtree_recencies_callback_t {
-        interesting_children_callback_t *cb;
-        scoped_array_t<block_id_t> block_ids;
-        scoped_array_t<repli_timestamp_t> recencies;
-        repli_timestamp_t since_when;
-        cond_t *done_cond;
-
-        void got_subtree_recencies() {
-            coro_t::spawn_sometime(boost::bind(&annoying_t::do_got_subtree_recencies, this));
-        }
-
-        void do_got_subtree_recencies() {
-            rassert(coro_t::self());
-
-            for (int i = 0, e = block_ids.size(); i < e; ++i) {
-                if (block_ids[i] != NULL_BLOCK_ID && recencies[i] >= since_when) {
-                    cb->receive_interesting_child(i);
-                }
-            }
-
-            interesting_children_callback_t *local_cb = cb;
-            cond_t *local_done_cond = done_cond;
-            delete this;
-            local_cb->no_more_interesting_children();
-            local_done_cond->pulse();
-        }
-    };
-
-    void filter_interesting_children(alt_buf_parent_t parent,
-=======
 
     void filter_interesting_children(buf_parent_t parent,
->>>>>>> 1db2f996
                                      ranged_block_ids_t *ids_source,
                                      interesting_children_callback_t *cb) {
         assert_thread();
@@ -142,11 +89,7 @@
                 // RSI: We ignore recency.  What does this even do?
                 repli_timestamp_t recency;
                 {
-<<<<<<< HEAD
-                    alt_buf_lock_t lock(parent, id, alt_access_t::read);
-=======
                     buf_lock_t lock(parent, id, alt_access_t::read);
->>>>>>> 1db2f996
                     recency = lock.get_recency();
                 }
                 cb->receive_interesting_child(i);
@@ -199,19 +142,12 @@
                                 repli_timestamp_t since_when,
                                 agnostic_backfill_callback_t *callback,
                                 superblock_t *superblock,
-<<<<<<< HEAD
-                                alt_buf_lock_t *sindex_block,
-=======
                                 buf_lock_t *sindex_block,
->>>>>>> 1db2f996
                                 parallel_traversal_progress_t *p,
                                 signal_t *interruptor)
         THROWS_ONLY(interrupted_exc_t) {
     rassert(coro_t::self());
 
-    // RSI: Investigate secondary index backfill logic.  Do we backfill information
-    // about the current state of secondary indexes?  Is it possible that we could
-    // have inconsistent sindexing?
     std::map<std::string, secondary_index_t> sindexes;
     get_secondary_indexes(sindex_block, &sindexes);
     callback->on_sindexes(sindexes, interruptor);
