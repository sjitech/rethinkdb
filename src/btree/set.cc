--- conflicted
+++ resolved
@@ -76,14 +76,9 @@
                 data->get_data_into_buffers(&buffer_group);
             } else {
                 large_buflock.set(new large_buf_t(txor->transaction()));
-<<<<<<< HEAD
                 large_buflock->allocate(data->get_size(), value.large_buf_ref_ptr(), btree_value::lbref_limit);
-                debugf("Allocated buflock with %d bytes intended.\n", data->get_size());
-                for (int64_t i = 0; i < large_buflock->get_num_segments(); i++) {
-=======
-                large_buflock.lv()->allocate(data->get_size(), value.large_buf_ref_ptr(), btree_value::lbref_limit);
-                for (int64_t i = 0; i < large_buflock.lv()->get_num_segments(); i++) {
->>>>>>> db17707a
+                for (int64_t i = 0, n = large_buflock->get_num_segments(); i < n; i++) {
+                    // TODO: Why are we using uint16_t's for size?  That's stupid.
                     uint16_t size;
                     void *data = large_buflock->get_segment_write(i, &size);
                     buffer_group.add_buffer(size, data);
