// Copyright 2010-2014 RethinkDB, all rights reserved.
#ifndef BTREE_OPERATIONS_HPP_
#define BTREE_OPERATIONS_HPP_

#include <algorithm>
#include <utility>
#include <vector>

#include "btree/leaf_node.hpp"
#include "btree/node.hpp"
#include "buffer_cache/alt/alt.hpp"
#include "concurrency/fifo_enforcer.hpp"
#include "concurrency/promise.hpp"
#include "containers/archive/stl_types.hpp"
#include "containers/scoped.hpp"
#include "repli_timestamp.hpp"
#include "utils.hpp"

// RSI: This code doesn't use the notion of "parent transaction" at all, and it must.

class btree_slice_t;

template <class> class promise_t;

enum cache_snapshotted_t { CACHE_SNAPSHOTTED_NO, CACHE_SNAPSHOTTED_YES };

/* An abstract superblock provides the starting point for performing btree operations */
class superblock_t {
public:
    superblock_t() { }
    virtual ~superblock_t() { }
    // Release the superblock if possible (otherwise do nothing)
    virtual void release() = 0;

    virtual block_id_t get_root_block_id() = 0;
    virtual void set_root_block_id(block_id_t new_root_block) = 0;

    virtual block_id_t get_stat_block_id() = 0;
    virtual void set_stat_block_id(block_id_t new_stat_block) = 0;

    virtual block_id_t get_sindex_block_id() = 0;
    virtual void set_sindex_block_id(block_id_t new_block_id) = 0;

<<<<<<< HEAD
    // RSI: Add buf_lock_parent_t or something.
    virtual alt_buf_parent_t expose_buf() = 0;
=======
    virtual buf_parent_t expose_buf() = 0;
>>>>>>> 1db2f996

private:
    DISABLE_COPYING(superblock_t);
};

/* real_superblock_t implements superblock_t in terms of an actual on-disk block
   structure. */
class real_superblock_t : public superblock_t {
public:
<<<<<<< HEAD
    explicit real_superblock_t(alt_buf_lock_t &&sb_buf);
=======
    explicit real_superblock_t(buf_lock_t &&sb_buf);
>>>>>>> 1db2f996

    void release();
    alt_buf_lock_t *get() { return &sb_buf_; }

    block_id_t get_root_block_id();
    void set_root_block_id(block_id_t new_root_block);

    block_id_t get_stat_block_id();
    void set_stat_block_id(block_id_t new_stat_block);

    block_id_t get_sindex_block_id();
    void set_sindex_block_id(block_id_t new_block_id);

<<<<<<< HEAD
    alt_buf_parent_t expose_buf() { return alt_buf_parent_t(&sb_buf_); }
=======
    buf_parent_t expose_buf() { return buf_parent_t(&sb_buf_); }
>>>>>>> 1db2f996

private:
    alt_buf_lock_t sb_buf_;
};

class btree_stats_t;

template <class Value>
class key_modification_callback_t;

template <class Value>
class keyvalue_location_t {
public:
    keyvalue_location_t()
        : superblock(NULL), pass_back_superblock(NULL),
          there_originally_was_value(false), stat_block(NULL_BLOCK_ID),
          stats(NULL) { }

    ~keyvalue_location_t() {
        if (pass_back_superblock != NULL && superblock != NULL) {
            pass_back_superblock->pulse(superblock);
        }
    }

    superblock_t *superblock;

    promise_t<superblock_t *> *pass_back_superblock;

    // The parent buf of buf, if buf is not the root node.  This is hacky.
    alt_buf_lock_t last_buf;

    // The buf owning the leaf node which contains the value.
    alt_buf_lock_t buf;

    bool there_originally_was_value;
    // If the key/value pair was found, a pointer to a copy of the
    // value, otherwise NULL.
    scoped_malloc_t<Value> value;

    void swap(keyvalue_location_t &other) {
        std::swap(superblock, other.superblock);
        std::swap(stat_block, other.stat_block);
        last_buf.swap(other.last_buf);
        buf.swap(other.buf);
        std::swap(there_originally_was_value, other.there_originally_was_value);
        std::swap(stats, other.stats);
        value.swap(other.value);
    }


    //Stat block when modifications are made using this class the statblock is update
    block_id_t stat_block;

    btree_stats_t *stats;
private:

    DISABLE_COPYING(keyvalue_location_t);
};


<<<<<<< HEAD
// RSI: This type is stupid because the only subclass is
// null_key_modification_callback_t is null_key_modification_callback_t?
=======
// KSI: This type is stupid because the only subclass is
// null_key_modification_callback_t?
>>>>>>> 1db2f996
template <class Value>
class key_modification_callback_t {
public:
    // Perhaps this modifies the kv_loc in place, swapping in its own
    // scoped_malloc_t.  It's the caller's responsibility to have
    // destroyed any blobs that the value might reference, before
    // calling this here, so that this callback can reacquire them.
    virtual key_modification_proof_t value_modification(keyvalue_location_t<Value> *kv_loc, const btree_key_t *key) = 0;

    key_modification_callback_t() { }
protected:
    virtual ~key_modification_callback_t() { }
private:
    DISABLE_COPYING(key_modification_callback_t);
};




template <class Value>
class null_key_modification_callback_t : public key_modification_callback_t<Value> {
    key_modification_proof_t
    value_modification(UNUSED keyvalue_location_t<Value> *kv_loc,
                       UNUSED const btree_key_t *key) {
        // do nothing
        return key_modification_proof_t::real_proof();
    }
};


/* This iterator encapsulates most of the metainfo data layout. Unfortunately,
 * functions set_superblock_metainfo and delete_superblock_metainfo also know a
 * lot about the data layout, so if it's changed, these functions must be
 * changed as well.
 *
 * Data layout is dead simple right now, it's an array of the following
 * (unaligned, unpadded) contents:
 *
 *   sz_t key_size;
 *   char key[key_size];
 *   sz_t value_size;
 *   char value[value_size];
 */
struct superblock_metainfo_iterator_t {
    typedef uint32_t sz_t;  // be careful: the values of this type get casted to int64_t in checks, so it must fit
    typedef std::pair<sz_t, char *> key_t;
    typedef std::pair<sz_t, char *> value_t;

    superblock_metainfo_iterator_t(char *metainfo, char *metainfo_end) : end(metainfo_end) { advance(metainfo); }

    bool is_end() { return pos == end; }

    void operator++();

    std::pair<key_t, value_t> operator*() {
        return std::make_pair(key(), value());
    }
    key_t key() { return std::make_pair(key_size, key_ptr); }
    value_t value() { return std::make_pair(value_size, value_ptr); }

    char *record_ptr() { return pos; }
    char *next_record_ptr() { return next_pos; }
    char *end_ptr() { return end; }
    sz_t *value_size_ptr() { return reinterpret_cast<sz_t*>(value_ptr) - 1; }
private:
    void advance(char *p);

    char *pos;
    char *next_pos;
    char *end;
    sz_t key_size;
    char *key_ptr;
    sz_t value_size;
    char *value_ptr;
};

<<<<<<< HEAD
// RSI: Have this return the alt_buf_lock_t.
void get_root(value_sizer_t<void> *sizer, superblock_t *sb,
              alt_buf_lock_t *buf_out);

void check_and_handle_split(value_sizer_t<void> *sizer,
                            alt_buf_lock_t *buf,
                            alt_buf_lock_t *last_buf,
=======
buf_lock_t get_root(value_sizer_t<void> *sizer, superblock_t *sb);

void check_and_handle_split(value_sizer_t<void> *sizer,
                            buf_lock_t *buf,
                            buf_lock_t *last_buf,
>>>>>>> 1db2f996
                            superblock_t *sb,
                            const btree_key_t *key, void *new_value);

void check_and_handle_underfull(value_sizer_t<void> *sizer,
<<<<<<< HEAD
                                alt_buf_lock_t *buf,
                                alt_buf_lock_t *last_buf,
=======
                                buf_lock_t *buf,
                                buf_lock_t *last_buf,
>>>>>>> 1db2f996
                                superblock_t *sb,
                                const btree_key_t *key);

// Metainfo functions
<<<<<<< HEAD
bool get_superblock_metainfo(alt_buf_lock_t *superblock,
=======
bool get_superblock_metainfo(buf_lock_t *superblock,
>>>>>>> 1db2f996
                             const std::vector<char> &key,
                             std::vector<char> *value_out);

void get_superblock_metainfo(
<<<<<<< HEAD
    alt_buf_lock_t *superblock,
    std::vector< std::pair<std::vector<char>, std::vector<char> > > *kv_pairs_out);

void set_superblock_metainfo(alt_buf_lock_t *superblock,
                             const std::vector<char> &key,
                             const std::vector<char> &value);

void delete_superblock_metainfo(alt_buf_lock_t *superblock,
                                const std::vector<char> &key);
void clear_superblock_metainfo(alt_buf_lock_t *superblock);
=======
    buf_lock_t *superblock,
    std::vector< std::pair<std::vector<char>, std::vector<char> > > *kv_pairs_out);

void set_superblock_metainfo(buf_lock_t *superblock,
                             const std::vector<char> &key,
                             const std::vector<char> &value);

void delete_superblock_metainfo(buf_lock_t *superblock,
                                const std::vector<char> &key);
void clear_superblock_metainfo(buf_lock_t *superblock);
>>>>>>> 1db2f996

/* Set sb to have root id as its root block and release sb */
void insert_root(block_id_t root_id, superblock_t *sb);

/* Create a stat block for the superblock if it doesn't already have one. */
void ensure_stat_block(superblock_t *sb);

<<<<<<< HEAD
// RSI: return the scoped_ptr_t.
void get_btree_superblock(alt_txn_t *txn, alt_access_t access,
=======
void get_btree_superblock(txn_t *txn, alt_access_t access,
>>>>>>> 1db2f996
                          scoped_ptr_t<real_superblock_t> *got_superblock_out);

void get_btree_superblock_and_txn(btree_slice_t *slice,
                                  alt_access_t superblock_access,
                                  int expected_change_count,
                                  repli_timestamp_t tstamp,
                                  write_durability_t durability,
                                  scoped_ptr_t<real_superblock_t> *got_superblock_out,
<<<<<<< HEAD
                                  scoped_ptr_t<alt_txn_t> *txn_out);

void get_btree_superblock_and_txn_for_backfilling(btree_slice_t *slice,
                                                  scoped_ptr_t<real_superblock_t> *got_superblock_out,
                                                  scoped_ptr_t<alt_txn_t> *txn_out);
=======
                                  scoped_ptr_t<txn_t> *txn_out);

void get_btree_superblock_and_txn_for_backfilling(btree_slice_t *slice,
                                                  scoped_ptr_t<real_superblock_t> *got_superblock_out,
                                                  scoped_ptr_t<txn_t> *txn_out);
>>>>>>> 1db2f996

void get_btree_superblock_and_txn_for_reading(btree_slice_t *slice,
                                              cache_snapshotted_t snapshotted,
                                              scoped_ptr_t<real_superblock_t> *got_superblock_out,
<<<<<<< HEAD
                                              scoped_ptr_t<alt_txn_t> *txn_out);
=======
                                              scoped_ptr_t<txn_t> *txn_out);
>>>>>>> 1db2f996

#include "btree/operations.tcc"

#endif  // BTREE_OPERATIONS_HPP_<|MERGE_RESOLUTION|>--- conflicted
+++ resolved
@@ -41,12 +41,7 @@
     virtual block_id_t get_sindex_block_id() = 0;
     virtual void set_sindex_block_id(block_id_t new_block_id) = 0;
 
-<<<<<<< HEAD
-    // RSI: Add buf_lock_parent_t or something.
-    virtual alt_buf_parent_t expose_buf() = 0;
-=======
     virtual buf_parent_t expose_buf() = 0;
->>>>>>> 1db2f996
 
 private:
     DISABLE_COPYING(superblock_t);
@@ -56,14 +51,10 @@
    structure. */
 class real_superblock_t : public superblock_t {
 public:
-<<<<<<< HEAD
-    explicit real_superblock_t(alt_buf_lock_t &&sb_buf);
-=======
     explicit real_superblock_t(buf_lock_t &&sb_buf);
->>>>>>> 1db2f996
 
     void release();
-    alt_buf_lock_t *get() { return &sb_buf_; }
+    buf_lock_t *get() { return &sb_buf_; }
 
     block_id_t get_root_block_id();
     void set_root_block_id(block_id_t new_root_block);
@@ -74,14 +65,10 @@
     block_id_t get_sindex_block_id();
     void set_sindex_block_id(block_id_t new_block_id);
 
-<<<<<<< HEAD
-    alt_buf_parent_t expose_buf() { return alt_buf_parent_t(&sb_buf_); }
-=======
     buf_parent_t expose_buf() { return buf_parent_t(&sb_buf_); }
->>>>>>> 1db2f996
-
-private:
-    alt_buf_lock_t sb_buf_;
+
+private:
+    buf_lock_t sb_buf_;
 };
 
 class btree_stats_t;
@@ -108,10 +95,10 @@
     promise_t<superblock_t *> *pass_back_superblock;
 
     // The parent buf of buf, if buf is not the root node.  This is hacky.
-    alt_buf_lock_t last_buf;
+    buf_lock_t last_buf;
 
     // The buf owning the leaf node which contains the value.
-    alt_buf_lock_t buf;
+    buf_lock_t buf;
 
     bool there_originally_was_value;
     // If the key/value pair was found, a pointer to a copy of the
@@ -139,13 +126,8 @@
 };
 
 
-<<<<<<< HEAD
-// RSI: This type is stupid because the only subclass is
-// null_key_modification_callback_t is null_key_modification_callback_t?
-=======
 // KSI: This type is stupid because the only subclass is
 // null_key_modification_callback_t?
->>>>>>> 1db2f996
 template <class Value>
 class key_modification_callback_t {
 public:
@@ -222,57 +204,26 @@
     char *value_ptr;
 };
 
-<<<<<<< HEAD
-// RSI: Have this return the alt_buf_lock_t.
-void get_root(value_sizer_t<void> *sizer, superblock_t *sb,
-              alt_buf_lock_t *buf_out);
-
-void check_and_handle_split(value_sizer_t<void> *sizer,
-                            alt_buf_lock_t *buf,
-                            alt_buf_lock_t *last_buf,
-=======
 buf_lock_t get_root(value_sizer_t<void> *sizer, superblock_t *sb);
 
 void check_and_handle_split(value_sizer_t<void> *sizer,
                             buf_lock_t *buf,
                             buf_lock_t *last_buf,
->>>>>>> 1db2f996
                             superblock_t *sb,
                             const btree_key_t *key, void *new_value);
 
 void check_and_handle_underfull(value_sizer_t<void> *sizer,
-<<<<<<< HEAD
-                                alt_buf_lock_t *buf,
-                                alt_buf_lock_t *last_buf,
-=======
                                 buf_lock_t *buf,
                                 buf_lock_t *last_buf,
->>>>>>> 1db2f996
                                 superblock_t *sb,
                                 const btree_key_t *key);
 
 // Metainfo functions
-<<<<<<< HEAD
-bool get_superblock_metainfo(alt_buf_lock_t *superblock,
-=======
 bool get_superblock_metainfo(buf_lock_t *superblock,
->>>>>>> 1db2f996
                              const std::vector<char> &key,
                              std::vector<char> *value_out);
 
 void get_superblock_metainfo(
-<<<<<<< HEAD
-    alt_buf_lock_t *superblock,
-    std::vector< std::pair<std::vector<char>, std::vector<char> > > *kv_pairs_out);
-
-void set_superblock_metainfo(alt_buf_lock_t *superblock,
-                             const std::vector<char> &key,
-                             const std::vector<char> &value);
-
-void delete_superblock_metainfo(alt_buf_lock_t *superblock,
-                                const std::vector<char> &key);
-void clear_superblock_metainfo(alt_buf_lock_t *superblock);
-=======
     buf_lock_t *superblock,
     std::vector< std::pair<std::vector<char>, std::vector<char> > > *kv_pairs_out);
 
@@ -283,7 +234,6 @@
 void delete_superblock_metainfo(buf_lock_t *superblock,
                                 const std::vector<char> &key);
 void clear_superblock_metainfo(buf_lock_t *superblock);
->>>>>>> 1db2f996
 
 /* Set sb to have root id as its root block and release sb */
 void insert_root(block_id_t root_id, superblock_t *sb);
@@ -291,12 +241,7 @@
 /* Create a stat block for the superblock if it doesn't already have one. */
 void ensure_stat_block(superblock_t *sb);
 
-<<<<<<< HEAD
-// RSI: return the scoped_ptr_t.
-void get_btree_superblock(alt_txn_t *txn, alt_access_t access,
-=======
 void get_btree_superblock(txn_t *txn, alt_access_t access,
->>>>>>> 1db2f996
                           scoped_ptr_t<real_superblock_t> *got_superblock_out);
 
 void get_btree_superblock_and_txn(btree_slice_t *slice,
@@ -305,28 +250,16 @@
                                   repli_timestamp_t tstamp,
                                   write_durability_t durability,
                                   scoped_ptr_t<real_superblock_t> *got_superblock_out,
-<<<<<<< HEAD
-                                  scoped_ptr_t<alt_txn_t> *txn_out);
-
-void get_btree_superblock_and_txn_for_backfilling(btree_slice_t *slice,
-                                                  scoped_ptr_t<real_superblock_t> *got_superblock_out,
-                                                  scoped_ptr_t<alt_txn_t> *txn_out);
-=======
                                   scoped_ptr_t<txn_t> *txn_out);
 
 void get_btree_superblock_and_txn_for_backfilling(btree_slice_t *slice,
                                                   scoped_ptr_t<real_superblock_t> *got_superblock_out,
                                                   scoped_ptr_t<txn_t> *txn_out);
->>>>>>> 1db2f996
 
 void get_btree_superblock_and_txn_for_reading(btree_slice_t *slice,
                                               cache_snapshotted_t snapshotted,
                                               scoped_ptr_t<real_superblock_t> *got_superblock_out,
-<<<<<<< HEAD
-                                              scoped_ptr_t<alt_txn_t> *txn_out);
-=======
                                               scoped_ptr_t<txn_t> *txn_out);
->>>>>>> 1db2f996
 
 #include "btree/operations.tcc"
 
