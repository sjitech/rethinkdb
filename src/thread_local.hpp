--- conflicted
+++ resolved
@@ -1,6 +1,8 @@
 // Copyright 2010-2012 RethinkDB, all rights reserved.
 #ifndef THREAD_LOCAL_HPP_
 #define THREAD_LOCAL_HPP_
+
+// TODO ATN: test on msc, gcc 4.6, gcc 4.8, clang and test threaded_coros
 
 #ifdef THREADED_COROUTINES
 #include <vector>
@@ -13,7 +15,6 @@
 #include "errors.hpp"
 #include "concurrency/cache_line_padded.hpp"
 #include "utils.hpp"
-#include "arch/compiler.hpp"
 
 /*
  * We have to make sure that access to thread local storage (TLS) is only performed
@@ -66,11 +67,7 @@
 
 #ifndef THREADED_COROUTINES
 #define TLS_with_init(type, name, initial)                              \
-<<<<<<< HEAD
-    static DECL_THREAD_LOCAL type TLS_ ## name{initial};                \
-=======
-    static THREAD_LOCAL type TLS_ ## name = initial;               \
->>>>>>> b2a223b5
+    static THREAD_LOCAL type TLS_ ## name{initial};			\
                                                                         \
     NOINLINE type &TLS_get_ ## name () {                                \
         return TLS_ ## name;                                            \
@@ -117,33 +114,4 @@
 
 #endif  // THREADED_COROUTINES
 
-<<<<<<< HEAD
-=======
-#ifndef THREADED_COROUTINES
-#define TLS(type, name)                                                 \
-    static THREAD_LOCAL type TLS_ ## name;                         \
-                                                                        \
-    NOINLINE type TLS_get_ ## name () {                                 \
-        return TLS_ ## name;                                            \
-    }                                                                   \
-                                                                        \
-    NOINLINE void TLS_set_ ## name (type const &val) {                  \
-        TLS_ ## name = val;                                             \
-    }
-
-#else // THREADED_COROUTINES
-#define TLS(type, name)                                                 \
-    static cache_line_padded_t<type> TLS_ ## name[MAX_THREADS];         \
-                                                                        \
-    type TLS_get_ ## name () {                                          \
-        return TLS_ ## name[get_thread_id().threadnum].value;           \
-    }                                                                   \
-                                                                        \
-    void TLS_set_ ## name(type const &val) {                            \
-        TLS_ ## name[get_thread_id().threadnum].value = val;            \
-    }
-
-#endif // not THREADED_COROUTINES
-
->>>>>>> b2a223b5
 #endif /* THREAD_LOCAL_HPP_ */