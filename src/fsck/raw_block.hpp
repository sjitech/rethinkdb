--- conflicted
+++ resolved
@@ -20,13 +20,8 @@
 protected:
     raw_block_t();
     ~raw_block_t();
-<<<<<<< HEAD
-    void init(int64_t size, nondirect_file_t *file, off64_t offset);
+    bool init(int64_t size, nondirect_file_t *file, off64_t offset) __attribute__ ((warn_unused_result));
     bool init(block_size_t size, nondirect_file_t *file, off64_t offset, block_id_t ser_block_id);
-=======
-    bool init(int64_t size, nondirect_file_t *file, off64_t offset) __attribute__ ((warn_unused_result));
-    bool init(block_size_t size, nondirect_file_t *file, off64_t offset, ser_block_id_t ser_block_id);
->>>>>>> 3f09d317
 
     buf_data_t *realbuf;
 private:
