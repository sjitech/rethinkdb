--- conflicted
+++ resolved
@@ -1,9 +1,4 @@
 // Copyright 2010-2012 RethinkDB, all rights reserved.
-#ifdef _WIN32
-
-// TODO WINDOWS
-
-#else
 
 #include "containers/archive/file_stream.hpp"
 
@@ -76,11 +71,5 @@
     } while (res == -1 && get_errno() == EINTR);
 
     return res;
-<<<<<<< HEAD
 #endif
 }
-=======
-}
-
-#endif
->>>>>>> e04c22a4
