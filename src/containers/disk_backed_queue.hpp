// Copyright 2010-2013 RethinkDB, all rights reserved.
#ifndef CONTAINERS_DISK_BACKED_QUEUE_HPP_
#define CONTAINERS_DISK_BACKED_QUEUE_HPP_

#define MAX_REF_SIZE 251

#include <string>
#include <vector>

#include "buffer_cache/serialize_onto_blob.hpp"
#include "buffer_cache/types.hpp"
#include "concurrency/fifo_checker.hpp"
#include "concurrency/mutex.hpp"
#include "containers/archive/vector_stream.hpp"
#include "containers/scoped.hpp"
#include "perfmon/core.hpp"
#include "serializer/types.hpp"

class const_buffer_group_t;
class io_backender_t;
class perfmon_collection_t;

//TODO there are extra copies all over the place mostly stemming from having a
//vector<char> from the serialization code and strings from the blob code.

struct queue_block_t {
    block_id_t next;
    int data_size, live_data_offset;
    char data[0];
};

class value_acquisition_object_t;

class buffer_group_viewer_t {
public:
    virtual void view_buffer_group(const const_buffer_group_t *group) = 0;

protected:
    buffer_group_viewer_t() { }
    ~buffer_group_viewer_t() { }

    DISABLE_COPYING(buffer_group_viewer_t);
};

class internal_disk_backed_queue_t {
public:
    internal_disk_backed_queue_t(io_backender_t *io_backender, const serializer_filepath_t& filename, perfmon_collection_t *stats_parent);
    ~internal_disk_backed_queue_t();

    // TODO: order_token_t::ignore.  This should take an order token and store it.
    void push(const write_message_t &value);

    // TODO: order_token_t::ignore.  This should output an order token (that was passed in to push).
    void pop(buffer_group_viewer_t *viewer);

    bool empty();

    int64_t size();

private:
    void add_block_to_head(transaction_t *txn);

    void remove_block_from_tail(transaction_t *txn);

    mutex_t mutex;

    // Serves more as sanity-checking for the cache than this type's ordering.
    order_source_t cache_order_source;
    perfmon_collection_t perfmon_collection;
    perfmon_membership_t perfmon_membership;

    int64_t queue_size;
    block_id_t head_block_id, tail_block_id;
    scoped_ptr_t<standard_serializer_t> serializer;
    scoped_ptr_t<cache_t> cache;

    DISABLE_COPYING(internal_disk_backed_queue_t);
};

template <class T>
class deserializing_viewer_t : public buffer_group_viewer_t {
public:
    deserializing_viewer_t(T *value_out) : value_out_(value_out) { }
    virtual ~deserializing_viewer_t() { }

    virtual void view_buffer_group(const const_buffer_group_t *group) {
        deserialize_from_group(group, value_out_);
    }

private:
    T *value_out_;
};

template <class T>
class disk_backed_queue_t {
public:
    disk_backed_queue_t(io_backender_t *io_backender, const serializer_filepath_t& filename, perfmon_collection_t *stats_parent)
        : internal_(io_backender, filename, stats_parent) { }

    void push(const T &t) {
        // TODO: There's an unnecessary copying of data here (which would require a
        // serialization_size overloaded function to be implemented in order to eliminate).
        write_message_t wm;
        wm << t;
        internal_.push(wm);
    }

    void pop(T *out) {
<<<<<<< HEAD
        deserializing_viewer_t<T> viewer(out);
        internal_.pop(&viewer);
=======
        // TODO: There's an unnecessary copying of data here.
        std::vector<char> data_vec;

        internal_.pop(&data_vec);

        vector_read_stream_t read_stream(&data_vec);
        archive_result_t res = deserialize(&read_stream, out);
        guarantee_deserialization(res, "disk backed queue");
>>>>>>> 8ddb042c
    }

    bool empty() {
        return internal_.empty();
    }

    int64_t size() {
        return internal_.size();
    }

private:
    internal_disk_backed_queue_t internal_;
    DISABLE_COPYING(disk_backed_queue_t);
};

#endif /* CONTAINERS_DISK_BACKED_QUEUE_HPP_ */<|MERGE_RESOLUTION|>--- conflicted
+++ resolved
@@ -106,19 +106,8 @@
     }
 
     void pop(T *out) {
-<<<<<<< HEAD
         deserializing_viewer_t<T> viewer(out);
         internal_.pop(&viewer);
-=======
-        // TODO: There's an unnecessary copying of data here.
-        std::vector<char> data_vec;
-
-        internal_.pop(&data_vec);
-
-        vector_read_stream_t read_stream(&data_vec);
-        archive_result_t res = deserialize(&read_stream, out);
-        guarantee_deserialization(res, "disk backed queue");
->>>>>>> 8ddb042c
     }
 
     bool empty() {
