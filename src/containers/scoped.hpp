// Copyright 2010-2013 RethinkDB, all rights reserved.
#ifndef CONTAINERS_SCOPED_HPP_
#define CONTAINERS_SCOPED_HPP_

#include <string.h>

#include <utility>

#include "config/args.hpp"
#include "errors.hpp"
#include "utils.hpp"

// Like boost::scoped_ptr only with release, init, no bool conversion, no boost headers!
template <class T>
class scoped_ptr_t {
public:
    template <class U>
    friend class scoped_ptr_t;

    scoped_ptr_t() : ptr_(NULL) { }
    explicit scoped_ptr_t(T *p) : ptr_(p) { }

    // (These noexcepts don't actually do anything w.r.t. STL containers, since the
    // type's not copyable.  There is no specific reason why these are many other
    // functions need be marked noexcept with any degree of urgency.)
    scoped_ptr_t(scoped_ptr_t &&movee) noexcept : ptr_(movee.ptr_) {
        movee.ptr_ = NULL;
    }
    template <class U>
    scoped_ptr_t(scoped_ptr_t<U> &&movee) noexcept : ptr_(movee.ptr_) {
        movee.ptr_ = NULL;
    }

    ~scoped_ptr_t() {
        reset();
    }

    scoped_ptr_t &operator=(scoped_ptr_t &&movee) noexcept {
        scoped_ptr_t tmp(std::move(movee));
        swap(tmp);
        return *this;
    }

    template <class U>
    scoped_ptr_t &operator=(scoped_ptr_t<U> &&movee) noexcept {
        scoped_ptr_t tmp(std::move(movee));
        swap(tmp);
        return *this;
    }

    // These 'init' functions are largely obsolete, because move semantics are a
    // better thing to use.
    template <class U>
    void init(scoped_ptr_t<U> &&movee) {
        rassert(ptr_ == NULL);

        operator=(std::move(movee));
    }

    // includes a sanity-check for first-time use.
    void init(T *value) {
        rassert(ptr_ == NULL);

        // This is like reset with an assert.
        T *tmp = ptr_;
        ptr_ = value;
        delete tmp;
    }

    void reset() {
        T *tmp = ptr_;
        ptr_ = NULL;
        delete tmp;
    }

    MUST_USE T *release() {
        T *tmp = ptr_;
        ptr_ = NULL;
        return tmp;
    }

    void swap(scoped_ptr_t &other) noexcept {
        T *tmp = ptr_;
        ptr_ = other.ptr_;
        other.ptr_ = tmp;
    }

    T &operator*() const {
        rassert(ptr_);
        return *ptr_;
    }

    T *get() const {
        rassert(ptr_);
        return ptr_;
    }

    T *get_or_null() const {
        return ptr_;
    }

    T *operator->() const {
        rassert(ptr_);
        return ptr_;
    }

    bool has() const {
        return ptr_ != NULL;
    }

    explicit operator bool() const {
        return ptr_ != NULL;
    }

private:
    T *ptr_;

    DISABLE_COPYING(scoped_ptr_t);
};

template <class T, class... Args>
scoped_ptr_t<T> make_scoped(Args&&... args) {
    return scoped_ptr_t<T>(new T(std::forward<Args>(args)...));
}

// Not really like boost::scoped_array.  A fascist array.
template <class T>
class scoped_array_t {
public:
    scoped_array_t() : ptr_(NULL), size_(0) { }
    explicit scoped_array_t(size_t n) : ptr_(NULL), size_(0) {
        init(n);
    }

    scoped_array_t(T *ptr, size_t _size) : ptr_(NULL), size_(0) {
        init(ptr, _size);
    }

    // (These noexcepts don't actually do anything w.r.t. STL containers, since the
    // type's not copyable.  There is no specific reason why these are many other
    // functions need be marked noexcept with any degree of urgency.)
    scoped_array_t(scoped_array_t &&movee) noexcept
        : ptr_(movee.ptr_), size_(movee.size_) {
        movee.ptr_ = NULL;
        movee.size_ = 0;
    }

    ~scoped_array_t() {
        reset();
    }

    scoped_array_t &operator=(scoped_array_t &&movee) noexcept {
        scoped_array_t tmp(std::move(movee));
        swap(tmp);
        return *this;
    }

    void init(size_t n) {
        rassert(ptr_ == NULL);
        ptr_ = new T[n];
        size_ = n;
    }

    // The opposite of release.
    void init(T *ptr, size_t _size) {
        rassert(ptr != NULL);
        rassert(ptr_ == NULL);

        ptr_ = ptr;
        size_ = _size;
    }

    void reset() {
        T *tmp = ptr_;
        ptr_ = NULL;
        size_ = 0;
        delete[] tmp;
    }

    MUST_USE T *release(size_t *size_out) {
        *size_out = size_;
        T *tmp = ptr_;
        ptr_ = NULL;
        size_ = 0;
        return tmp;
    }

    void swap(scoped_array_t &other) noexcept {
        T *tmp = ptr_;
        size_t tmpsize = size_;
        ptr_ = other.ptr_;
        size_ = other.size_;
        other.ptr_ = tmp;
        other.size_ = tmpsize;
    }

    T &operator[](size_t i) const {
        rassert(ptr_);
        rassert(i < size_);
        return ptr_[i];
    }

    T *data() const {
        rassert(ptr_);
        return ptr_;
    }

    size_t size() const {
        rassert(ptr_);
        return size_;
    }

    bool has() const {
        return ptr_ != NULL;
    }

private:
    T *ptr_;
    size_t size_;

    DISABLE_COPYING(scoped_array_t);
};

// This class has move semantics in its copy constructor.
// It is meant to be used instead of C++14 generalized lambda capture,
// to capture a variable using move semantics,
// which GCC 4.6 doesn't support.
template<class T>
class copyable_unique_t {
public:
    copyable_unique_t(T&& x)
        : it(std::move(x)) { }
    copyable_unique_t(const copyable_unique_t<T> &other)
        : it(std::move(other.it)) { }
    T release() const {
        T x(std::move(it));
        return x;
    }
private:
    mutable T it;
};

#if __GNUC__ < 4 || (__GNUC__ == 4 && __GNUC_MINOR__ < 7)
#define CAN_ALIAS_TEMPLATES 0
#else
#define CAN_ALIAS_TEMPLATES 1
#endif

/*
 * For pointers with custom allocators and deallocators
 */
template <class T, void*(*alloc)(size_t), void(*dealloc)(void*)>
class scoped_alloc_t {

    static_assert(std::is_pod<T>::value || std::is_same<T, void>::value,
                  "refusing to malloc non-POD, non-void type");

<<<<<<< HEAD
template <class T, void (*deallocate)(void*) = free>
class scoped_malloc_t {
public:
    template <class U, void(*F)(void*)>
    friend class scoped_malloc_t;
=======
public:
    template <class U, void*(*alloc_)(size_t), void(*dealloc_)(void*)>
    friend class scoped_alloc_t;
>>>>>>> b2a223b5

    scoped_alloc_t() : ptr_(NULL) { }
    explicit scoped_alloc_t(size_t n) : ptr_(static_cast<T *>(alloc(n))) { }
    scoped_alloc_t(const char *beg, const char *end) {
        rassert(beg <= end);
        size_t n = end - beg;
        ptr_ = static_cast<T *>(alloc(n));
        memcpy(ptr_, beg, n);
    }
    // (These noexcepts don't actually do anything w.r.t. STL containers, since the
    // type's not copyable.  There is no specific reason why these are many other
    // functions need be marked noexcept with any degree of urgency.)
    scoped_alloc_t(scoped_alloc_t &&movee) noexcept
        : ptr_(movee.ptr_) {
        movee.ptr_ = NULL;
    }

    template <class U>
    scoped_alloc_t(scoped_alloc_t<U, alloc, dealloc> &&movee) noexcept
        : ptr_(movee.ptr_) {
        movee.ptr_ = NULL;
    }

<<<<<<< HEAD
    ~scoped_malloc_t() {
        deallocate(ptr_);
    }

    void operator=(scoped_malloc_t &&movee) noexcept {
        scoped_malloc_t tmp(std::move(movee));
=======
    template <class U>
    scoped_alloc_t(copyable_unique_t<U> other) noexcept {
        scoped_alloc_t tmp(other.release());
>>>>>>> b2a223b5
        swap(tmp);
    }

    void operator=(scoped_alloc_t &&movee) noexcept {
        scoped_alloc_t tmp(std::move(movee));
        swap(tmp);
    }

    T *get() const { return ptr_; }
    T *operator->() const { return ptr_; }

    bool has() const {
        return ptr_ != NULL;
    }

    void reset() {
        scoped_alloc_t tmp;
        swap(tmp);
    }

#if !CAN_ALIAS_TEMPLATES
protected:
#endif
    ~scoped_alloc_t() {
        dealloc(ptr_);
    }

private:
    friend class released_t;

    scoped_alloc_t(void*) = delete;

    void swap(scoped_alloc_t &other) noexcept {
        T *tmp = ptr_;
        ptr_ = other.ptr_;
        other.ptr_ = tmp;
    }

    T *ptr_;

    DISABLE_COPYING(scoped_alloc_t);
};

<<<<<<< HEAD
template <class T>
using scoped_aligned_malloc_t = scoped_malloc_t<T, raw_free_aligned>;

template <class T>
scoped_aligned_malloc_t<T> malloc_aligned(size_t size, size_t alignment) {
    return scoped_malloc_t<T>(raw_malloc_aligned(size, alignment));
}
=======
template <int alignment>
void *raw_malloc_aligned(size_t size) {
    return raw_malloc_aligned(size, alignment);
}

#if !CAN_ALIAS_TEMPLATES

// GCC 4.6 doesn't support template aliases

#define TEMPLATE_ALIAS(type_t, ...)                                     \
    struct type_t : public __VA_ARGS__ {                                \
        template <class ... arg_ts>                                     \
        type_t(arg_ts&&... args) :                                      \
            __VA_ARGS__(std::forward<arg_ts>(args)...) { }              \
    }

#else

#define TEMPLATE_ALIAS(type_t, ...) using type_t = __VA_ARGS__;

#endif

// A type for pointers using rmalloc/free
template <class T>
TEMPLATE_ALIAS(scoped_malloc_t, scoped_alloc_t<T, rmalloc, free>);

// A type for aligned pointers
// Needed because, on Windows, raw_free_aligned doesn't call free
template <class T, int alignment>
TEMPLATE_ALIAS(scoped_aligned_ptr_t, scoped_alloc_t<T, raw_malloc_aligned<alignment>, raw_free_aligned>);

// A type for page-aligned pointers
template <class T>
TEMPLATE_ALIAS(scoped_page_aligned_ptr_t, scoped_alloc_t<T, raw_malloc_page_aligned, raw_free_aligned>);

// A type for device-block-aligned pointers
template <class T>
TEMPLATE_ALIAS(scoped_device_block_aligned_ptr_t, scoped_alloc_t<T, raw_malloc_aligned<DEVICE_BLOCK_SIZE>, raw_free_aligned>);
>>>>>>> b2a223b5

#endif  // CONTAINERS_SCOPED_HPP_<|MERGE_RESOLUTION|>--- conflicted
+++ resolved
@@ -255,17 +255,9 @@
     static_assert(std::is_pod<T>::value || std::is_same<T, void>::value,
                   "refusing to malloc non-POD, non-void type");
 
-<<<<<<< HEAD
-template <class T, void (*deallocate)(void*) = free>
-class scoped_malloc_t {
-public:
-    template <class U, void(*F)(void*)>
-    friend class scoped_malloc_t;
-=======
 public:
     template <class U, void*(*alloc_)(size_t), void(*dealloc_)(void*)>
     friend class scoped_alloc_t;
->>>>>>> b2a223b5
 
     scoped_alloc_t() : ptr_(NULL) { }
     explicit scoped_alloc_t(size_t n) : ptr_(static_cast<T *>(alloc(n))) { }
@@ -289,18 +281,9 @@
         movee.ptr_ = NULL;
     }
 
-<<<<<<< HEAD
-    ~scoped_malloc_t() {
-        deallocate(ptr_);
-    }
-
-    void operator=(scoped_malloc_t &&movee) noexcept {
-        scoped_malloc_t tmp(std::move(movee));
-=======
     template <class U>
     scoped_alloc_t(copyable_unique_t<U> other) noexcept {
         scoped_alloc_t tmp(other.release());
->>>>>>> b2a223b5
         swap(tmp);
     }
 
@@ -344,15 +327,6 @@
     DISABLE_COPYING(scoped_alloc_t);
 };
 
-<<<<<<< HEAD
-template <class T>
-using scoped_aligned_malloc_t = scoped_malloc_t<T, raw_free_aligned>;
-
-template <class T>
-scoped_aligned_malloc_t<T> malloc_aligned(size_t size, size_t alignment) {
-    return scoped_malloc_t<T>(raw_malloc_aligned(size, alignment));
-}
-=======
 template <int alignment>
 void *raw_malloc_aligned(size_t size) {
     return raw_malloc_aligned(size, alignment);
@@ -391,6 +365,5 @@
 // A type for device-block-aligned pointers
 template <class T>
 TEMPLATE_ALIAS(scoped_device_block_aligned_ptr_t, scoped_alloc_t<T, raw_malloc_aligned<DEVICE_BLOCK_SIZE>, raw_free_aligned>);
->>>>>>> b2a223b5
 
 #endif  // CONTAINERS_SCOPED_HPP_