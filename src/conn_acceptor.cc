#include "conn_acceptor.hpp"
#include "db_thread_info.hpp"
#include "concurrency/pmap.hpp"
#include "perfmon.hpp"

conn_acceptor_t::conn_acceptor_t(int port, conn_acceptor_callback_t *_acceptor_callback) :
    acceptor_callback(_acceptor_callback),
    listener(new tcp_listener_t(port, boost::bind(&conn_acceptor_t::on_conn, this, _1))),
    next_thread(0)
    { }

void conn_acceptor_t::on_conn(boost::scoped_ptr<tcp_conn_t>& conn) {

    conn_agent_t agent(this, conn.get());
    agent.run();
}

conn_acceptor_t::conn_agent_t::conn_agent_t(conn_acceptor_t *parent, tcp_conn_t *conn)
    : parent(parent), conn(conn)
{
}

perfmon_duration_sampler_t pm_conns("conns", secs_to_ticks(600));

void conn_acceptor_t::conn_agent_t::run() {

    block_pm_duration conn_timer(&pm_conns);

    int thread = parent->next_thread++ % get_num_db_threads();
    {
<<<<<<< HEAD
        home_thread_mixin_t::rethread_t unregister_conn(conn, INVALID_THREAD);
=======
        boost::scoped_ptr<conn_handler_with_special_lifetime_t> handler;
        parent->acceptor_callback->make_handler_for_conn_thread(handler);

>>>>>>> 36d81876
        on_thread_t thread_switcher(thread);
        home_thread_mixin_t::rethread_t reregister_conn(conn, get_thread_id());
    
        /* Lock the shutdown_lock so the parent can't shut stuff down without our connection closing
        first. Put ourselves in the conn_agents list so it can come close our connection if it needs
        to. */
        parent->shutdown_locks[thread].co_lock(rwi_read);
        parent->conn_agents[thread].push_back(this);
    
        handler->talk_on_connection(conn);
        if (conn->is_read_open()) conn->shutdown_read();
        if (conn->is_write_open()) conn->shutdown_write();
    
        /* Now release the lock and stuff because it's now OK for the parent to shut down. */
        parent->conn_agents[thread].remove(this);
        parent->shutdown_locks[thread].unlock();
    }
}

conn_acceptor_t::~conn_acceptor_t() {
    on_thread_t thread_switcher(home_thread); //make sure the listener gets deregistered on the right thread

    listener.reset();   // Stop accepting any more new connections

    pmap(get_num_db_threads(), boost::bind(&conn_acceptor_t::close_connections, this, _1));
}

void conn_acceptor_t::close_connections(int thread) {
    on_thread_t thread_switcher(thread);
    for (conn_agent_t *a = conn_agents[thread].head(); a; a = conn_agents[thread].next(a)) {
        if (a->conn->is_read_open()) a->conn->shutdown_read();
    }
    shutdown_locks[thread].co_lock(rwi_write);
}<|MERGE_RESOLUTION|>--- conflicted
+++ resolved
@@ -28,26 +28,23 @@
 
     int thread = parent->next_thread++ % get_num_db_threads();
     {
-<<<<<<< HEAD
-        home_thread_mixin_t::rethread_t unregister_conn(conn, INVALID_THREAD);
-=======
         boost::scoped_ptr<conn_handler_with_special_lifetime_t> handler;
         parent->acceptor_callback->make_handler_for_conn_thread(handler);
 
->>>>>>> 36d81876
+        home_thread_mixin_t::rethread_t unregister_conn(conn, INVALID_THREAD);
         on_thread_t thread_switcher(thread);
         home_thread_mixin_t::rethread_t reregister_conn(conn, get_thread_id());
-    
+
         /* Lock the shutdown_lock so the parent can't shut stuff down without our connection closing
         first. Put ourselves in the conn_agents list so it can come close our connection if it needs
         to. */
         parent->shutdown_locks[thread].co_lock(rwi_read);
         parent->conn_agents[thread].push_back(this);
-    
+
         handler->talk_on_connection(conn);
         if (conn->is_read_open()) conn->shutdown_read();
         if (conn->is_write_open()) conn->shutdown_write();
-    
+
         /* Now release the lock and stuff because it's now OK for the parent to shut down. */
         parent->conn_agents[thread].remove(this);
         parent->shutdown_locks[thread].unlock();
