// Copyright 2010-2014 RethinkDB, all rights reserved.
#include "rdb_protocol/protocol.hpp"

#include <algorithm>
#include <functional>

#include "btree/operations.hpp"
#include "btree/reql_specific.hpp"
#include "concurrency/cross_thread_signal.hpp"
#include "concurrency/cross_thread_watchable.hpp"
#include "containers/archive/boost_types.hpp"
#include "containers/cow_ptr.hpp"
#include "containers/disk_backed_queue.hpp"
#include "rdb_protocol/btree.hpp"
#include "rdb_protocol/changefeed.hpp"
#include "rdb_protocol/env.hpp"
#include "rdb_protocol/func.hpp"
#include "rdb_protocol/ql2.pb.h"
#include "rdb_protocol/store.hpp"

#include "debug.hpp"

store_key_t key_max(sorting_t sorting) {
    return !reversed(sorting) ? store_key_t::max() : store_key_t::min();
}

#define RDB_IMPL_PROTOB_SERIALIZABLE(pb_t)                              \
    void serialize_protobuf(write_message_t *wm, const pb_t &p) {       \
        CT_ASSERT(sizeof(int) == sizeof(int32_t));                      \
        int size = p.ByteSize();                                        \
        scoped_array_t<char> data(size);                                \
        p.SerializeToArray(data.data(), size);                          \
        int32_t size32 = size;                                          \
        serialize_universal(wm, size32);                                \
        wm->append(data.data(), data.size());                           \
    }                                                                   \
                                                                        \
    MUST_USE archive_result_t deserialize_protobuf(read_stream_t *s, pb_t *p) { \
        CT_ASSERT(sizeof(int) == sizeof(int32_t));                      \
        int32_t size;                                                   \
        archive_result_t res = deserialize_universal(s, &size);         \
        if (bad(res)) { return res; }                                   \
        if (size < 0) { return archive_result_t::RANGE_ERROR; }         \
        scoped_array_t<char> data(size);                                \
        int64_t read_res = force_read(s, data.data(), data.size());     \
        if (read_res != size) { return archive_result_t::SOCK_ERROR; }  \
        p->ParseFromArray(data.data(), data.size());                    \
        return archive_result_t::SUCCESS;                               \
    }

RDB_IMPL_PROTOB_SERIALIZABLE(Term);
RDB_IMPL_PROTOB_SERIALIZABLE(Datum);
RDB_IMPL_PROTOB_SERIALIZABLE(Backtrace);

namespace rdb_protocol {

void post_construct_and_drain_queue(
        auto_drainer_t::lock_t lock,
        std::map<uuid_u, std::string> const &sindexes_to_bring_up_to_date_uuid_name,
        store_t *store,
        internal_disk_backed_queue_t *mod_queue_ptr)
    THROWS_NOTHING;

/* Creates a queue of operations for the sindex, runs a post construction for
 * the data already in the btree and finally drains the queue. */
void bring_sindexes_up_to_date(
        const std::set<sindex_name_t> &sindexes_to_bring_up_to_date,
        store_t *store,
        buf_lock_t *sindex_block)
    THROWS_NOTHING
{
    with_priority_t p(CORO_PRIORITY_SINDEX_CONSTRUCTION);

    /* We register our modification queue here.
     * We must register it before calling post_construct_and_drain_queue to
     * make sure that every changes which we don't learn about in
     * the parallel traversal that's started there, we do learn about from the mod
     * queue. Changes that happen between the mod queue registration and
     * the parallel traversal will be accounted for twice. That is ok though,
     * since every modification can be applied repeatedly without causing any
     * damage (if that should ever not true for any of the modifications, that
     * modification must be fixed or this code would have to be changed to account
     * for that). */
    uuid_u post_construct_id = generate_uuid();

    /* Keep the store alive for as long as mod_queue exists. It uses its io_backender
     * and perfmon_collection, so that is important. */
    auto_drainer_t::lock_t store_drainer_acq(&store->drainer);

    // TODO: This can now be a disk_backed_queue_t<rdb_modification_report_t>.
    scoped_ptr_t<internal_disk_backed_queue_t> mod_queue(
            new internal_disk_backed_queue_t(
                store->io_backender_,
                serializer_filepath_t(
                    store->base_path_,
                    "post_construction_" + uuid_to_str(post_construct_id)),
                &store->perfmon_collection));

    {
        new_mutex_in_line_t acq = store->get_in_line_for_sindex_queue(sindex_block);
        store->register_sindex_queue(mod_queue.get(), &acq);
    }

    std::map<sindex_name_t, secondary_index_t> sindexes;
    get_secondary_indexes(sindex_block, &sindexes);
    std::map<uuid_u, std::string> sindexes_to_bring_up_to_date_uuid_name;

    for (auto it = sindexes_to_bring_up_to_date.begin();
         it != sindexes_to_bring_up_to_date.end(); ++it) {
        guarantee(!it->being_deleted, "Trying to bring an index up to date that's "
                                      "being deleted");
        auto sindexes_it = sindexes.find(*it);
        guarantee(sindexes_it != sindexes.end());
        sindexes_to_bring_up_to_date_uuid_name.insert(
            std::make_pair(sindexes_it->second.id, sindexes_it->first.name));
    }

    coro_t::spawn_sometime(std::bind(
                &post_construct_and_drain_queue,
                store_drainer_acq,
                sindexes_to_bring_up_to_date_uuid_name,
                store,
                mod_queue.release()));
}

/* This function is really part of the logic of bring_sindexes_up_to_date
 * however it needs to be in a seperate function so that it can be spawned in a
 * coro.
 */
void post_construct_and_drain_queue(
        auto_drainer_t::lock_t lock,
        std::map<uuid_u, std::string> const &sindexes_to_bring_up_to_date_uuid_name,
        store_t *store,
        internal_disk_backed_queue_t *mod_queue_ptr)
    THROWS_NOTHING
{
    std::set<uuid_u> sindexes_to_bring_up_to_date;
    parallel_traversal_progress_t progress_tracker;
    std::vector<map_insertion_sentry_t<
        store_t::sindex_context_map_t::key_type,
        store_t::sindex_context_map_t::mapped_type> > sindex_context_sentries;
    for (auto const &sindex : sindexes_to_bring_up_to_date_uuid_name) {
        sindexes_to_bring_up_to_date.insert(sindex.first);
        sindex_context_sentries.emplace_back(
            store->get_sindex_context_map(),
            sindex.first,
            std::make_pair(current_microtime(), &progress_tracker));
    }

    scoped_ptr_t<internal_disk_backed_queue_t> mod_queue(mod_queue_ptr);

    rwlock_in_line_t lock_acq(&store->backfill_postcon_lock, access_t::write);
    // Note that we don't actually wait for the lock to be acquired.
    // All we want is to pause backfills by having our write lock acquisition
    // in line.
    // Waiting for the write lock would restrict us to having only one post
    // construction active at any time (which we might not want, for no specific
    // reason).

    try {
        post_construct_secondary_indexes(
            store,
            sindexes_to_bring_up_to_date,
            lock.get_drain_signal(),
            &progress_tracker);

        /* Drain the queue. */

        while (!lock.get_drain_signal()->is_pulsed()) {
            // Yield while we are not holding any locks yet.
            coro_t::yield();

            write_token_t token;
            store->new_write_token(&token);

            scoped_ptr_t<txn_t> queue_txn;
            scoped_ptr_t<real_superblock_t> queue_superblock;

            // We use HARD durability because we want post construction
            // to be throttled if we insert data faster than it can
            // be written to disk. Otherwise we might exhaust the cache's
            // dirty page limit and bring down the whole table.
            // Other than that, the hard durability guarantee is not actually
            // needed here.
            store->acquire_superblock_for_write(
                2,
                write_durability_t::HARD,
                &token,
                &queue_txn,
                &queue_superblock,
                lock.get_drain_signal());

            block_id_t sindex_block_id = queue_superblock->get_sindex_block_id();

            buf_lock_t queue_sindex_block(queue_superblock->expose_buf(),
                                          sindex_block_id,
                                          access_t::write);

            queue_superblock->release();

            store_t::sindex_access_vector_t sindexes;
            store->acquire_sindex_superblocks_for_write(
                    sindexes_to_bring_up_to_date,
                    &queue_sindex_block,
                    &sindexes);

            if (sindexes.empty()) {
                break;
            }

            new_mutex_in_line_t acq =
                store->get_in_line_for_sindex_queue(&queue_sindex_block);
            // TODO (daniel): Is there a way to release the queue_sindex_block
            // earlier than we do now, ideally before we wait for the acq signal?
            acq.acq_signal()->wait_lazily_unordered();

            const int MAX_CHUNK_SIZE = 10;
            int current_chunk_size = 0;
            while (current_chunk_size < MAX_CHUNK_SIZE && mod_queue->size() > 0) {
                rdb_modification_report_t mod_report;
                // This involves a disk backed queue so there are no versioning issues.
                deserializing_viewer_t<rdb_modification_report_t>
                    viewer(&mod_report);
                mod_queue->pop(&viewer);
                rdb_post_construction_deletion_context_t deletion_context;
                rdb_update_sindexes(store,
                                    sindexes,
                                    &mod_report,
                                    queue_txn.get(),
                                    &deletion_context,
                                    NULL,
                                    NULL,
                                    NULL);
                ++current_chunk_size;
            }

            if (mod_queue->size() == 0) {
                for (auto it = sindexes_to_bring_up_to_date.begin();
                     it != sindexes_to_bring_up_to_date.end(); ++it) {
                    store->mark_index_up_to_date(*it, &queue_sindex_block);
                }
                store->deregister_sindex_queue(mod_queue.get(), &acq);
                return;
            }
        }
    } catch (const interrupted_exc_t &) {
        // We were interrupted so we just exit. Sindex post construct is in an
        // indeterminate state and will be cleaned up at a later point.
    }

    if (lock.get_drain_signal()->is_pulsed()) {
        /* We were interrupted, this means we can't deregister the sindex queue
         * the standard way because it requires blocks. Use the emergency
         * method instead. */
        store->emergency_deregister_sindex_queue(mod_queue.get());
    } else {
        /* The sindexes we were post constructing were all deleted. Time to
         * deregister the queue. */
        write_token_t token;
        store->new_write_token(&token);

        scoped_ptr_t<txn_t> queue_txn;
        scoped_ptr_t<real_superblock_t> queue_superblock;

        store->acquire_superblock_for_write(
            2,
            write_durability_t::HARD,
            &token,
            &queue_txn,
            &queue_superblock,
            lock.get_drain_signal());

        block_id_t sindex_block_id = queue_superblock->get_sindex_block_id();

        buf_lock_t queue_sindex_block(queue_superblock->expose_buf(),
                                      sindex_block_id,
                                      access_t::write);

        queue_superblock->release();

        new_mutex_in_line_t acq =
            store->get_in_line_for_sindex_queue(&queue_sindex_block);
        store->deregister_sindex_queue(mod_queue.get(), &acq);
    }
}


bool range_key_tester_t::key_should_be_erased(const btree_key_t *key) {
    uint64_t h = hash_region_hasher(key);
    return delete_range->beg <= h && h < delete_range->end
        && delete_range->inner.contains_key(key->contents, key->size);
}

}  // namespace rdb_protocol

namespace rdb_protocol {
// Construct a region containing only the specified key
region_t monokey_region(const store_key_t &k) {
    uint64_t h = hash_region_hasher(k);
    return region_t(h, h + 1, key_range_t(key_range_t::closed, k, key_range_t::closed, k));
}

key_range_t sindex_key_range(const store_key_t &start,
                             const store_key_t &end) {
    store_key_t end_key;
    std::string end_key_str(key_to_unescaped_str(end));

    // Need to make the next largest store_key_t without making the key longer
    while (end_key_str.length() > 0 &&
           end_key_str[end_key_str.length() - 1] == static_cast<char>(255)) {
        end_key_str.erase(end_key_str.length() - 1);
    }

    if (end_key_str.length() == 0) {
        end_key = store_key_t::max();
    } else {
        ++end_key_str[end_key_str.length() - 1];
        end_key = store_key_t(end_key_str);
    }
    return key_range_t(key_range_t::closed, start, key_range_t::open, end_key);
}

region_t cpu_sharding_subspace(int subregion_number,
                               int num_cpu_shards) {
    guarantee(subregion_number >= 0);
    guarantee(subregion_number < num_cpu_shards);

    // We have to be careful with the math here, to avoid overflow.
    uint64_t width = HASH_REGION_HASH_SIZE / num_cpu_shards;

    uint64_t beg = width * subregion_number;
    uint64_t end = subregion_number + 1 == num_cpu_shards
        ? HASH_REGION_HASH_SIZE : beg + width;

    return region_t(beg, end, key_range_t::universe());
}

}  // namespace rdb_protocol

/* read_t::get_region implementation */
struct rdb_r_get_region_visitor : public boost::static_visitor<region_t> {
    region_t operator()(const point_read_t &pr) const {
        return rdb_protocol::monokey_region(pr.key);
    }

    region_t operator()(const rget_read_t &rg) const {
        return rg.region;
    }

    region_t operator()(const intersecting_geo_read_t &gr) const {
        return gr.region;
    }

    region_t operator()(const nearest_geo_read_t &gr) const {
        return gr.region;
    }

    region_t operator()(const distribution_read_t &dg) const {
        return dg.region;
    }

    region_t operator()(const changefeed_subscribe_t &s) const {
        return s.region;
    }

    region_t operator()(const changefeed_limit_subscribe_t &s) const {
        return s.region;
    }

    region_t operator()(const changefeed_stamp_t &t) const {
        return t.region;
    }

    region_t operator()(const changefeed_point_stamp_t &t) const {
        return rdb_protocol::monokey_region(t.key);
    }

    region_t operator()(const dummy_read_t &d) const {
        return d.region;
    }
};

region_t read_t::get_region() const THROWS_NOTHING {
    return boost::apply_visitor(rdb_r_get_region_visitor(), read);
}

struct rdb_r_shard_visitor_t : public boost::static_visitor<bool> {
    explicit rdb_r_shard_visitor_t(const hash_region_t<key_range_t> *_region,
                                   read_t::variant_t *_payload_out)
        : region(_region), payload_out(_payload_out) { }

    // The key was somehow already extracted from the arg.
    template <class T>
    bool keyed_read(const T &arg, const store_key_t &key) const {
        if (region_contains_key(*region, key)) {
            *payload_out = arg;
            return true;
        } else {
            return false;
        }
    }

    bool operator()(const point_read_t &pr) const {
        return keyed_read(pr, pr.key);
    }

    template <class T>
    bool rangey_read(const T &arg) const {
        const hash_region_t<key_range_t> intersection
            = region_intersection(*region, arg.region);
        if (!region_is_empty(intersection)) {
            T tmp = arg;
            tmp.region = intersection;
            *payload_out = tmp;
            return true;
        } else {
            return false;
        }
    }

    bool operator()(const changefeed_subscribe_t &s) const {
        return rangey_read(s);
    }

    bool operator()(const changefeed_limit_subscribe_t &s) const {
        return rangey_read(s);
    }

    bool operator()(const changefeed_stamp_t &t) const {
        return rangey_read(t);
    }

    bool operator()(const changefeed_point_stamp_t &t) const {
        return keyed_read(t, t.key);
    }

    bool operator()(const rget_read_t &rg) const {
        bool do_read = rangey_read(rg);
        if (do_read) {
            auto rg_out = boost::get<rget_read_t>(payload_out);
            rg_out->batchspec = rg_out->batchspec.scale_down(CPU_SHARDING_FACTOR);
        }
        return do_read;
    }

    bool operator()(const intersecting_geo_read_t &gr) const {
        return rangey_read(gr);
    }

    bool operator()(const nearest_geo_read_t &gr) const {
        return rangey_read(gr);
    }

    bool operator()(const distribution_read_t &dg) const {
        return rangey_read(dg);
    }

    bool operator()(const dummy_read_t &d) const {
        return rangey_read(d);
    }

    const hash_region_t<key_range_t> *region;
    read_t::variant_t *payload_out;
};

bool read_t::shard(const hash_region_t<key_range_t> &region,
                   read_t *read_out) const THROWS_NOTHING {
    read_t::variant_t payload;
    bool result = boost::apply_visitor(rdb_r_shard_visitor_t(&region, &payload), read);
    *read_out = read_t(payload, profile, read_mode);
    return result;
}

/* A visitor to handle this unsharding process for us. */

class distribution_read_response_less_t {
public:
    bool operator()(const distribution_read_response_t& x, const distribution_read_response_t& y) {
        if (x.region.inner == y.region.inner) {
            return x.region < y.region;
        } else {
            return x.region.inner < y.region.inner;
        }
    }
};

// Scale the distribution down by combining ranges to fit it within the limit of
// the query
void scale_down_distribution(size_t result_limit, std::map<store_key_t, int64_t> *key_counts) {
    guarantee(result_limit > 0);
    const size_t combine = (key_counts->size() / result_limit); // Combine this many other ranges into the previous range
    for (std::map<store_key_t, int64_t>::iterator it = key_counts->begin(); it != key_counts->end(); ) {
        std::map<store_key_t, int64_t>::iterator next = it;
        ++next;
        for (size_t i = 0; i < combine && next != key_counts->end(); ++i) {
            it->second += next->second;
            std::map<store_key_t, int64_t>::iterator tmp = next;
            ++next;
            key_counts->erase(tmp);
        }
        it = next;
    }
}

class rdb_r_unshard_visitor_t : public boost::static_visitor<void> {
public:
    rdb_r_unshard_visitor_t(profile_bool_t _profile,
                            read_response_t *_responses,
                            size_t _count,
                            read_response_t *_response_out,
                            rdb_context_t *_ctx,
                            signal_t *_interruptor)
        : profile(_profile), responses(_responses),
          count(_count), response_out(_response_out),
          ctx(_ctx), interruptor(_interruptor) { }

    void operator()(const point_read_t &);

    void operator()(const rget_read_t &rg);
    void operator()(const intersecting_geo_read_t &gr);
    void operator()(const nearest_geo_read_t &gr);
    void operator()(const distribution_read_t &rg);
    void operator()(const changefeed_subscribe_t &);
    void operator()(const changefeed_limit_subscribe_t &);
    void operator()(const changefeed_stamp_t &);
    void operator()(const changefeed_point_stamp_t &);
    void operator()(const dummy_read_t &);

private:
    // Shared by rget_read_t and intersecting_geo_read_t operators
    template<class query_response_t, class query_t>
    void unshard_range_batch(const query_t &q, sorting_t sorting);

    const profile_bool_t profile;
    read_response_t *const responses; // Cannibalized for efficiency.
    const size_t count;
    read_response_t *const response_out;
    rdb_context_t *const ctx;
    signal_t *const interruptor;
};

void rdb_r_unshard_visitor_t::operator()(const changefeed_subscribe_t &) {
    response_out->response = changefeed_subscribe_response_t();
    auto out = boost::get<changefeed_subscribe_response_t>(&response_out->response);
    for (size_t i = 0; i < count; ++i) {
        auto res = boost::get<changefeed_subscribe_response_t>(
            &responses[i].response);
        for (auto it = res->addrs.begin(); it != res->addrs.end(); ++it) {
            out->addrs.insert(std::move(*it));
        }
        for (auto it = res->server_uuids.begin();
             it != res->server_uuids.end(); ++it) {
            out->server_uuids.insert(std::move(*it));
        }
    }
}

void rdb_r_unshard_visitor_t::operator()(const changefeed_limit_subscribe_t &) {
    int64_t shards = 0;
    std::vector<ql::changefeed::server_t::limit_addr_t> limit_addrs;
    for (size_t i = 0; i < count; ++i) {
        auto res = boost::get<changefeed_limit_subscribe_response_t>(
            &responses[i].response);
        if (res == NULL) {
            response_out->response = std::move(responses[i].response);
            return;
        } else {
            shards += res->shards;
            std::move(res->limit_addrs.begin(), res->limit_addrs.end(),
                      std::back_inserter(limit_addrs));
        }
    }
    guarantee(count != 0);
    response_out->response =
        changefeed_limit_subscribe_response_t(shards, std::move(limit_addrs));
}

void unshard_stamps(const std::vector<changefeed_stamp_response_t *> &resps,
                    changefeed_stamp_response_t *out) {
    for (auto &&resp : resps) {
        for (auto &&stamp : resp->stamps) {
            // Previously conflicts were resolved with `it_out->second =
            // std::max(it->second, it_out->second)`, but I don't think that
            // should ever happen and it isn't correct for
            // `include_initial_vals` changefeeds.
            auto pair = out->stamps.insert(std::make_pair(stamp.first, stamp.second));
            guarantee(pair.second);
        }
    }
}

void rdb_r_unshard_visitor_t::operator()(const changefeed_stamp_t &) {
    response_out->response = changefeed_stamp_response_t();
    auto *out = boost::get<changefeed_stamp_response_t>(&response_out->response);
    guarantee(out != nullptr);
    std::vector<changefeed_stamp_response_t *> resps;
    resps.reserve(count);
    for (size_t i = 0; i < count; ++i) {
        auto *resp = boost::get<changefeed_stamp_response_t>(&responses[i].response);
        guarantee(resp);
        resps.push_back(resp);
    }
    unshard_stamps(resps, out);
}

void rdb_r_unshard_visitor_t::operator()(const changefeed_point_stamp_t &) {
    guarantee(count == 1);
    guarantee(boost::get<changefeed_point_stamp_response_t>(&responses[0].response));
    *response_out = responses[0];
}

void rdb_r_unshard_visitor_t::operator()(const point_read_t &) {
    guarantee(count == 1);
    guarantee(NULL != boost::get<point_read_response_t>(&responses[0].response));
    *response_out = responses[0];
}

void rdb_r_unshard_visitor_t::operator()(const intersecting_geo_read_t &query) {
    unshard_range_batch<rget_read_response_t>(query, sorting_t::UNORDERED);
}

void rdb_r_unshard_visitor_t::operator()(const nearest_geo_read_t &query) {
    // Merge the different results together while preserving ordering.
    struct iter_range_t {
        iter_range_t(
                const nearest_geo_read_response_t::result_t::const_iterator &_beg,
                const nearest_geo_read_response_t::result_t::const_iterator &_end)
            : it(_beg), end(_end) { }
        nearest_geo_read_response_t::result_t::const_iterator it;
        nearest_geo_read_response_t::result_t::const_iterator end;
    };
    std::vector<iter_range_t> iters;
    iters.reserve(count);
    uint64_t total_size = 0;
    for (size_t i = 0; i < count; ++i) {
        auto res = boost::get<nearest_geo_read_response_t>(&responses[i].response);
        guarantee(res != NULL);
        ql::exc_t *error = boost::get<ql::exc_t>(&res->results_or_error);
        if (error != NULL) {
            response_out->response = nearest_geo_read_response_t(*error);
            return;
        }
        auto results =
            boost::get<nearest_geo_read_response_t::result_t>(&res->results_or_error);
        guarantee(results != NULL);

        if (!results->empty()) {
            iters.push_back(iter_range_t(results->begin(), results->end()));
        }
        total_size += results->size();
    }
    total_size = std::min(total_size, query.max_results);
    nearest_geo_read_response_t::result_t combined_results;
    combined_results.reserve(total_size);
    // Collect data until all iterators have been exhausted or we hit the
    // max_results limit.
    while (combined_results.size() < total_size) {
        rassert(!iters.empty());
        // Find the iter with the nearest result
        size_t nearest_it_idx = iters.size();
        double nearest_it_dist = -1.0;
        for (size_t i = 0; i < iters.size(); ++i) {
            if (nearest_it_idx == iters.size()
                || iters[i].it->first < nearest_it_dist) {
                nearest_it_idx = i;
                nearest_it_dist = iters[i].it->first;
            }
        }
        guarantee(nearest_it_idx < iters.size());
        combined_results.push_back(*iters[nearest_it_idx].it);
        ++iters[nearest_it_idx].it;
        if (iters[nearest_it_idx].it == iters[nearest_it_idx].end) {
            iters.erase(iters.begin() + nearest_it_idx);
        }
    }
    response_out->response = nearest_geo_read_response_t(
        std::move(combined_results));
}

void rdb_r_unshard_visitor_t::operator()(const rget_read_t &rg) {
    unshard_range_batch<rget_read_response_t>(rg, rg.sorting);
}

template<class query_response_t, class query_t>
void rdb_r_unshard_visitor_t::unshard_range_batch(const query_t &q, sorting_t sorting) {
    if (q.transforms.size() != 0 || q.terminal) {
        // This asserts that the optargs have been initialized.  (There is always a
        // 'db' optarg.)  We have the same assertion in rdb_read_visitor_t.
        rassert(q.optargs.size() != 0);
    }
    scoped_ptr_t<profile::trace_t> trace = ql::maybe_make_profile_trace(profile);
    ql::env_t env(ctx, ql::return_empty_normal_batches_t::NO,
                  interruptor, q.optargs, trace.get_or_null());

    // Initialize response.
    response_out->response = query_response_t();
    query_response_t *out = boost::get<query_response_t>(&response_out->response);
    out->truncated = false;
    out->skey_version = ql::skey_version_t::pre_1_16;

    // Fill in `truncated` and `last_key`, get responses, abort if there's an error.
    std::vector<ql::result_t *> results(count);
    std::vector<changefeed_stamp_response_t *> stamp_resps(count);
    store_key_t *best = NULL;
    key_le_t key_le(sorting);
    for (size_t i = 0; i < count; ++i) {
        auto resp = boost::get<query_response_t>(&responses[i].response);
        guarantee(resp);
        // Make sure this is always the first thing in the loop.
        if (boost::get<ql::exc_t>(&resp->result) != NULL) {
            out->result = std::move(resp->result);
            return;
        }

        if (i == 0) {
            out->skey_version = resp->skey_version;
        } else {
#ifndef NDEBUG
            guarantee(out->skey_version == resp->skey_version);
#else
            if (out->skey_version != resp->skey_version) {
                out->result = ql::exc_t(
<<<<<<< HEAD
                    ql::base_exc_t::INTERNAL,
                    strprintf("Mismatched skey versions %d and %d.",
                              out->skey_version,
                              resp->skey_version),
=======
                    ql::base_exc_t::GENERIC,
                    strprintf("INTERNAL ERROR: mismatched skey versions %d and %d.",
                              static_cast<int>(out->skey_version),
                              static_cast<int>(resp->skey_version)),
>>>>>>> 86a7f72f
                    ql::backtrace_id_t::empty());
                return;
            }
#endif // NDEBUG
        }
        if (resp->truncated) {
            out->truncated = true;
            if (best == NULL || key_le.is_le(resp->last_key, *best)) {
                best = &resp->last_key;
            }
        }
        results[i] = &resp->result;
        if (q.stamp) {
            guarantee(resp->stamp_response);
            stamp_resps[i] = &*resp->stamp_response;
        }
    }
    out->last_key = (best != NULL) ? std::move(*best) : key_max(sorting);
    if (q.stamp) {
        out->stamp_response = changefeed_stamp_response_t();
        unshard_stamps(stamp_resps, &*out->stamp_response);
    }

    // Unshard and finish up.
    try {
        scoped_ptr_t<ql::accumulator_t> acc(q.terminal
            ? ql::make_terminal(*q.terminal)
            : ql::make_append(sorting, NULL));
        acc->unshard(&env, out->last_key, results);
        acc->finish(&out->result);
    } catch (const ql::exc_t &ex) {
        *out = query_response_t(ex);
    }
}

void rdb_r_unshard_visitor_t::operator()(const distribution_read_t &dg) {
    // TODO: do this without copying so much and/or without dynamic memory
    // Sort results by region
    std::vector<distribution_read_response_t> results(count);
    guarantee(count > 0);

    for (size_t i = 0; i < count; ++i) {
        auto result = boost::get<distribution_read_response_t>(&responses[i].response);
        guarantee(result != NULL, "Bad boost::get\n");
        results[i] = *result; // TODO: move semantics.
    }

    std::sort(results.begin(), results.end(), distribution_read_response_less_t());

    distribution_read_response_t res;
    size_t i = 0;
    while (i < results.size()) {
        // Find the largest hash shard for this key range
        key_range_t range = results[i].region.inner;
        size_t largest_index = i;
        size_t largest_size = 0;
        size_t total_range_keys = 0;

        while (i < results.size() && results[i].region.inner == range) {
            size_t tmp_total_keys = 0;
            for (auto mit = results[i].key_counts.begin();
                 mit != results[i].key_counts.end();
                 ++mit) {
                tmp_total_keys += mit->second;
            }

            if (tmp_total_keys > largest_size) {
                largest_size = tmp_total_keys;
                largest_index = i;
            }

            total_range_keys += tmp_total_keys;
            ++i;
        }

        if (largest_size > 0) {
            // Scale up the selected hash shard
            double scale_factor =
                static_cast<double>(total_range_keys)
                / static_cast<double>(largest_size);

            guarantee(scale_factor >= 1.0);  // Directly provable from code above.

            for (auto mit = results[largest_index].key_counts.begin();
                 mit != results[largest_index].key_counts.end();
                 ++mit) {
                mit->second = static_cast<int64_t>(mit->second * scale_factor);
            }

            // TODO: move semantics.
            res.key_counts.insert(
                results[largest_index].key_counts.begin(),
                results[largest_index].key_counts.end());
        }
    }

    // If the result is larger than the requested limit, scale it down
    if (dg.result_limit > 0 && res.key_counts.size() > dg.result_limit) {
        scale_down_distribution(dg.result_limit, &res.key_counts);
    }

    response_out->response = res;
}

void rdb_r_unshard_visitor_t::operator()(const dummy_read_t &) {
    *response_out = responses[0];
}

void read_t::unshard(read_response_t *responses, size_t count,
                     read_response_t *response_out, rdb_context_t *ctx,
                     signal_t *interruptor) const
    THROWS_ONLY(interrupted_exc_t) {
    rassert(ctx != NULL);
    rdb_r_unshard_visitor_t v(profile, responses, count,
                              response_out, ctx, interruptor);
    boost::apply_visitor(v, read);

    /* We've got some profiling to do. */
    /* This is a tad hacky, some of the methods in rdb_r_unshard_visitor_t set
     * these fields because they just do dumb copies. So we clear them before
     * we set them here. */
    response_out->n_shards = 0;
    response_out->event_log.clear();
    if (profile == profile_bool_t::PROFILE) {
        for (size_t i = 0; i < count; ++i) {
            response_out->event_log.insert(
                response_out->event_log.end(),
                responses[i].event_log.begin(),
                responses[i].event_log.end());
            response_out->n_shards += responses[i].n_shards;
        }
    }
}

struct use_snapshot_visitor_t : public boost::static_visitor<bool> {
    bool operator()(const point_read_t &) const {                 return false; }
    bool operator()(const dummy_read_t &) const {                 return false; }
    bool operator()(const rget_read_t &) const {                  return true;  }
    bool operator()(const intersecting_geo_read_t &) const {      return true;  }
    bool operator()(const nearest_geo_read_t &) const {           return true;  }
    bool operator()(const changefeed_subscribe_t &) const {       return false; }
    bool operator()(const changefeed_limit_subscribe_t &) const { return false; }
    bool operator()(const changefeed_stamp_t &) const {           return false; }
    bool operator()(const changefeed_point_stamp_t &) const {     return false; }
    bool operator()(const distribution_read_t &) const {          return true;  }
};

// Only use snapshotting if we're doing a range get.
bool read_t::use_snapshot() const THROWS_NOTHING {
    return boost::apply_visitor(use_snapshot_visitor_t(), read);
}

struct route_to_primary_visitor_t : public boost::static_visitor<bool> {
    bool operator()(const rget_read_t &rget) const {
        return static_cast<bool>(rget.stamp);
    }
    bool operator()(const point_read_t &) const {                 return false; }
    bool operator()(const dummy_read_t &) const {                 return false; }
    bool operator()(const intersecting_geo_read_t &) const {      return false; }
    bool operator()(const nearest_geo_read_t &) const {           return false; }
    bool operator()(const changefeed_subscribe_t &) const {       return true;  }
    bool operator()(const changefeed_limit_subscribe_t &) const { return true;  }
    bool operator()(const changefeed_stamp_t &) const {           return true;  }
    bool operator()(const changefeed_point_stamp_t &) const {     return true;  }
    bool operator()(const distribution_read_t &) const {          return false; }
};

// Route changefeed reads to the primary replica. For other reads we don't care.
bool read_t::route_to_primary() const THROWS_NOTHING {
    return boost::apply_visitor(route_to_primary_visitor_t(), read);
}

/* write_t::get_region() implementation */

// TODO: This entire type is suspect, given the performance for
// batched_replaces_t.  Is it used in anything other than assertions?
region_t region_from_keys(const std::vector<store_key_t> &keys) {
    // It shouldn't be empty, but we let the places that would break use a
    // guarantee.
    rassert(!keys.empty());
    if (keys.empty()) {
        return hash_region_t<key_range_t>();
    }

    store_key_t min_key = store_key_t::max();
    store_key_t max_key = store_key_t::min();
    uint64_t min_hash_value = HASH_REGION_HASH_SIZE - 1;
    uint64_t max_hash_value = 0;

    for (auto it = keys.begin(); it != keys.end(); ++it) {
        const store_key_t &key = *it;
        if (key < min_key) {
            min_key = key;
        }
        if (key > max_key) {
            max_key = key;
        }

        const uint64_t hash_value = hash_region_hasher(key);
        if (hash_value < min_hash_value) {
            min_hash_value = hash_value;
        }
        if (hash_value > max_hash_value) {
            max_hash_value = hash_value;
        }
    }

    return hash_region_t<key_range_t>(
        min_hash_value, max_hash_value + 1,
        key_range_t(key_range_t::closed, min_key, key_range_t::closed, max_key));
}

struct rdb_w_get_region_visitor : public boost::static_visitor<region_t> {
    region_t operator()(const batched_replace_t &br) const {
        return region_from_keys(br.keys);
    }
    region_t operator()(const batched_insert_t &bi) const {
        std::vector<store_key_t> keys;
        keys.reserve(bi.inserts.size());
        for (auto it = bi.inserts.begin(); it != bi.inserts.end(); ++it) {
            keys.emplace_back((*it).get_field(datum_string_t(bi.pkey)).print_primary());
        }
        return region_from_keys(keys);
    }

    region_t operator()(const point_write_t &pw) const {
        return rdb_protocol::monokey_region(pw.key);
    }

    region_t operator()(const point_delete_t &pd) const {
        return rdb_protocol::monokey_region(pd.key);
    }

    region_t operator()(const changefeed_subscribe_t &s) const {
        return s.region;
    }

    region_t operator()(const changefeed_limit_subscribe_t &s) const {
        return s.region;
    }

    region_t operator()(const changefeed_stamp_t &t) const {
        return t.region;
    }

    region_t operator()(const sync_t &s) const {
        return s.region;
    }

    region_t operator()(const dummy_write_t &d) const {
        return d.region;
    }
};

#ifndef NDEBUG
// This is slow, and should only be used in debug mode for assertions.
region_t write_t::get_region() const THROWS_NOTHING {
    return boost::apply_visitor(rdb_w_get_region_visitor(), write);
}
#endif // NDEBUG

/* write_t::shard implementation */

struct rdb_w_shard_visitor_t : public boost::static_visitor<bool> {
    rdb_w_shard_visitor_t(const region_t *_region, write_t::variant_t *_payload_out)
        : region(_region), payload_out(_payload_out) {}

    template <class T>
    bool keyed_write(const T &arg) const {
        if (region_contains_key(*region, arg.key)) {
            *payload_out = arg;
            return true;
        } else {
            return false;
        }
    }

    bool operator()(const batched_replace_t &br) const {
        std::vector<store_key_t> shard_keys;
        for (auto it = br.keys.begin(); it != br.keys.end(); ++it) {
            if (region_contains_key(*region, *it)) {
                shard_keys.push_back(*it);
            }
        }
        if (!shard_keys.empty()) {
            *payload_out = batched_replace_t(std::move(shard_keys), br.pkey,
                                             br.f.compile_wire_func(), br.optargs,
                                             br.return_changes);
            return true;
        } else {
            return false;
        }
    }

    bool operator()(const batched_insert_t &bi) const {
        std::vector<ql::datum_t> shard_inserts;
        for (auto it = bi.inserts.begin(); it != bi.inserts.end(); ++it) {
            store_key_t key((*it).get_field(datum_string_t(bi.pkey)).print_primary());
            if (region_contains_key(*region, key)) {
                shard_inserts.push_back(*it);
            }
        }
        if (!shard_inserts.empty()) {
            *payload_out = batched_insert_t(std::move(shard_inserts), bi.pkey,
                                            bi.conflict_behavior, bi.limits,
                                            bi.return_changes);
            return true;
        } else {
            return false;
        }
    }

    bool operator()(const point_write_t &pw) const {
        return keyed_write(pw);
    }

    bool operator()(const point_delete_t &pd) const {
        return keyed_write(pd);
    }

    template <class T>
    bool rangey_write(const T &arg) const {
        const hash_region_t<key_range_t> intersection
            = region_intersection(*region, arg.region);
        if (!region_is_empty(intersection)) {
            T tmp = arg;
            tmp.region = intersection;
            *payload_out = tmp;
            return true;
        } else {
            return false;
        }
    }

    bool operator()(const sync_t &s) const {
        return rangey_write(s);
    }

    bool operator()(const dummy_write_t &d) const {
        return rangey_write(d);
    }

    const region_t *region;
    write_t::variant_t *payload_out;
};

bool write_t::shard(const region_t &region,
                    write_t *write_out) const THROWS_NOTHING {
    write_t::variant_t payload;
    const rdb_w_shard_visitor_t v(&region, &payload);
    bool result = boost::apply_visitor(v, write);
    *write_out = write_t(payload, durability_requirement, profile, limits);
    return result;
}

template <class T>
bool first_less(const std::pair<int64_t, T> &left, const std::pair<int64_t, T> &right) {
    return left.first < right.first;
}

struct rdb_w_unshard_visitor_t : public boost::static_visitor<void> {
    // The special case here is batched_replaces_response_t, which actually gets
    // sharded into multiple operations instead of getting sent unsplit in a
    // single direction.
    void merge_stats() const {
        ql::datum_t stats = ql::datum_t::empty_object();

        std::set<std::string> conditions;
        for (size_t i = 0; i < count; ++i) {
            const ql::datum_t *stats_i =
                boost::get<ql::datum_t>(&responses[i].response);
            guarantee(stats_i != NULL);
            stats = stats.merge(*stats_i, ql::stats_merge, *limits, &conditions);
        }
        ql::datum_object_builder_t result(stats);
        result.add_warnings(conditions, *limits);
        *response_out = write_response_t(std::move(result).to_datum());
    }
    void operator()(const batched_replace_t &) const {
        merge_stats();
    }

    void operator()(const batched_insert_t &) const {
        merge_stats();
    }

    void operator()(const point_write_t &) const { monokey_response(); }
    void operator()(const point_delete_t &) const { monokey_response(); }

    void operator()(const sync_t &) const {
        *response_out = responses[0];
    }

    void operator()(const dummy_write_t &) const {
        *response_out = responses[0];
    }

    rdb_w_unshard_visitor_t(const write_response_t *_responses, size_t _count,
                            write_response_t *_response_out,
                            const ql::configured_limits_t *_limits)
        : responses(_responses), count(_count), response_out(_response_out),
          limits(_limits) { }

private:
    void monokey_response() const {
        guarantee(count == 1,
                  "Response with count %zu (greater than 1) returned "
                  "for non-batched write.  (type = %d)",
                  count, responses[0].response.which());

        *response_out = write_response_t(responses[0]);
    }

    const write_response_t *const responses;
    const size_t count;
    write_response_t *const response_out;
    const ql::configured_limits_t *limits;
};

void write_t::unshard(write_response_t *responses, size_t count,
                      write_response_t *response_out, rdb_context_t *,
                      signal_t *)
    const THROWS_NOTHING {
    const rdb_w_unshard_visitor_t visitor(responses, count, response_out, &limits);
    boost::apply_visitor(visitor, write);

    /* We've got some profiling to do. */
    /* This is a tad hacky, some of the methods in rdb_w_unshard_visitor_t set
     * these fields because they just do dumb copies. So we clear them before
     * we set them here. */
    response_out->n_shards = 0;
    response_out->event_log.clear();
    if (profile == profile_bool_t::PROFILE) {
        for (size_t i = 0; i < count; ++i) {
            response_out->event_log.insert(
                response_out->event_log.end(),
                responses[i].event_log.begin(),
                responses[i].event_log.end());
            response_out->n_shards += responses[i].n_shards;
        }
    }
}

RDB_IMPL_SERIALIZABLE_1_FOR_CLUSTER(point_read_response_t, data);
ARCHIVE_PRIM_MAKE_RANGED_SERIALIZABLE(
    ql::skey_version_t, int8_t,
    ql::skey_version_t::pre_1_16, ql::skey_version_t::post_1_16);
RDB_IMPL_SERIALIZABLE_5_FOR_CLUSTER(
    rget_read_response_t, stamp_response, result, skey_version, truncated, last_key);
RDB_IMPL_SERIALIZABLE_1_FOR_CLUSTER(nearest_geo_read_response_t, results_or_error);
RDB_IMPL_SERIALIZABLE_2_FOR_CLUSTER(distribution_read_response_t, region, key_counts);
RDB_IMPL_SERIALIZABLE_2_FOR_CLUSTER(
    changefeed_subscribe_response_t, server_uuids, addrs);
RDB_IMPL_SERIALIZABLE_2_FOR_CLUSTER(
    changefeed_limit_subscribe_response_t, shards, limit_addrs);
RDB_IMPL_SERIALIZABLE_1_FOR_CLUSTER(changefeed_stamp_response_t, stamps);
RDB_IMPL_SERIALIZABLE_2_FOR_CLUSTER(
    changefeed_point_stamp_response_t, stamp, initial_val);
RDB_IMPL_SERIALIZABLE_3_FOR_CLUSTER(read_response_t, response, event_log, n_shards);
RDB_IMPL_SERIALIZABLE_0_FOR_CLUSTER(dummy_read_response_t);

RDB_IMPL_SERIALIZABLE_1_FOR_CLUSTER(point_read_t, key);
RDB_IMPL_SERIALIZABLE_1_FOR_CLUSTER(dummy_read_t, region);
RDB_IMPL_SERIALIZABLE_3_FOR_CLUSTER(sindex_rangespec_t, id, region, original_range);

ARCHIVE_PRIM_MAKE_RANGED_SERIALIZABLE(
        sorting_t, int8_t,
        sorting_t::UNORDERED, sorting_t::DESCENDING);
RDB_IMPL_SERIALIZABLE_9_FOR_CLUSTER(rget_read_t,
                                    stamp, region, optargs, table_name, batchspec,
                                    transforms, terminal, sindex, sorting);
RDB_IMPL_SERIALIZABLE_8_FOR_CLUSTER(
        intersecting_geo_read_t, region, optargs, table_name, batchspec, transforms,
        terminal, sindex, query_geometry);
RDB_IMPL_SERIALIZABLE_8_FOR_CLUSTER(
        nearest_geo_read_t, optargs, center, max_dist, max_results, geo_system,
        region, table_name, sindex_id);

RDB_IMPL_SERIALIZABLE_3_FOR_CLUSTER(
        distribution_read_t, max_depth, result_limit, region);

RDB_IMPL_SERIALIZABLE_2_FOR_CLUSTER(changefeed_subscribe_t, addr, region);
RDB_IMPL_SERIALIZABLE_5_FOR_CLUSTER(
    changefeed_limit_subscribe_t, addr, uuid, spec, table, region);
RDB_IMPL_SERIALIZABLE_2_FOR_CLUSTER(changefeed_stamp_t, addr, region);
RDB_IMPL_SERIALIZABLE_2_FOR_CLUSTER(changefeed_point_stamp_t, addr, key);

RDB_IMPL_SERIALIZABLE_3_FOR_CLUSTER(read_t, read, profile, read_mode);

RDB_IMPL_SERIALIZABLE_1_FOR_CLUSTER(point_write_response_t, result);
RDB_IMPL_SERIALIZABLE_1_FOR_CLUSTER(point_delete_response_t, result);
RDB_IMPL_SERIALIZABLE_0_FOR_CLUSTER(sync_response_t);
RDB_IMPL_SERIALIZABLE_0_FOR_CLUSTER(dummy_write_response_t);

RDB_IMPL_SERIALIZABLE_3_FOR_CLUSTER(write_response_t, response, event_log, n_shards);

RDB_IMPL_SERIALIZABLE_5_FOR_CLUSTER(
        batched_replace_t, keys, pkey, f, optargs, return_changes);
RDB_IMPL_SERIALIZABLE_5_FOR_CLUSTER(
        batched_insert_t, inserts, pkey, conflict_behavior, limits, return_changes);

RDB_IMPL_SERIALIZABLE_3_SINCE_v1_13(point_write_t, key, data, overwrite);
RDB_IMPL_SERIALIZABLE_1_SINCE_v1_13(point_delete_t, key);
RDB_IMPL_SERIALIZABLE_1_SINCE_v1_13(sync_t, region);
RDB_IMPL_SERIALIZABLE_1_FOR_CLUSTER(dummy_write_t, region);

RDB_IMPL_SERIALIZABLE_4_FOR_CLUSTER(
    write_t, write, durability_requirement, profile, limits);

<|MERGE_RESOLUTION|>--- conflicted
+++ resolved
@@ -720,17 +720,10 @@
 #else
             if (out->skey_version != resp->skey_version) {
                 out->result = ql::exc_t(
-<<<<<<< HEAD
                     ql::base_exc_t::INTERNAL,
                     strprintf("Mismatched skey versions %d and %d.",
-                              out->skey_version,
-                              resp->skey_version),
-=======
-                    ql::base_exc_t::GENERIC,
-                    strprintf("INTERNAL ERROR: mismatched skey versions %d and %d.",
                               static_cast<int>(out->skey_version),
                               static_cast<int>(resp->skey_version)),
->>>>>>> 86a7f72f
                     ql::backtrace_id_t::empty());
                 return;
             }
