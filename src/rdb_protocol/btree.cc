--- conflicted
+++ resolved
@@ -209,22 +209,6 @@
     return ql::serialization_result_t::SUCCESS;
 }
 
-<<<<<<< HEAD
-=======
-MUST_USE ql::datum_t
-make_replacement_pair(ql::datum_t old_val, ql::datum_t new_val) {
-    // in this context, we know the array will have one element.
-    // stats_merge later can impose user preferences.
-    ql::datum_array_builder_t values(ql::configured_limits_t::unlimited);
-    ql::datum_object_builder_t value_pair;
-    bool conflict = value_pair.add("old_val", old_val)
-        || value_pair.add("new_val", new_val);
-    guarantee(!conflict);
-    values.add(std::move(value_pair).to_datum());
-    return std::move(values).to_datum();
-}
-
->>>>>>> e5655aee
 batched_replace_response_t rdb_replace_and_return_superblock(
     const btree_loc_info_t &info,
     const btree_point_replacer_t *replacer,
@@ -248,12 +232,7 @@
                                          trace,
                                          superblock_promise);
 
-<<<<<<< HEAD
-        counted_t<const ql::datum_t> old_val;
-=======
-        bool started_empty, ended_empty;
         ql::datum_t old_val;
->>>>>>> e5655aee
         if (!kv_location.value.has()) {
             // If there's no entry with this key, pass NULL to the function.
             old_val = ql::datum_t::null();
@@ -264,116 +243,33 @@
             guarantee(old_val->get_field(primary_key, ql::NOTHROW).has());
         }
         guarantee(old_val.has());
-<<<<<<< HEAD
-=======
-        if (return_changes == return_changes_t::YES) {
-            // first, fill with the old value.  Then, if `replacer` succeeds, fill with new value.
-            bool conflict = resp.add("changes", make_replacement_pair(old_val, old_val));
-            guarantee(!conflict);
-        }
-
-        ql::datum_t new_val = replacer->replace(old_val);
-        if (return_changes == return_changes_t::YES) {
-            resp.overwrite("changes", make_replacement_pair(old_val, new_val));
-        }
-        if (new_val->get_type() == ql::datum_t::R_NULL) {
-            ended_empty = true;
-        } else if (new_val->get_type() == ql::datum_t::R_OBJECT) {
-            ended_empty = false;
-            new_val->rcheck_valid_replace(
-                old_val, ql::datum_t(), primary_key);
-            ql::datum_t pk = new_val->get_field(primary_key, ql::NOTHROW);
-            rcheck_target(
-                new_val, ql::base_exc_t::GENERIC,
-                key.compare(store_key_t(pk->print_primary())) == 0,
-                (started_empty
-                 ? strprintf("Primary key `%s` cannot be changed (null -> %s)",
-                             primary_key.to_std().c_str(), new_val->print().c_str())
-                 : strprintf("Primary key `%s` cannot be changed (%s -> %s)",
-                             primary_key.to_std().c_str(),
-                             old_val->print().c_str(), new_val->print().c_str())));
-        } else {
-            rfail_typed_target(
-                new_val, "Inserted value must be an OBJECT (got %s):\n%s",
-                new_val->get_type_name().c_str(), new_val->print().c_str());
-        }
->>>>>>> e5655aee
 
         try {
             /* Compute the replacement value for the row */
-            counted_t<const ql::datum_t> new_val = replacer->replace(old_val);
+            ql::datum_t new_val = replacer->replace(old_val);
 
             /* Validate the replacement value and generate a stats object to return to
             the user, but don't return it yet if we need to make changes. The reason for
             this odd order is that we need to validate the change before we write the
             change. */
             bool was_changed;
-            counted_t<const ql::datum_t> resp = make_row_replacement_stats(
+            ql::datum_t resp = make_row_replacement_stats(
                 primary_key, key, old_val, new_val, return_changes, &was_changed);
             if (!was_changed) {
                 return resp;
             }
 
-<<<<<<< HEAD
             /* Now that the change has passed validation, write it to disk */
             if (new_val->get_type() == ql::datum_t::R_NULL) {
                 kv_location_delete(&kv_location, *info.key, info.btree->timestamp,
                                    deletion_context, mod_info_out);
             } else {
-                r_sanity_check(new_val->get(primary_key, ql::NOTHROW).has());
-=======
-        // Figure out what operation we're doing (based on started_empty,
-        // ended_empty, and the result of the function call) and then do it.
-        if (started_empty) {
-            if (ended_empty) {
-                conflict = resp.add("skipped", ql::datum_t(1.0));
-            } else {
-                conflict = resp.add("inserted", ql::datum_t(1.0));
                 r_sanity_check(new_val->get_field(primary_key, ql::NOTHROW).has());
->>>>>>> e5655aee
                 ql::serialization_result_t res =
                     kv_location_set(&kv_location, *info.key, new_val,
                                     info.btree->timestamp, deletion_context,
                                     mod_info_out);
                 switch (res) {
-<<<<<<< HEAD
-=======
-                case ql::serialization_result_t::ARRAY_TOO_BIG:
-                    rfail_typed_target(new_val, "Array too large for disk writes"
-                                       " (limit 100,000 elements)");
-                    unreachable();
-                case ql::serialization_result_t::SUCCESS:
-                    break;
-                default:
-                    unreachable();
-                }
-                guarantee(mod_info_out->deleted.second.empty());
-                guarantee(!mod_info_out->added.second.empty());
-                mod_info_out->added.first = new_val;
-            }
-        } else {
-            if (ended_empty) {
-                conflict = resp.add("deleted", ql::datum_t(1.0));
-                kv_location_delete(&kv_location, *info.key, info.btree->timestamp,
-                                   deletion_context, mod_info_out);
-                guarantee(!mod_info_out->deleted.second.empty());
-                guarantee(mod_info_out->added.second.empty());
-                mod_info_out->deleted.first = old_val;
-            } else {
-                r_sanity_check(
-                    *old_val->get_field(primary_key) == *new_val->get_field(primary_key));
-                if (*old_val == *new_val) {
-                    conflict = resp.add("unchanged",
-                                         ql::datum_t(1.0));
-                } else {
-                    conflict = resp.add("replaced", ql::datum_t(1.0));
-                    r_sanity_check(new_val->get_field(primary_key, ql::NOTHROW).has());
-                    ql::serialization_result_t res =
-                        kv_location_set(&kv_location, *info.key, new_val,
-                                        info.btree->timestamp, deletion_context,
-                                        mod_info_out);
-                    switch (res) {
->>>>>>> e5655aee
                     case ql::serialization_result_t::ARRAY_TOO_BIG:
                         rfail_typed_target(new_val, "Array too large for disk writes"
                                            " (limit 100,000 elements)");
@@ -412,12 +308,8 @@
         // above message should never make it back to a user because the calling
         // function will also be interrupted, but we document where it comes
         // from to aid in future debugging if that invariant becomes violated.
-        return std::move(object_builder).to_counted();
-    }
-<<<<<<< HEAD
-=======
-    return std::move(resp).to_datum();
->>>>>>> e5655aee
+        return std::move(object_builder).to_datum();
+    }
 }
 
 
