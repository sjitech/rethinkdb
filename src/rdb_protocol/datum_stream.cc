--- conflicted
+++ resolved
@@ -175,16 +175,9 @@
 }
 
 counted_t<const datum_t> lazy_datum_stream_t::count() {
-<<<<<<< HEAD
     rdb_protocol_t::rget_read_response_t::result_t res =
         run_terminal(count_wire_func_t());
-    wire_datum_t *wire_datum = boost::get<wire_datum_t>(&res);
-    r_sanity_check(wire_datum != NULL);
-    return wire_datum->compile(env);
-=======
-    rdb_protocol_t::rget_read_response_t::result_t res = run_terminal(count_wire_func_t());
     return boost::get<counted_t<const datum_t> >(res);
->>>>>>> 3e5b3528
 }
 
 counted_t<const datum_t> lazy_datum_stream_t::reduce(counted_t<val_t> base_val,
