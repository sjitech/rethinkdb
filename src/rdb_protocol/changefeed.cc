--- conflicted
+++ resolved
@@ -1849,16 +1849,13 @@
                 bool include_types)
     // There will never be any changes, safe to start squashing right away.
     : flat_sub_t(init_squashing_queue_t::YES,
-<<<<<<< HEAD
-                 rdb_context, user_context, feed, std::move(limits), squash,
-                 include_states),
-=======
+                 rdb_context,
+                 user_context,
                  feed,
                  std::move(limits),
                  squash,
                  include_states,
                  include_types),
->>>>>>> aef10af7
       state(state_t::INITIALIZING),
       sent_state(state_t::NONE),
       include_initial(false) {
@@ -1936,16 +1933,13 @@
                 datum_t _pkey)
         // For point changefeeds we start squashing right away.
         : flat_sub_t(init_squashing_queue_t::YES,
-<<<<<<< HEAD
-                     rdb_context, user_context, feed, std::move(limits), squash,
-                     include_states),
-=======
+                     rdb_context,
+                     user_context,
                      feed,
                      std::move(limits),
                      squash,
                      include_states,
                      include_types),
->>>>>>> aef10af7
           pkey(std::move(_pkey)),
           stamp(0),
           started(false),
@@ -2129,16 +2123,13 @@
         // We don't turn on squashing until later for range subs.  (We need to
         // wait until we've purged and all the initial values are reconciled.)
         : flat_sub_t(init_squashing_queue_t::NO,
-<<<<<<< HEAD
-                     rdb_context, user_context, feed, std::move(limits), squash,
-                     include_states),
-=======
+                     rdb_context,
+                     user_context,
                      feed,
                      std::move(limits),
                      squash,
                      include_states,
                      include_types),
->>>>>>> aef10af7
           spec(std::move(_spec)),
           state(state_t::READY),
           sent_state(state_t::NONE),
@@ -2394,16 +2385,13 @@
                 bool include_states,
                 bool include_types,
                 keyspec_t::limit_t _spec)
-<<<<<<< HEAD
-        : subscription_t(rdb_context, user_context, feed, limits, squash,
-                         include_states),
-=======
-        : subscription_t(feed,
+        : subscription_t(rdb_context,
+                         user_context,
+                         feed,
                          limits,
                          squash,
                          include_states,
                          include_types),
->>>>>>> aef10af7
           uuid(generate_uuid()),
           need_init(-1),
           got_init(0),
@@ -3734,10 +3722,8 @@
             rcheck_datum(!ss->include_offsets, base_exc_t::LOGIC,
                          "Cannot include offsets for range subs.");
             return new range_sub_t(
-<<<<<<< HEAD
-                env->get_rdb_ctx(), env->get_user_context(), feed, ss->limits,
-                ss->squash, ss->include_states, env, range);
-=======
+                env->get_rdb_ctx(),
+                env->get_user_context(),
                 feed,
                 ss->limits,
                 ss->squash,
@@ -3745,21 +3731,13 @@
                 ss->include_types,
                 env,
                 range);
->>>>>>> aef10af7
         }
         subscription_t *operator()(const keyspec_t::empty_t &) const {
             rcheck_datum(!ss->include_offsets, base_exc_t::LOGIC,
                          "Cannot include offsets for empty subs.");
             return new empty_sub_t(
-<<<<<<< HEAD
-                env->get_rdb_ctx(), env->get_user_context(), feed, ss->limits,
-                ss->squash, ss->include_states);
-        }
-        subscription_t *operator()(const keyspec_t::limit_t &limit) const {
-            return new limit_sub_t(
-                env->get_rdb_ctx(), env->get_user_context(), feed, ss->limits,
-                ss->squash, ss->include_offsets, ss->include_states, limit);
-=======
+                env->get_rdb_ctx(),
+                env->get_user_context(),
                 feed,
                 ss->limits,
                 ss->squash,
@@ -3768,6 +3746,8 @@
         }
         subscription_t *operator()(const keyspec_t::limit_t &limit) const {
             return new limit_sub_t(
+                env->get_rdb_ctx(),
+                env->get_user_context(),
                 feed,
                 ss->limits,
                 ss->squash,
@@ -3775,23 +3755,19 @@
                 ss->include_states,
                 ss->include_types,
                 limit);
->>>>>>> aef10af7
         }
         subscription_t *operator()(const keyspec_t::point_t &point) const {
             rcheck_datum(!ss->include_offsets, base_exc_t::LOGIC,
                          "Cannot include offsets for point subs.");
             return new point_sub_t(
-<<<<<<< HEAD
-                env->get_rdb_ctx(), env->get_user_context(), feed, ss->limits,
-                ss->squash, ss->include_states, point.key);
-=======
+                env->get_rdb_ctx(),
+                env->get_user_context(),
                 feed,
                 ss->limits,
                 ss->squash,
                 ss->include_states,
                 ss->include_types,
                 point.key);
->>>>>>> aef10af7
         }
         env_t *env;
         feed_t *feed;
