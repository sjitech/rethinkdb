--- conflicted
+++ resolved
@@ -34,12 +34,8 @@
         return res;
     }
 
-<<<<<<< HEAD
-    query_language::runtime_environment_t runtime_environment(pool_group, ns_repo, semilattice_metadata);
-=======
     cond_t interruptor;
-    query_language::runtime_environment_t runtime_environment(ns_repo, semilattice_metadata, &interruptor);
->>>>>>> a5ec09d0
+    query_language::runtime_environment_t runtime_environment(pool_group, ns_repo, semilattice_metadata, &interruptor);
     try {
         execute(q, &runtime_environment, &res, root_backtrace);
         res.set_status_code(Response::SUCCESS);
