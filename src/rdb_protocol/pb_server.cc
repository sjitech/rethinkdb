#include "rdb_protocol/pb_server.hpp"

#include "errors.hpp"
#include <boost/make_shared.hpp>

#include "rdb_protocol/stream_cache.hpp"

query_server_t::query_server_t(
    int port,
    int http_port,
    extproc::pool_group_t *_pool_group,
    const boost::shared_ptr
        <semilattice_readwrite_view_t<cluster_semilattice_metadata_t> >
        &_semilattice_metadata,
    clone_ptr_t<watchable_t<std::map<peer_id_t, cluster_directory_metadata_t> > >
        _directory_metadata,
    namespace_repo_t<rdb_protocol_t> *_ns_repo,
    uuid_t _this_machine)
    : pool_group(_pool_group),
<<<<<<< HEAD
      server(port, http_port, boost::bind(&query_server_t::handle, this, _1, _2), &on_unparsable_query, INLINE),
=======
      server(port, http_port, boost::bind(&query_server_t::handle, this, _1, _2),
             &on_unparsable_query, INLINE),
>>>>>>> df349b1f
      semilattice_metadata(_semilattice_metadata),
      directory_metadata(_directory_metadata),
      ns_repo(_ns_repo),
      this_machine(_this_machine)
{ }

static void put_backtrace(const query_language::backtrace_t &bt, Response *res_out) {
    std::vector<std::string> frames = bt.get_frames();
    for (size_t i = 0; i < frames.size(); ++i) {
        res_out->mutable_backtrace()->add_frame(frames[i]);
    }
}

Response on_unparsable_query(Query *q) {
    Response res;
    if (q->has_token()) {
        res.set_token(q->token());
    } else {
        res.set_token(-1);
    }

    res.set_status_code(Response::BROKEN_CLIENT);
    res.set_error_message("bad protocol buffer (failed to deserialize); client is buggy");
    return res;
}

Response query_server_t::handle(Query *q, stream_cache_t *stream_cache) {
    Response res;
    res.set_token(q->token());

    query_language::type_checking_environment_t type_environment;

    query_language::backtrace_t root_backtrace;
    bool is_deterministic;

    try {
        query_language::check_query_type(*q, &type_environment, &is_deterministic, root_backtrace);
    } catch (const query_language::broken_client_exc_t &e) {
        res.set_status_code(Response::BROKEN_CLIENT);
        res.set_error_message(e.message);
        return res;
    } catch (const query_language::bad_query_exc_t &e) {
        res.set_status_code(Response::BAD_QUERY);
        res.set_error_message(e.message);
        put_backtrace(e.backtrace, &res);
        return res;
    }

    cond_t interruptor;
    boost::shared_ptr<js::runner_t> js_runner = boost::make_shared<js::runner_t>();
    {
        query_language::runtime_environment_t runtime_environment(
            pool_group, ns_repo, semilattice_metadata,
            directory_metadata, js_runner, &interruptor, this_machine);
        try {
            //[execute] will set the status code unless it throws
            execute(q, &runtime_environment, &res, root_backtrace, stream_cache);
        } catch (const query_language::runtime_exc_t &e) {
            res.set_status_code(Response::RUNTIME_ERROR);
            res.set_error_message(e.message);
            put_backtrace(e.backtrace, &res);
        } catch (const query_language::broken_client_exc_t &e) {
            res.set_status_code(Response::BROKEN_CLIENT);
            res.set_error_message(e.message);
            return res;
        }
    }

    return res;
}<|MERGE_RESOLUTION|>--- conflicted
+++ resolved
@@ -17,12 +17,8 @@
     namespace_repo_t<rdb_protocol_t> *_ns_repo,
     uuid_t _this_machine)
     : pool_group(_pool_group),
-<<<<<<< HEAD
-      server(port, http_port, boost::bind(&query_server_t::handle, this, _1, _2), &on_unparsable_query, INLINE),
-=======
       server(port, http_port, boost::bind(&query_server_t::handle, this, _1, _2),
              &on_unparsable_query, INLINE),
->>>>>>> df349b1f
       semilattice_metadata(_semilattice_metadata),
       directory_metadata(_directory_metadata),
       ns_repo(_ns_repo),
