--- conflicted
+++ resolved
@@ -278,7 +278,7 @@
 class reader_t {
 public:
     explicit reader_t(
-        const namespace_repo_t<rdb_protocol_t>::access_t &ns_access,
+        const rdb_namespace_access_t &ns_access,
         bool use_outdated,
         scoped_ptr_t<readgen_t> &&readgen);
     void add_transformation(transform_variant_t &&tv);
@@ -292,7 +292,7 @@
     rget_read_response_t do_read(env_t *env, const read_t &read);
     std::vector<rget_item_t> do_range_read(env_t *env, const read_t &read);
 
-    namespace_repo_t<rdb_protocol_t>::access_t ns_access;
+    rdb_namespace_access_t ns_access;
     const bool use_outdated;
     transform_t transform;
 
@@ -307,33 +307,11 @@
 
 class lazy_datum_stream_t : public datum_stream_t {
 public:
-<<<<<<< HEAD
     lazy_datum_stream_t(
-        namespace_repo_t<rdb_protocol_t>::access_t *_ns_access,
+        rdb_namespace_access_t *_ns_access,
         bool _use_outdated,
         scoped_ptr_t<readgen_t> &&_readgen,
         const protob_t<const Backtrace> &bt_src);
-
-=======
-    lazy_datum_stream_t(env_t *env, bool use_outdated,
-                        rdb_namespace_access_t *ns_access,
-                        sorting_t sorting, const protob_t<const Backtrace> &bt_src);
-    lazy_datum_stream_t(env_t *env, bool use_outdated,
-                        rdb_namespace_access_t *ns_access,
-                        const std::string &sindex_id, sorting_t sorting,
-                        const protob_t<const Backtrace> &bt_src);
-    lazy_datum_stream_t(env_t *env, bool use_outdated,
-                        rdb_namespace_access_t *ns_access,
-                        counted_t<const datum_t> left_bound, bool left_bound_open,
-                        counted_t<const datum_t> right_bound, bool right_bound_open,
-                        sorting_t sorting, const protob_t<const Backtrace> &bt_src);
-    lazy_datum_stream_t(env_t *env, bool use_outdated,
-                        rdb_namespace_access_t *ns_access,
-                        counted_t<const datum_t> left_bound, bool left_bound_open,
-                        counted_t<const datum_t> right_bound, bool right_bound_open,
-                        const std::string &sindex_id, sorting_t sorting,
-                        const protob_t<const Backtrace> &bt_src);
->>>>>>> 5cee7da4
     virtual counted_t<datum_stream_t> filter(counted_t<func_t> f,
                                              counted_t<func_t> default_filter_val);
     virtual counted_t<datum_stream_t> map(counted_t<func_t> f);
