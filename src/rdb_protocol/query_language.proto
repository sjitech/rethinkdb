message TableRef {
    optional string db_name = 1;
    required string table_name = 2;
};

message VarTermTuple {
    required Term var = 1;
    required Term term = 2;
};

message Term {
    enum TermType {
        VAR = 0;
        LET = 1;
        CALL = 2;
        IF = 3;
        TRY = 4;
        ERROR = 5;
        NUMBER = 6;
        STRING = 7;
        BOOL = 8;
        JSON_NULL = 9; //can't use just "NULL" here we get in trouble
        ARRAY = 10;
        MAP = 11;
        VIEWASSTREAM = 12;
        GETBYKEY = 13;
    };
    required TermType type = 1;

    optional string var = 2;

    message Let {
        repeated VarTermTuple binds = 1;
        required Term expr = 2;
    };

    optional Let let = 3;

    message Call {
        required Builtin builtin = 1;
        repeated Term args = 2;
    };

    optional Call call = 4;

    message If {
        required Term test = 1;
        required Term true_branch = 2;
        required Term false_branch = 3;
    };

    optional If if_ = 5; //Underscore to avoid conflicting with c++ keyword

    message Try {
        required Term try_term = 1;
        required VarTermTuple var_and_catch_term = 2;
    };

    optional Try try_ = 6; //Underscore to avoic conflicting with c++ keyword

    optional string error = 7;

    optional double number = 8;

    optional string valuestring = 9;

    optional bool valuebool = 10;

    repeated Term array = 11;

    repeated VarTermTuple map = 12;

    optional View view_as_stream = 13;


    message GetByKey {
        required TableRef table_ref = 1;
        required string attrname = 2;
<<<<<<< HEAD
        required Term key = 3; 
=======
        required Term value = 3;
>>>>>>> 55a307af
    };

    optional GetByKey get_by_key = 14;
};

message Builtin {
    enum BuiltinType {
        NOT = 1;
        GETATTR = 2;
        HASATTR = 3;
        PICKATTRS = 4;
        MAPMERGE = 5;
        ARRAYCONS = 6;
        ARRAYCONCAT = 7;
        ARRAYSLICE = 8;
        ARRAYNTH  = 9;
        ARRAYLENGTH = 10;
        ADD = 11;
        SUBTRACT = 12;
        MULTIPLY = 13;
        DIVIDE = 14;
        MODULO = 15;
        COMPARE = 16;
        FILTER = 17;
        MAP = 18;
        CONCATMAP = 19;
        ORDERBY = 20;
        DISTINCT = 21;
        LIMIT = 22;
        LENGTH = 23;
        UNION = 24;
        NTH = 25;
        STREAMTOARRAY = 26;
        ARRAYTOSTREAM = 27;
        REDUCE = 28;
        GROUPEDMAPREDUCE = 29;
        JAVASCRIPT = 30;
        JAVASCRIPTRETURNINGSTREAM = 31;
        MAPREDUCE = 32;
    };

    required BuiltinType type = 1;

    optional string attr = 2; //used if type is GETATTR of HASATTR

    repeated string attrs = 3; //used if type is PICKATTRS

    optional Comparison comparsion = 4;

    message Filter {
        required Predicate predicate = 1;
    };

    optional Filter filter = 5;

    message Map {
        required Mapping mapping = 1;
    };

    optional Map map = 6;

    message ConcatMap {
        required Mapping mapping = 1;
    };

    optional ConcatMap concat_map = 7;

    message OrderBy {
        required OrderDirection order_direction = 1;
        required Mapping mapping = 2;
    };

    optional OrderBy order_by = 8;

    message Distinct {
        required Mapping mapping = 1;
    };

    optional Distinct distinct = 9;

    message Limit {
        required  int32 limit = 1;
    }

    optional Limit limit = 10;

    message Reduce {
        required Reduction reduction = 1;
    };

    optional Reduce reduce = 11;

    message GroupedMapReduce {
        required Mapping group_mapping = 1;
        required MapReduce map_reduce = 2;
    };

    optional GroupedMapReduce grouped_map_reduce = 12;

    message MapReduce {
        required Mapping change_mapping = 1;
        required Reduction reduction = 2;
    };

    optional MapReduce map_reduce = 13;
};

enum Comparison {
    EQ = 1;
    NE = 2;
    LT = 3;
    LE = 4;
    GT = 5;
    GE = 6;
}

message Reduction {
    required Term base = 1;
    required Term var1 = 2;
    required Term var2 = 3;
    required Term body = 4;
};

message Mapping {
    required Term arg = 1;
    required Term body = 2;
};

message Predicate {
    required Term arg = 1;
    required Term body = 2;
};

message View {
    enum ViewType {
        TABLE = 1;
        FILTERVIEW = 2;
        RANGEVIEW = 3;
    };

    required ViewType type = 1;

    message Table {
        required TableRef table_ref = 1;
    };

    optional Table table = 2;

    message FilterView {
        required View view = 1;
        required Predicate predicate = 2;
    };

    optional FilterView filter_view = 3;

    message RangeView {
        required View view = 1;
        required string attrname = 2;
        optional Term lowerbound = 3;
        optional Term upperbound = 4;
    };

    optional RangeView range_view = 4;
};

enum OrderDirection {
    ASCENDING = 1;
    DESCENDING = 2;
}

message ReadQuery {
    required Term term = 1;
};

message WriteQuery {
    enum WriteQueryType {
        UPDATE = 1;
        DELETE = 2;
        MUTATE = 3;
        INSERT = 4;
        INSERTSTREAM = 5;
        FOREACH = 6;
        POINTUPDATE = 7;
        POINTDELETE = 8;
        POINTMUTATE = 9;
    };

    required WriteQueryType type = 1;

    message Update {
        required View view = 1;
        required Mapping mapping = 2;
    };

    optional Update update = 2;

    message Delete {
        required View view = 1;
    };

    optional Delete delete_ = 3; //underscore to avoid conflicting with C++ keyword

    message Mutate {
        required View view = 1;
        required Mapping mapping = 2;
    };

    optional Mutate mutate = 4;

    message Insert {
        required TableRef table_ref = 1;
        repeated Term terms = 2;
    };

    optional Insert insert = 5;

    message InsertStream {
        required TableRef table_ref = 1;
        required Term stream = 2;
    };

    optional InsertStream insert_stream = 6;

    message ForEach {
        required Term stream = 1;
        required Term var = 2;
        repeated WriteQuery queries = 3;
    };

    optional ForEach for_each = 7;

    message PointUpdate {
        required TableRef table_ref = 1;
        required string attrname = 2;
        required Term key = 3;
        required Mapping mapping = 4;
    };

    optional PointUpdate point_update = 8;

    message PointDelete {
        required TableRef table_ref = 1;
        required string attrname = 2;
        required Term key = 3;
    };

    optional PointDelete point_delete = 9;

    message PointMutate {
        required TableRef table_ref = 1;
        required string attrname = 2;
        required Term key = 3;
    };

    optional PointMutate point_mutate = 10;
};

message Query {
    enum QueryType {
        READ = 1;
        WRITE = 2;
    }

    required QueryType type = 1;

    required int64 token = 2;

    optional ReadQuery read_query = 3;
    optional WriteQuery write_query = 4;
}

message Response {
    required int32 statuscode = 1;

    required int64 token = 2;

    repeated string response = 3;
}<|MERGE_RESOLUTION|>--- conflicted
+++ resolved
@@ -76,11 +76,7 @@
     message GetByKey {
         required TableRef table_ref = 1;
         required string attrname = 2;
-<<<<<<< HEAD
         required Term key = 3; 
-=======
-        required Term value = 3;
->>>>>>> 55a307af
     };
 
     optional GetByKey get_by_key = 14;
