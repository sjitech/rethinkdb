// Copyright 2010-2014 RethinkDB, all rights reserved.
#include "rdb_protocol/lazy_json.hpp"

#include "containers/archive/buffer_group_stream.hpp"
#include "containers/archive/versioned.hpp"
#include "rdb_protocol/blob_wrapper.hpp"

counted_t<const ql::datum_t> get_data(const rdb_value_t *value, buf_parent_t parent) {
    // TODO: Just use deserialize_from_blob?
    rdb_blob_wrapper_t blob(parent.cache()->max_block_size(),
                            const_cast<rdb_value_t *>(value)->value_ref(),
                            blob::btree_maxreflen);

    counted_t<const ql::datum_t> data;

    blob_acq_t acq_group;
    buffer_group_t buffer_group;
    blob.expose_all(parent, access_t::read, &buffer_group, &acq_group);
    buffer_group_read_stream_t read_stream(const_view(&buffer_group));
    archive_result_t res
<<<<<<< HEAD
        = deserialize<cluster_version_t::ONLY_VERSION>(&read_stream, &data);
=======
        = datum_deserialize(&read_stream, &data);
>>>>>>> ce039e97
    guarantee_deserialization(res, "rdb value");

    return data;
}

const counted_t<const ql::datum_t> &lazy_json_t::get() const {
    guarantee(pointee.has());
    if (!pointee->ptr.has()) {
        pointee->ptr = get_data(pointee->rdb_value, pointee->parent);
        pointee->rdb_value = NULL;
        pointee->parent = buf_parent_t();
    }
    return pointee->ptr;
}

bool lazy_json_t::references_parent() const {
    return pointee.has() && !pointee->parent.empty();
}

void lazy_json_t::reset() {
    pointee.reset();
}<|MERGE_RESOLUTION|>--- conflicted
+++ resolved
@@ -18,11 +18,7 @@
     blob.expose_all(parent, access_t::read, &buffer_group, &acq_group);
     buffer_group_read_stream_t read_stream(const_view(&buffer_group));
     archive_result_t res
-<<<<<<< HEAD
-        = deserialize<cluster_version_t::ONLY_VERSION>(&read_stream, &data);
-=======
         = datum_deserialize(&read_stream, &data);
->>>>>>> ce039e97
     guarantee_deserialization(res, "rdb value");
 
     return data;
