// Copyright 2010-2013 RethinkDB, all rights reserved.
#include "rdb_protocol/env.hpp"

#include "clustering/administration/database_metadata.hpp"
#include "clustering/administration/metadata.hpp"
#include "extproc/js_runner.hpp"
#include "rdb_protocol/counted_term.hpp"
#include "rdb_protocol/func.hpp"
#include "rdb_protocol/pb_utils.hpp"
#include "rdb_protocol/term_walker.hpp"

#pragma GCC diagnostic ignored "-Wshadow"

namespace ql {

/* Checks that divisor is indeed a divisor of multiple. */
template <class T>
bool is_joined(const T &multiple, const T &divisor) {
    T cpy = multiple;

    semilattice_join(&cpy, divisor);
    return cpy == multiple;
}

counted_t<const datum_t> static_optarg(const std::string &key, protob_t<Query> q) {
    for (int i = 0; i < q->global_optargs_size(); ++i) {
        const Query::AssocPair &ap = q->global_optargs(i);
        if (ap.key() == key && ap.val().type() == Term_TermType_DATUM) {
            return make_counted<const datum_t>(&ap.val().datum());
        }
    }

    return counted_t<const datum_t>();
}

global_optargs_t::global_optargs_t() { }

<<<<<<< HEAD
global_optargs_t::global_optargs_t(std::map<std::string, wire_func_t> &&_optargs)
    : optargs(std::move(_optargs)) { }

void global_optargs_t::init_optargs(const std::map<std::string, wire_func_t> &_optargs) {
    r_sanity_check(optargs.size() == 0);
    optargs = _optargs;
=======
global_optargs_t::global_optargs_t(protob_t<Query> q) {
    if (!q.has()) {
        return;
    }
    Term *t = q->mutable_query();
    preprocess_term(t);

    for (int i = 0; i < q->global_optargs_size(); ++i) {
        const Query::AssocPair &ap = q->global_optargs(i);
        bool conflict = add_optarg(ap.key(), ap.val());
        rcheck_toplevel(
                !conflict, base_exc_t::GENERIC,
                strprintf("Duplicate global optarg: %s", ap.key().c_str()));
    }

    protob_t<Term> ewt = make_counted_term();
    Term *const arg = ewt.get();

    N1(DB, NDATUM("test"));

    Backtrace *t_bt = t->MutableExtension(ql2::extension::backtrace);
    propagate_backtrace(arg, t_bt); // duplicate toplevel backtrace
    UNUSED bool _b = add_optarg("db", *arg);
    //          ^^ UNUSED because user can override this value safely
>>>>>>> 5cee7da4
}

bool global_optargs_t::add_optarg(const std::string &key, const Term &val) {
    if (optargs.count(key)) {
        return true;
    }
    protob_t<Term> arg = make_counted_term();
    N2(FUNC, N0(MAKE_ARRAY), *arg = val);
    propagate_backtrace(arg.get(), &val.GetExtension(ql2::extension::backtrace));

    compile_env_t empty_compile_env((var_visibility_t()));
    counted_t<func_term_t> func_term
        = make_counted<func_term_t>(&empty_compile_env, arg);
    counted_t<func_t> func = func_term->eval_to_func(var_scope_t());

    optargs[key] = wire_func_t(func);
    return false;
}

counted_t<val_t> global_optargs_t::get_optarg(env_t *env, const std::string &key){
    if (!optargs.count(key)) {
        return counted_t<val_t>();
    }
    return optargs[key].compile_wire_func()->call(env);
}
const std::map<std::string, wire_func_t> &global_optargs_t::get_all_optargs() {
    return optargs;
}

<<<<<<< HEAD
=======
/* rdb_namespace_interface_t methods */

rdb_namespace_interface_t::rdb_namespace_interface_t(
        namespace_interface_t<rdb_protocol_t> *internal, env_t *env)
    : internal_(internal), env_(env) { }

void rdb_namespace_interface_t::read(
        rdb_protocol_t::read_t *read,
        rdb_protocol_t::read_response_t *response,
        order_token_t tok,
        signal_t *interruptor) 
    THROWS_ONLY(interrupted_exc_t, cannot_perform_query_exc_t) {
    profile::starter_t starter("Perform read.", env_->trace);
    profile::splitter_t splitter(env_->trace);
    /* propagate whether or not we're doing profiles */
    read->profile = env_->profile();
    /* Do the actual read. */
    internal_->read(*read, response, tok, interruptor);
    /* Append the results of the parallel tasks to the current trace */
    splitter.give_splits(response->n_shards, response->event_log);
}
 

void rdb_namespace_interface_t::read_outdated(
        rdb_protocol_t::read_t *read,
        rdb_protocol_t::read_response_t *response,
        signal_t *interruptor)
    THROWS_ONLY(interrupted_exc_t, cannot_perform_query_exc_t) {
    profile::starter_t starter("Perform outdated read.", env_->trace);
    profile::splitter_t splitter(env_->trace);
    /* propagate whether or not we're doing profiles */
    read->profile = env_->profile();
    /* Do the actual read. */
    internal_->read_outdated(*read, response, interruptor);
    /* Append the results of the profile to the current task */
    splitter.give_splits(response->n_shards, response->event_log);
}

void rdb_namespace_interface_t::write(
        rdb_protocol_t::write_t *write,
        rdb_protocol_t::write_response_t *response,
        order_token_t tok,
        signal_t *interruptor)
    THROWS_ONLY(interrupted_exc_t, cannot_perform_query_exc_t) {
    profile::starter_t starter("Perform write", env_->trace);
    profile::splitter_t splitter(env_->trace);
    /* propagate whether or not we're doing profiles */
    write->profile = env_->profile();
    /* Do the actual read. */
    internal_->write(*write, response, tok, interruptor);
    /* Append the results of the profile to the current task */
    splitter.give_splits(response->n_shards, response->event_log);
}

std::set<rdb_protocol_t::region_t> rdb_namespace_interface_t::get_sharding_scheme()
    THROWS_ONLY(cannot_perform_query_exc_t) {
    return internal_->get_sharding_scheme();
}

signal_t *rdb_namespace_interface_t::get_initial_ready_signal() {
    return internal_->get_initial_ready_signal();
}

bool rdb_namespace_interface_t::has() {
    return internal_;
}

rdb_namespace_access_t::rdb_namespace_access_t(uuid_u id, env_t *env)
    : internal_(env->cluster_access.ns_repo, id, env->interruptor),
      env_(env)
{ }

rdb_namespace_interface_t rdb_namespace_access_t::get_namespace_if() {
    return rdb_namespace_interface_t(internal_.get_namespace_if(), env_);
}

>>>>>>> 5cee7da4
void env_t::set_eval_callback(eval_callback_t *callback) {
    eval_callback = callback;
}

void env_t::do_eval_callback() {
    if (eval_callback != NULL) {
        eval_callback->eval_callback();
    }
}

profile_bool_t env_t::profile() {
    return trace.has() ? profile_bool_t::PROFILE : profile_bool_t::DONT_PROFILE;
}

cluster_access_t::cluster_access_t(
        base_namespace_repo_t<rdb_protocol_t> *_ns_repo,

        clone_ptr_t<watchable_t<cow_ptr_t<ns_metadata_t> > >
            _namespaces_semilattice_metadata,

        clone_ptr_t<watchable_t<databases_semilattice_metadata_t> >
             _databases_semilattice_metadata,
        boost::shared_ptr<semilattice_readwrite_view_t<cluster_semilattice_metadata_t> >
            _semilattice_metadata,
        directory_read_manager_t<cluster_directory_metadata_t> *_directory_read_manager,
        uuid_u _this_machine)
    : ns_repo(_ns_repo),
      namespaces_semilattice_metadata(_namespaces_semilattice_metadata),
      databases_semilattice_metadata(_databases_semilattice_metadata),
      semilattice_metadata(_semilattice_metadata),
      directory_read_manager(_directory_read_manager),
      this_machine(_this_machine) { }

void cluster_access_t::join_and_wait_to_propagate(
        const cluster_semilattice_metadata_t &metadata_to_join,
        signal_t *interruptor)
    THROWS_ONLY(interrupted_exc_t) {
    cluster_semilattice_metadata_t sl_metadata;
    {
        on_thread_t switcher(semilattice_metadata->home_thread());
        semilattice_metadata->join(metadata_to_join);
        sl_metadata = semilattice_metadata->get();
    }

    boost::function<bool (const cow_ptr_t<ns_metadata_t> s)> p = boost::bind(
        &is_joined<cow_ptr_t<ns_metadata_t > >,
        _1,
        sl_metadata.rdb_namespaces
    );

    {
        on_thread_t switcher(namespaces_semilattice_metadata->home_thread());
        namespaces_semilattice_metadata->run_until_satisfied(p,
                                                             interruptor);
        databases_semilattice_metadata->run_until_satisfied(
            boost::bind(&is_joined<databases_semilattice_metadata_t>,
                        _1,
                        sl_metadata.databases),
            interruptor);
    }
}

js_runner_t *env_t::get_js_runner() {
    assert_thread();
    r_sanity_check(extproc_pool != NULL);
    if (!js_runner.connected()) {
        js_runner.begin(extproc_pool, interruptor);
    }
    return &js_runner;
}

env_t::env_t(
    extproc_pool_t *_extproc_pool,
    base_namespace_repo_t<rdb_protocol_t> *_ns_repo,

    clone_ptr_t<watchable_t<cow_ptr_t<ns_metadata_t> > >
    _namespaces_semilattice_metadata,

    clone_ptr_t<watchable_t<databases_semilattice_metadata_t> >
    _databases_semilattice_metadata,
    boost::shared_ptr<semilattice_readwrite_view_t<cluster_semilattice_metadata_t> >
    _semilattice_metadata,
    directory_read_manager_t<cluster_directory_metadata_t> *_directory_read_manager,
    signal_t *_interruptor,
    uuid_u _this_machine,
<<<<<<< HEAD
    std::map<std::string, wire_func_t> &&_optargs)
    : global_optargs(std::move(_optargs)),
=======
    protob_t<Query> query)
  : global_optargs(query),
    extproc_pool(_extproc_pool),
    cluster_access(_ns_repo,
                   _namespaces_semilattice_metadata,
                   _databases_semilattice_metadata,
                   _semilattice_metadata,
                   _directory_read_manager,
                   _this_machine),
    interruptor(_interruptor),
    eval_callback(NULL)
{
    if (query.has()) {
        counted_t<const datum_t> profile_arg = static_optarg("profile", query);
        if (profile_arg.has() && profile_arg->get_type() == datum_t::type_t::R_BOOL &&
            profile_arg->as_bool()) {
            trace.init(new profile::trace_t());
        }
    }
}

env_t::env_t(
    extproc_pool_t *_extproc_pool,
    base_namespace_repo_t<rdb_protocol_t> *_ns_repo,

    clone_ptr_t<watchable_t<cow_ptr_t<ns_metadata_t> > >
        _namespaces_semilattice_metadata,

    clone_ptr_t<watchable_t<databases_semilattice_metadata_t> >
         _databases_semilattice_metadata,
    boost::shared_ptr<semilattice_readwrite_view_t<cluster_semilattice_metadata_t> >
        _semilattice_metadata,
    directory_read_manager_t<cluster_directory_metadata_t> *_directory_read_manager,
    signal_t *_interruptor,
    uuid_u _this_machine,
    profile_bool_t _profile)
  : global_optargs(protob_t<Query>()),
>>>>>>> 5cee7da4
    extproc_pool(_extproc_pool),
    cluster_access(_ns_repo,
                   _namespaces_semilattice_metadata,
                   _databases_semilattice_metadata,
                   _semilattice_metadata,
                   _directory_read_manager,
                   _this_machine),
    interruptor(_interruptor),
    eval_callback(NULL)
{
    if (_profile == profile_bool_t::PROFILE) {
        trace.init(new profile::trace_t());
    }
}

env_t::env_t(signal_t *_interruptor)
  : extproc_pool(NULL),
    cluster_access(NULL,
                   clone_ptr_t<watchable_t<cow_ptr_t<ns_metadata_t> > >(),
                   clone_ptr_t<watchable_t<databases_semilattice_metadata_t> >(),
                   boost::shared_ptr<
                       semilattice_readwrite_view_t<cluster_semilattice_metadata_t> >(),
                   NULL,
                   uuid_u()),
    interruptor(_interruptor),
    eval_callback(NULL)
{ }

env_t::~env_t() { }

} // namespace ql<|MERGE_RESOLUTION|>--- conflicted
+++ resolved
@@ -35,14 +35,6 @@
 
 global_optargs_t::global_optargs_t() { }
 
-<<<<<<< HEAD
-global_optargs_t::global_optargs_t(std::map<std::string, wire_func_t> &&_optargs)
-    : optargs(std::move(_optargs)) { }
-
-void global_optargs_t::init_optargs(const std::map<std::string, wire_func_t> &_optargs) {
-    r_sanity_check(optargs.size() == 0);
-    optargs = _optargs;
-=======
 global_optargs_t::global_optargs_t(protob_t<Query> q) {
     if (!q.has()) {
         return;
@@ -67,7 +59,6 @@
     propagate_backtrace(arg, t_bt); // duplicate toplevel backtrace
     UNUSED bool _b = add_optarg("db", *arg);
     //          ^^ UNUSED because user can override this value safely
->>>>>>> 5cee7da4
 }
 
 bool global_optargs_t::add_optarg(const std::string &key, const Term &val) {
@@ -97,8 +88,6 @@
     return optargs;
 }
 
-<<<<<<< HEAD
-=======
 /* rdb_namespace_interface_t methods */
 
 rdb_namespace_interface_t::rdb_namespace_interface_t(
@@ -109,7 +98,7 @@
         rdb_protocol_t::read_t *read,
         rdb_protocol_t::read_response_t *response,
         order_token_t tok,
-        signal_t *interruptor) 
+        signal_t *interruptor)
     THROWS_ONLY(interrupted_exc_t, cannot_perform_query_exc_t) {
     profile::starter_t starter("Perform read.", env_->trace);
     profile::splitter_t splitter(env_->trace);
@@ -120,7 +109,6 @@
     /* Append the results of the parallel tasks to the current trace */
     splitter.give_splits(response->n_shards, response->event_log);
 }
- 
 
 void rdb_namespace_interface_t::read_outdated(
         rdb_protocol_t::read_t *read,
@@ -175,7 +163,6 @@
     return rdb_namespace_interface_t(internal_.get_namespace_if(), env_);
 }
 
->>>>>>> 5cee7da4
 void env_t::set_eval_callback(eval_callback_t *callback) {
     eval_callback = callback;
 }
@@ -261,10 +248,6 @@
     directory_read_manager_t<cluster_directory_metadata_t> *_directory_read_manager,
     signal_t *_interruptor,
     uuid_u _this_machine,
-<<<<<<< HEAD
-    std::map<std::string, wire_func_t> &&_optargs)
-    : global_optargs(std::move(_optargs)),
-=======
     protob_t<Query> query)
   : global_optargs(query),
     extproc_pool(_extproc_pool),
@@ -302,7 +285,6 @@
     uuid_u _this_machine,
     profile_bool_t _profile)
   : global_optargs(protob_t<Query>()),
->>>>>>> 5cee7da4
     extproc_pool(_extproc_pool),
     cluster_access(_ns_repo,
                    _namespaces_semilattice_metadata,
