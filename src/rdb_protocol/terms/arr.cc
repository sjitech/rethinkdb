// Copyright 2010-2014 RethinkDB, all rights reserved.
#include "rdb_protocol/terms/terms.hpp"

#include "rdb_protocol/error.hpp"
#include "rdb_protocol/func.hpp"
#include "rdb_protocol/op.hpp"
#include "stl_utils.hpp"

#include "debug.hpp"

namespace ql {

class pend_term_t : public op_term_t {
public:
    pend_term_t(compile_env_t *env, const protob_t<const Term> &term) : op_term_t(env, term, argspec_t(2)) { }
protected:
    enum which_pend_t { PRE, AP };

    counted_t<val_t> pend(scope_env_t *env, args_t *args, which_pend_t which_pend) const {
        datum_t arr = args->arg(env, 0)->as_datum();
        datum_t new_el = args->arg(env, 1)->as_datum();
        datum_array_builder_t out(env->env->limits());
        out.reserve(arr->arr_size() + 1);
        if (which_pend == PRE) {
            // TODO: this is horrendously inefficient.
            out.add(new_el);
            for (size_t i = 0; i < arr->arr_size(); ++i) {
                out.add(arr->get(i));
            }
        } else {
            // TODO: this is horrendously inefficient.
            for (size_t i = 0; i < arr->arr_size(); ++i) {
                out.add(arr->get(i));
            }
            out.add(new_el);
        }
        return new_val(std::move(out).to_datum());
    }
};

class append_term_t : public pend_term_t {
public:
    append_term_t(compile_env_t *env, const protob_t<const Term> &term) : pend_term_t(env, term) { }
private:
    virtual counted_t<val_t> eval_impl(scope_env_t *env,
                                       args_t *args,
                                       UNUSED eval_flags_t flags) const {
        return pend(env, args, AP);
    }
    virtual const char *name() const { return "append"; }
};

class prepend_term_t : public pend_term_t {
public:
    prepend_term_t(compile_env_t *env, const protob_t<const Term> &term) : pend_term_t(env, term) { }
private:
    virtual counted_t<val_t> eval_impl(scope_env_t *env, args_t *args, eval_flags_t) const {
        return pend(env, args, PRE);
    }
    virtual const char *name() const { return "prepend"; }
};

// This gets the literal index of a (possibly negative) index relative to a
// fixed size.
uint64_t canonicalize(const term_t *t, int64_t index, size_t size, bool *oob_out = 0) {
    CT_ASSERT(sizeof(size_t) <= sizeof(uint64_t));
    if (index >= 0) return index;
    if (uint64_t(index * -1) > size) {
        if (oob_out) {
            *oob_out = true;
        } else {
            rfail_target(t, base_exc_t::NON_EXISTENCE,
                         "Index out of bounds: %" PRIi64, index);
        }
        return 0;
    }
    return uint64_t(size) + index;
}

<<<<<<< HEAD
class nth_term_t : public op_term_t {
public:
    nth_term_t(compile_env_t *env, const protob_t<const Term> &term)
        : op_term_t(env, term, argspec_t(2)) { }
private:
    virtual counted_t<val_t> eval_impl(scope_env_t *env, args_t *args, eval_flags_t) const {
        counted_t<val_t> v = args->arg(env, 0);
        int32_t n = args->arg(env, 1)->as_int<int32_t>();
        if (v->get_type().is_convertible(val_t::type_t::DATUM)) {
            datum_t arr = v->as_datum();
            size_t real_n = canonicalize(this, n, arr->arr_size());
            return new_val(arr->get(real_n));
=======
// needed because nth_term_impl may need to recurse over its contents to deal with
// e.g. grouped data.
counted_t<val_t> nth_term_direct_impl(const term_t *term, scope_env_t *env,
                               counted_t<val_t> aggregate, counted_t<val_t> index) {
    int32_t n = index->as_int<int32_t>();
    if (aggregate->get_type().is_convertible(val_t::type_t::DATUM)) {
        datum_t arr = aggregate->as_datum();
        size_t real_n = canonicalize(term, n, arr.size());
        return term->new_val(arr.get(real_n));
    } else {
        counted_t<table_t> tbl;
        counted_t<datum_stream_t> s;
        if (aggregate->get_type().is_convertible(val_t::type_t::SELECTION)) {
            auto pair = aggregate->as_selection(env->env);
            tbl = pair.first;
            s = pair.second;
>>>>>>> 76d4f495
        } else {
            s = aggregate->as_seq(env->env);
        }
        rcheck_target(term, base_exc_t::GENERIC, n >= -1,
                      strprintf("Cannot use an index < -1 (%d) on a stream.", n));

        batchspec_t batchspec = batchspec_t::user(batch_type_t::TERMINAL, env->env);
        if (n != -1) {
            batchspec = batchspec.with_at_most(int64_t(n)+1);
        }

        datum_t last_d;
        {
            profile::sampler_t sampler("Find nth element.", env->env->trace);
            for (int32_t i = 0; ; ++i) {
                sampler.new_sample();
                datum_t d = s->next(env->env, batchspec);
                if (!d.has()) {
                    rcheck_target(term, base_exc_t::NON_EXISTENCE, n == -1 && last_d.has(),
                           strprintf("Index out of bounds: %d", n));
                    return tbl.has() ? term->new_val(last_d, tbl) : term->new_val(last_d);
                }
                if (i == n) {
                    return tbl.has() ? term->new_val(d, tbl) : term->new_val(d);
                }
                last_d = d;
                r_sanity_check(n == -1 || i < n);
            }
        }
    }
}

counted_t<val_t> nth_term_impl(const term_t *term, scope_env_t *env,
                               counted_t<val_t> aggregate, counted_t<val_t> index) {
    if (aggregate->get_type().is_convertible(val_t::type_t::SEQUENCE)) {
        counted_t<datum_stream_t> seq = aggregate->as_seq(env->env);
        if (seq->is_grouped()) {
            counted_t<grouped_data_t> result
                = seq->to_array(env->env)->as_grouped_data();
            // (aggregate is empty, because maybe_grouped_data sets at most one of
            // gd and aggregate, so we don't have to worry about re-evaluating it.
            counted_t<grouped_data_t> out(new grouped_data_t());
            for (auto kv = result->begin(grouped::order_doesnt_matter_t());
                 kv != result->end(grouped::order_doesnt_matter_t());
                 ++kv) {
                counted_t<val_t> value
                    = make_counted<val_t>(kv->second, aggregate->backtrace());
                (*out)[kv->first]
                    = nth_term_direct_impl(term, env, value, index)->as_datum();
            }
            return make_counted<val_t>(out, term->backtrace());
        } else {
            return nth_term_direct_impl(term, env, aggregate, index);
        }
    } else {
        return nth_term_direct_impl(term, env, aggregate, index);
    }
}

class nth_term_t : public op_term_t {
public:
    nth_term_t(compile_env_t *env, const protob_t<const Term> &term)
        : op_term_t(env, term, argspec_t(2)) { }
private:
    friend class bracket_t;
    virtual counted_t<val_t> eval_impl(scope_env_t *env, args_t *args, eval_flags_t) const {
        return nth_term_impl(this, env, args->arg(env, 0), args->arg(env, 1));
    }
    virtual const char *name() const { return "nth"; }
    virtual bool is_grouped_seq_op() const { return true; }
};

class is_empty_term_t : public op_term_t {
public:
    is_empty_term_t(compile_env_t *env, const protob_t<const Term> &term) :
        op_term_t(env, term, argspec_t(1)) { }
private:
    virtual counted_t<val_t> eval_impl(scope_env_t *env, args_t *args, eval_flags_t) const {
        batchspec_t batchspec = batchspec_t::user(batch_type_t::NORMAL, env->env);
        bool is_empty = !args->arg(env, 0)->as_seq(env->env)->next(env->env, batchspec).has();
        return new_val(datum_t::boolean(is_empty));
    }
    virtual const char *name() const { return "is_empty"; }
};

// TODO: this kinda sucks.
class slice_term_t : public bounded_op_term_t {
public:
    slice_term_t(compile_env_t *env, const protob_t<const Term> &term)
        : bounded_op_term_t(env, term, argspec_t(2, 3)) { }
private:

    bool canon_helper(size_t size, bool index_open, int64_t fake_index,
                      bool is_left, uint64_t *real_index_out) const {
        bool index_oob = false;
        *real_index_out = canonicalize(this, fake_index, size, &index_oob);
        if (index_open == is_left) {
            *real_index_out += 1; // This is safe because it was an int64_t before.
        }
        return index_oob;
    }

    counted_t<val_t> slice_array(datum_t arr,
                                 const configured_limits_t &limits,
                                 bool left_open, int64_t fake_l,
                                 bool right_open, int64_t fake_r) const {
        uint64_t real_l, real_r;
        if (canon_helper(arr->arr_size(), left_open, fake_l, true, &real_l)) {
            real_l = 0;
        }
        if (canon_helper(arr->arr_size(), right_open, fake_r, false, &real_r)) {
            return new_val(datum_t::empty_array());
        }

        datum_array_builder_t out(limits);
        for (uint64_t i = real_l; i < real_r; ++i) {
            if (i >= arr->arr_size()) {
                break;
            }
            out.add(arr->get(i));
        }
        return new_val(std::move(out).to_datum());
    }

    counted_t<val_t> slice_binary(datum_t binary,
                                  bool left_open, int64_t fake_l,
                                  bool right_open, int64_t fake_r) const {
        const datum_string_t &data = binary->as_binary();
        uint64_t real_l, real_r;
        if (canon_helper(data.size(), left_open, fake_l, true, &real_l)) {
            real_l = 0;
        }
        if (canon_helper(data.size(), right_open, fake_r, false, &real_r)) {
            return new_val(datum_t::binary(datum_string_t()));
        }

        real_r = clamp<uint64_t>(real_r, 0, data.size());

        datum_string_t subdata;
        if (real_l <= real_r) {
            subdata = datum_string_t(real_r - real_l, &data.data()[real_l]);
        } else {
            subdata = datum_string_t();
        }

        return new_val(datum_t::binary(std::move(subdata)));
    }

    virtual counted_t<val_t> eval_impl(scope_env_t *env, args_t *args, eval_flags_t) const {
        counted_t<val_t> v = args->arg(env, 0);
        bool left_open = is_left_open(env, args);
        int64_t fake_l = args->arg(env, 1)->as_int<int64_t>();
        bool right_open = args->num_args() == 3 ? is_right_open(env, args) : false;
        int64_t fake_r = args->num_args() == 3 ? args->arg(env, 2)->as_int<int64_t>() : -1;

        if (v->get_type().is_convertible(val_t::type_t::DATUM)) {
            datum_t d = v->as_datum();
            if (d->get_type() == datum_t::R_ARRAY) {
                return slice_array(d, env->env->limits(), left_open, fake_l,
                                   right_open, fake_r);
            } else if (d->get_type() == datum_t::R_BINARY) {
                return slice_binary(d, left_open, fake_l, right_open, fake_r);
            } else {
                rfail_target(v, base_exc_t::GENERIC,
                             "Expected ARRAY or BINARY, but found %s.",
                             d->get_type_name().c_str());
            }
        } else if (v->get_type().is_convertible(val_t::type_t::SEQUENCE)) {
            counted_t<table_t> t;
            counted_t<datum_stream_t> seq;
            if (v->get_type().is_convertible(val_t::type_t::SELECTION)) {
                std::pair<counted_t<table_t>, counted_t<datum_stream_t> > t_seq
                    = v->as_selection(env->env);
                t = t_seq.first;
                seq = t_seq.second;
            } else {
                seq = v->as_seq(env->env);
            }

            rcheck(fake_l >= 0, base_exc_t::GENERIC,
                   "Cannot use a negative left index on a stream.");
            uint64_t real_l = fake_l;
            if (left_open) {
                real_l += 1; // This is safe because it was an int64_t before.
            }
            uint64_t real_r = fake_r;
            if (fake_r < -1) {
                rfail(base_exc_t::GENERIC,
                      "Cannot use a right index < -1 on a stream.");
            } else if (fake_r == -1) {
                rcheck(!right_open, base_exc_t::GENERIC,
                       "Cannot slice to an open right index of -1 on a stream.");
                real_r = std::numeric_limits<uint64_t>::max();
            } else if (!right_open) {
                real_r += 1;  // This is safe because it was an int32_t before.
            }
            counted_t<datum_stream_t> new_ds = seq->slice(real_l, real_r);
            return t.has() ? new_val(new_ds, t) : new_val(env->env, new_ds);
        } else {
            rcheck_typed_target(v, false, "Cannot slice non-sequences.");
        }
        unreachable();
    }
    virtual const char *name() const { return "slice"; }
};

class limit_term_t : public op_term_t {
public:
    limit_term_t(compile_env_t *env, const protob_t<const Term> &term)
        : op_term_t(env, term, argspec_t(2)) { }
private:
    virtual counted_t<val_t> eval_impl(scope_env_t *env, args_t *args, eval_flags_t) const {
        counted_t<val_t> v = args->arg(env, 0);
        counted_t<table_t> t;
        if (v->get_type().is_convertible(val_t::type_t::SELECTION)) {
            t = v->as_selection(env->env).first;
        }
        counted_t<datum_stream_t> ds = v->as_seq(env->env);
        int32_t r = args->arg(env, 1)->as_int<int32_t>();
        rcheck(r >= 0, base_exc_t::GENERIC,
               strprintf("LIMIT takes a non-negative argument (got %d)", r));
        counted_t<datum_stream_t> new_ds = ds->slice(0, r);
        return t.has() ? new_val(new_ds, t) : new_val(env->env, new_ds);
    }
    virtual const char *name() const { return "limit"; }
};

class set_insert_term_t : public op_term_t {
public:
    set_insert_term_t(compile_env_t *env, const protob_t<const Term> &term)
        : op_term_t(env, term, argspec_t(2)) { }
private:
    virtual counted_t<val_t> eval_impl(scope_env_t *env, args_t *args, eval_flags_t) const {
        datum_t arr = args->arg(env, 0)->as_datum();
        datum_t new_el = args->arg(env, 1)->as_datum();
        // We only use el_set for equality purposes, so the reql_version doesn't
        // really matter (with respect to datum ordering behavior).  But we play it
        // safe.
        std::set<datum_t, optional_datum_less_t>
            el_set(optional_datum_less_t(env->env->reql_version()));
        datum_array_builder_t out(env->env->limits());
        for (size_t i = 0; i < arr->arr_size(); ++i) {
            if (el_set.insert(arr->get(i)).second) {
                out.add(arr->get(i));
            }
        }
        if (!std_contains(el_set, new_el)) {
            out.add(new_el);
        }

        return new_val(std::move(out).to_datum());
    }

    virtual const char *name() const { return "set_insert"; }
};

class set_union_term_t : public op_term_t {
public:
    set_union_term_t(compile_env_t *env, const protob_t<const Term> &term)
        : op_term_t(env, term, argspec_t(2)) { }
private:
    virtual counted_t<val_t> eval_impl(scope_env_t *env, args_t *args, eval_flags_t) const {
        datum_t arr1 = args->arg(env, 0)->as_datum();
        datum_t arr2 = args->arg(env, 1)->as_datum();
        // The reql_version doesn't actually matter here -- we only use the datum
        // comparisons for equality purposes.
        std::set<datum_t, optional_datum_less_t> el_set(
            optional_datum_less_t(env->env->reql_version()));
        datum_array_builder_t out(env->env->limits());
        for (size_t i = 0; i < arr1->arr_size(); ++i) {
            if (el_set.insert(arr1->get(i)).second) {
                out.add(arr1->get(i));
            }
        }
        for (size_t i = 0; i < arr2->arr_size(); ++i) {
            if (el_set.insert(arr2->get(i)).second) {
                out.add(arr2->get(i));
            }
        }

        return new_val(std::move(out).to_datum());
    }

    virtual const char *name() const { return "set_union"; }
};

class set_intersection_term_t : public op_term_t {
public:
    set_intersection_term_t(compile_env_t *env, const protob_t<const Term> &term)
        : op_term_t(env, term, argspec_t(2)) { }
private:
    virtual counted_t<val_t> eval_impl(scope_env_t *env, args_t *args, eval_flags_t) const {
        datum_t arr1 = args->arg(env, 0)->as_datum();
        datum_t arr2 = args->arg(env, 1)->as_datum();
        // The reql_version here doesn't really matter.  We only use el_set
        // comparison for equality purposes.
        std::set<datum_t, optional_datum_less_t>
            el_set(optional_datum_less_t(env->env->reql_version()));
        datum_array_builder_t out(env->env->limits());
        for (size_t i = 0; i < arr1->arr_size(); ++i) {
            el_set.insert(arr1->get(i));
        }
        for (size_t i = 0; i < arr2->arr_size(); ++i) {
            if (std_contains(el_set, arr2->get(i))) {
                out.add(arr2->get(i));
                el_set.erase(arr2->get(i));
            }
        }

        return new_val(std::move(out).to_datum());
    }

    virtual const char *name() const { return "set_intersection"; }
};

class set_difference_term_t : public op_term_t {
public:
    set_difference_term_t(compile_env_t *env, const protob_t<const Term> &term)
        : op_term_t(env, term, argspec_t(2)) { }
private:
    virtual counted_t<val_t> eval_impl(scope_env_t *env, args_t *args, eval_flags_t) const {
        datum_t arr1 = args->arg(env, 0)->as_datum();
        datum_t arr2 = args->arg(env, 1)->as_datum();
        // The reql_version here doesn't really matter.  We only use el_set
        // comparison for equality purposes.
        std::set<datum_t, optional_datum_less_t>
            el_set(optional_datum_less_t(env->env->reql_version()));
        datum_array_builder_t out(env->env->limits());
        for (size_t i = 0; i < arr2->arr_size(); ++i) {
            el_set.insert(arr2->get(i));
        }
        for (size_t i = 0; i < arr1->arr_size(); ++i) {
            if (!std_contains(el_set, arr1->get(i))) {
                out.add(arr1->get(i));
                el_set.insert(arr1->get(i));
            }
        }

        return new_val(std::move(out).to_datum());
    }

    virtual const char *name() const { return "set_difference"; }
};

class at_term_t : public op_term_t {
public:
    /* This is a bit of a pain here. Some array operations are referencing
     * elements of the array (such as change_at and delete_at) while others are
     * actually referencing the spaces between the elements (such as insert_at
     * and splice_at). This distinction changes how we canonicalize negative
     * indexes so we need to make it here. */
    enum index_method_t { ELEMENTS, SPACES};

    at_term_t(compile_env_t *env, protob_t<const Term> term,
              argspec_t argspec, index_method_t index_method)
        : op_term_t(env, term, argspec), index_method_(index_method) { }

    virtual void modify(scope_env_t *env, args_t *args, size_t index,
                        datum_array_builder_t *array) const = 0;

    counted_t<val_t> eval_impl(scope_env_t *env, args_t *args, eval_flags_t) const {
        datum_array_builder_t arr(args->arg(env, 0)->as_datum(), env->env->limits());
        size_t index;
        if (index_method_ == ELEMENTS) {
            index = canonicalize(this, args->arg(env, 1)->as_datum()->as_int(), arr.size());
        } else if (index_method_ == SPACES) {
            index = canonicalize(this, args->arg(env, 1)->as_datum()->as_int(), arr.size() + 1);
        } else {
            unreachable();
        }

        modify(env, args, index, &arr);
        return new_val(std::move(arr).to_datum());
    }
private:
    index_method_t index_method_;
};

class insert_at_term_t : public at_term_t {
public:
    insert_at_term_t(compile_env_t *env, const protob_t<const Term> &term)
        : at_term_t(env, term, argspec_t(3), SPACES) { }
private:
    void modify(scope_env_t *env, args_t *args, size_t index,
                datum_array_builder_t *array) const {
        datum_t new_el = args->arg(env, 2)->as_datum();
        array->insert(env->env->reql_version(), index, new_el);
    }
    const char *name() const { return "insert_at"; }
};


class splice_at_term_t : public at_term_t {
public:
    splice_at_term_t(compile_env_t *env, const protob_t<const Term> &term)
        : at_term_t(env, term, argspec_t(3), SPACES) { }
private:
    void modify(scope_env_t *env, args_t *args, size_t index,
                datum_array_builder_t *array) const {
        datum_t new_els = args->arg(env, 2)->as_datum();
        array->splice(env->env->reql_version(), index, new_els);
    }
    const char *name() const { return "splice_at"; }
};

class delete_at_term_t : public at_term_t {
public:
    delete_at_term_t(compile_env_t *env, const protob_t<const Term> &term)
        : at_term_t(env, term, argspec_t(2, 3), ELEMENTS) { }
private:
    void modify(scope_env_t *env, args_t *args, size_t index,
                datum_array_builder_t *array) const {
        if (args->num_args() == 2) {
            array->erase(index);
        } else {
            int end_index =
                canonicalize(this, args->arg(env, 2)->as_datum()->as_int(), array->size());
            array->erase_range(env->env->reql_version(), index, end_index);
        }
    }
    const char *name() const { return "delete_at"; }
};

class change_at_term_t : public at_term_t {
public:
    change_at_term_t(compile_env_t *env, const protob_t<const Term> &term)
        : at_term_t(env, term, argspec_t(3), ELEMENTS) { }
private:
    void modify(scope_env_t *env, args_t *args, size_t index,
                datum_array_builder_t *array) const {
        datum_t new_el = args->arg(env, 2)->as_datum();
        array->change(index, new_el);
    }
    const char *name() const { return "change_at"; }
};

class indexes_of_term_t : public op_term_t {
public:
    indexes_of_term_t(compile_env_t *env, const protob_t<const Term> &term) : op_term_t(env, term, argspec_t(2)) { }
private:
    virtual counted_t<val_t> eval_impl(scope_env_t *env, args_t *args, eval_flags_t) const {
        counted_t<val_t> v = args->arg(env, 1);
        counted_t<const func_t> fun;
        if (v->get_type().is_convertible(val_t::type_t::FUNC)) {
            fun = v->as_func();
        } else {
            fun = new_eq_comparison_func(v->as_datum(), backtrace());
        }
        return new_val(env->env, args->arg(env, 0)->as_seq(env->env)->indexes_of(fun));
    }
    virtual const char *name() const { return "indexes_of"; }
};

class contains_term_t : public op_term_t {
public:
    contains_term_t(compile_env_t *env, const protob_t<const Term> &term)
        : op_term_t(env, term, argspec_t(1, -1)) { }
private:
    virtual counted_t<val_t> eval_impl(scope_env_t *env, args_t *args, eval_flags_t) const {
        counted_t<datum_stream_t> seq = args->arg(env, 0)->as_seq(env->env);
        std::vector<datum_t> required_els;
        std::vector<counted_t<const func_t> > required_funcs;
        for (size_t i = 1; i < args->num_args(); ++i) {
            counted_t<val_t> v = args->arg(env, i);
            if (v->get_type().is_convertible(val_t::type_t::FUNC)) {
                required_funcs.push_back(v->as_func());
            } else {
                required_els.push_back(v->as_datum());
            }
        }
        // This needs to be a terminal batch to avoid pathological behavior in
        // the worst case.
        batchspec_t batchspec = batchspec_t::user(batch_type_t::TERMINAL, env->env);
        {
            profile::sampler_t sampler("Evaluating elements in contains.",
                                       env->env->trace);
            while (datum_t el = seq->next(env->env, batchspec)) {
                for (auto it = required_els.begin(); it != required_els.end(); ++it) {
                    if (**it == *el) {
                        std::swap(*it, required_els.back());
                        required_els.pop_back();
                        break; // Bag semantics for contains.
                    }
                }
                for (auto it = required_funcs.begin();
                     it != required_funcs.end();
                     ++it) {
                    if ((*it)->call(env->env, el)->as_bool()) {
                        std::swap(*it, required_funcs.back());
                        required_funcs.pop_back();
                        break; // Bag semantics for contains.
                    }
                }
                if (required_els.size() == 0 && required_funcs.size() == 0) {
                    return new_val_bool(true);
                }
                sampler.new_sample();
            }
        }
        return new_val_bool(false);
    }
    virtual const char *name() const { return "contains"; }
};

class args_term_t : public op_term_t {
public:
    args_term_t(compile_env_t *env, const protob_t<const Term> &term)
        : op_term_t(env, term, argspec_t(1)) { }
    // This just evaluates its argument and returns it as an array.  The actual
    // logic to make `args` splice arguments is in op.cc.
    virtual counted_t<val_t> eval_impl(scope_env_t *env,
                                       args_t *args,
                                       eval_flags_t eval_flags) const {
        counted_t<val_t> v0 = args->arg(env, 0, eval_flags);
        // If v0 is not an array, force a type error.
        v0->as_datum()->check_type(datum_t::R_ARRAY);
        return v0;
    }
private:
    virtual const char *name() const { return "args"; }
};

counted_t<term_t> make_args_term(
    compile_env_t *env, const protob_t<const Term> &term) {
    return make_counted<args_term_t>(env, term);
}

counted_t<term_t> make_contains_term(
    compile_env_t *env, const protob_t<const Term> &term) {
    return make_counted<contains_term_t>(env, term);
}

counted_t<term_t> make_append_term(
    compile_env_t *env, const protob_t<const Term> &term) {
    return make_counted<append_term_t>(env, term);
}

counted_t<term_t> make_prepend_term(
    compile_env_t *env, const protob_t<const Term> &term) {
    return make_counted<prepend_term_t>(env, term);
}

counted_t<term_t> make_nth_term(
    compile_env_t *env, const protob_t<const Term> &term) {
    return make_counted<nth_term_t>(env, term);
}

counted_t<term_t> make_is_empty_term(
    compile_env_t *env, const protob_t<const Term> &term) {
    return make_counted<is_empty_term_t>(env, term);
}

counted_t<term_t> make_slice_term(
    compile_env_t *env, const protob_t<const Term> &term) {
    return make_counted<slice_term_t>(env, term);
}

counted_t<term_t> make_limit_term(
    compile_env_t *env, const protob_t<const Term> &term) {
    return make_counted<limit_term_t>(env, term);
}

counted_t<term_t> make_set_insert_term(
    compile_env_t *env, const protob_t<const Term> &term) {
    return make_counted<set_insert_term_t>(env, term);
}

counted_t<term_t> make_set_union_term(
    compile_env_t *env, const protob_t<const Term> &term) {
    return make_counted<set_union_term_t>(env, term);
}

counted_t<term_t> make_set_intersection_term(
    compile_env_t *env, const protob_t<const Term> &term) {
    return make_counted<set_intersection_term_t>(env, term);
}

counted_t<term_t> make_set_difference_term(
    compile_env_t *env, const protob_t<const Term> &term) {
    return make_counted<set_difference_term_t>(env, term);
}

counted_t<term_t> make_insert_at_term(
    compile_env_t *env, const protob_t<const Term> &term) {
    return make_counted<insert_at_term_t>(env, term);
}

counted_t<term_t> make_delete_at_term(
    compile_env_t *env, const protob_t<const Term> &term) {
    return make_counted<delete_at_term_t>(env, term);
}

counted_t<term_t> make_change_at_term(
    compile_env_t *env, const protob_t<const Term> &term) {
    return make_counted<change_at_term_t>(env, term);
}

counted_t<term_t> make_splice_at_term(
    compile_env_t *env, const protob_t<const Term> &term) {
    return make_counted<splice_at_term_t>(env, term);
}

counted_t<term_t> make_indexes_of_term(
    compile_env_t *env, const protob_t<const Term> &term) {
    return make_counted<indexes_of_term_t>(env, term);
}


}  // namespace ql<|MERGE_RESOLUTION|>--- conflicted
+++ resolved
@@ -77,20 +77,6 @@
     return uint64_t(size) + index;
 }
 
-<<<<<<< HEAD
-class nth_term_t : public op_term_t {
-public:
-    nth_term_t(compile_env_t *env, const protob_t<const Term> &term)
-        : op_term_t(env, term, argspec_t(2)) { }
-private:
-    virtual counted_t<val_t> eval_impl(scope_env_t *env, args_t *args, eval_flags_t) const {
-        counted_t<val_t> v = args->arg(env, 0);
-        int32_t n = args->arg(env, 1)->as_int<int32_t>();
-        if (v->get_type().is_convertible(val_t::type_t::DATUM)) {
-            datum_t arr = v->as_datum();
-            size_t real_n = canonicalize(this, n, arr->arr_size());
-            return new_val(arr->get(real_n));
-=======
 // needed because nth_term_impl may need to recurse over its contents to deal with
 // e.g. grouped data.
 counted_t<val_t> nth_term_direct_impl(const term_t *term, scope_env_t *env,
@@ -98,7 +84,7 @@
     int32_t n = index->as_int<int32_t>();
     if (aggregate->get_type().is_convertible(val_t::type_t::DATUM)) {
         datum_t arr = aggregate->as_datum();
-        size_t real_n = canonicalize(term, n, arr.size());
+        size_t real_n = canonicalize(term, n, arr.arr_size());
         return term->new_val(arr.get(real_n));
     } else {
         counted_t<table_t> tbl;
@@ -107,7 +93,6 @@
             auto pair = aggregate->as_selection(env->env);
             tbl = pair.first;
             s = pair.second;
->>>>>>> 76d4f495
         } else {
             s = aggregate->as_seq(env->env);
         }
