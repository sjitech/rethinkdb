--- conflicted
+++ resolved
@@ -223,44 +223,28 @@
     changes_term_t(compile_env_t *env, const protob_t<const Term> &term)
         : op_term_t(env, term, argspec_t(1)) { }
 private:
-<<<<<<< HEAD
-    virtual counted_t<val_t> eval_impl(scope_env_t *env, args_t *args, eval_flags_t) const {
-        counted_t<table_view_t> tbl = args->arg(env, 0)->as_table();
-        return new_val(env->env,
-            tbl->table->read_changes(env->env, backtrace(), tbl->display_name()));
-=======
     virtual counted_t<val_t> eval_impl(
         scope_env_t *env, args_t *args, eval_flags_t) const {
         counted_t<val_t> v = args->arg(env, 0);
         if (v->get_type().is_convertible(val_t::type_t::TABLE)) {
-            counted_t<table_t> tbl = v->as_table();
-            changefeed::client_t *client = env->env->get_changefeed_client();
-            return new_val(
-                env->env,
-                client->new_feed(
-                    tbl,
-                    changefeed::keyspec_t(changefeed::keyspec_t::all_t()),
-                    env->env));
+            counted_t<table_view_t> tbl = v->as_table();
+            return new_val(env->env,
+                tbl->table->read_all_changes(
+                    env->env, backtrace(), tbl->display_name()));
         } else if (v->get_type().is_convertible(val_t::type_t::SINGLE_SELECTION)) {
             auto single_selection = v->as_single_selection();
-            counted_t<table_t> tbl = std::move(single_selection.first);
+            counted_t<table_view_t> tbl = std::move(single_selection.first);
             counted_t<const datum_t> val = std::move(single_selection.second);
 
             counted_t<const datum_t> key = v->get_orig_key();
-            changefeed::client_t *client = env->env->get_changefeed_client();
-            return new_val(
-                env->env,
-                client->new_feed(
-                    tbl,
-                    changefeed::keyspec_t(
-                        changefeed::keyspec_t::point_t(std::move(key))),
-                    env->env));
-        }
-        std::pair<counted_t<table_t>, counted_t<datum_stream_t> > selection
+            return new_val(env->env,
+                tbl->table->read_row_changes(
+                    env->env, key, backtrace(), tbl->display_name()));
+        }
+        std::pair<counted_t<table_view_t>, counted_t<datum_stream_t> > selection
             = v->as_selection(env->env);
         rfail(base_exc_t::GENERIC,
               ".changes() not yet supported on range selections");
->>>>>>> 204a1eda
     }
     virtual const char *name() const { return "changes"; }
 };
