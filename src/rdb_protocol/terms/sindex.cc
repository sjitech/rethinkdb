--- conflicted
+++ resolved
@@ -3,6 +3,7 @@
 
 #include <string>
 
+#include "clustering/administration/admin_op_exc.hpp"
 #include "containers/archive/string_stream.hpp"
 #include "rdb_protocol/real_table.hpp"
 #include "rdb_protocol/btree.hpp"
@@ -48,7 +49,7 @@
     rcheck_target(
         target,
         !bad_prefix,
-        base_exc_t::GENERIC,
+        base_exc_t::LOGIC,
         "Cannot create an sindex except from a reql_index_function returned from "
         "`index_status` in the field `function`.");
     std::vector<char> vec(data + prefix_sz, data + sz);
@@ -58,7 +59,7 @@
     } catch (const archive_exc_t &e) {
         rfail_target(
             target,
-            base_exc_t::GENERIC,
+            base_exc_t::LOGIC,
             "Binary blob passed to index create could not be interpreted as a "
             "reql_index_function (%s).",
             e.what());
@@ -121,41 +122,12 @@
             if (v->get_type().is_convertible(val_t::type_t::DATUM)) {
                 datum_t d = v->as_datum();
                 if (d.get_type() == datum_t::R_BINARY) {
-<<<<<<< HEAD
-                    const char *data = d.as_binary().data();
-                    size_t sz = d.as_binary().size();
-                    size_t prefix_sz = strlen(sindex_blob_prefix);
-                    bool bad_prefix = (sz < prefix_sz);
-                    for (size_t i = 0; !bad_prefix && i < prefix_sz; ++i) {
-                        bad_prefix |= (data[i] != sindex_blob_prefix[i]);
-                    }
-                    rcheck(!bad_prefix,
-                           base_exc_t::LOGIC,
-                           "Cannot create an sindex except from a reql_index_function "
-                           "returned from `index_status` in the field `function`.");
-                    std::vector<char> vec(data + prefix_sz, data + sz);
-                    sindex_disk_info_t sindex_info;
-                    try {
-                        deserialize_sindex_info(vec, &sindex_info);
-                        multi = sindex_info.multi;
-                        geo = sindex_info.geo;
-                    } catch (const archive_exc_t &e) {
-                        rfail(base_exc_t::LOGIC,
-                              "Binary blob passed to index create could not "
-                              "be interpreted as a reql_index_function (%s).",
-                              e.what());
-                    }
-                    index_func = sindex_info.mapping.compile_wire_func();
-                    // We ignore the `reql_version`, but in the future we may
-                    // have to do some conversions for compatibility.
-=======
                     config = sindex_config_from_string(d.as_binary(), v.get());
                     // We ignore the sindex's old `reql_version` and make the new version
                     // just be `reql_version_t::LATEST`; but in the future we may have
                     // to do some conversions for compatibility.
                     config.func_version = reql_version_t::LATEST;
                     got_func = true;
->>>>>>> 86a7f72f
                 }
             }
             // We do it this way so that if someone passes a string, we produce
@@ -195,23 +167,11 @@
                 : sindex_geo_bool_t::REGULAR;
         }
 
-<<<<<<< HEAD
-        bool success = table->sindex_create(env->env, name, index_func, multi, geo);
-
-        if (success) {
-            datum_object_builder_t res;
-            UNUSED bool b = res.add("created", datum_t(1.0));
-            return new_val(std::move(res).to_datum());
-        } else {
-            rfail(base_exc_t::OP_FAILED, "Index `%s` already exists on table `%s`.",
-                  name.c_str(), table->display_name().c_str());
-=======
-        std::string error;
+        admin_err_t error;
         if (!env->env->reql_cluster_interface()->sindex_create(
                 table->db, name_string_t::guarantee_valid(table->name.c_str()),
                 name, config, env->env->interruptor, &error)) {
-            rfail(base_exc_t::GENERIC, "%s", error.c_str());
->>>>>>> 86a7f72f
+            REQL_RETHROW(error);
         }
 
         ql::datum_object_builder_t res;
@@ -230,23 +190,12 @@
     virtual scoped_ptr_t<val_t> eval_impl(scope_env_t *env, args_t *args, eval_flags_t) const {
         counted_t<table_t> table = args->arg(env, 0)->as_table();
         std::string name = args->arg(env, 1)->as_datum().as_str().to_std();
-<<<<<<< HEAD
-        bool success = table->sindex_drop(env->env, name);
-        if (success) {
-            datum_object_builder_t res;
-            UNUSED bool b = res.add("dropped", datum_t(1.0));
-            return new_val(std::move(res).to_datum());
-        } else {
-            rfail(base_exc_t::OP_FAILED, "Index `%s` does not exist on table `%s`.",
-                  name.c_str(), table->display_name().c_str());
-=======
-
-        std::string error;
+
+        admin_err_t error;
         if (!env->env->reql_cluster_interface()->sindex_drop(
                 table->db, name_string_t::guarantee_valid(table->name.c_str()),
                 name, env->env->interruptor, &error)) {
-            rfail(base_exc_t::GENERIC, "%s", error.c_str());
->>>>>>> 86a7f72f
+            REQL_RETHROW(error);
         }
 
         ql::datum_object_builder_t res;
@@ -268,11 +217,11 @@
         /* Fetch a list of all sindexes and their configs and statuses */
         std::map<std::string, std::pair<sindex_config_t, sindex_status_t> >
             configs_and_statuses;
-        std::string error;
+        admin_err_t error;
         if (!env->env->reql_cluster_interface()->sindex_list(
                 table->db, name_string_t::guarantee_valid(table->name.c_str()),
                 env->env->interruptor, &error, &configs_and_statuses)) {
-            rfail(base_exc_t::GENERIC, "%s", error.c_str());
+            REQL_RETHROW(error);
         }
 
         /* Convert into an array and return it */
@@ -302,11 +251,11 @@
         /* Fetch a list of all sindexes and their configs and statuses */
         std::map<std::string, std::pair<sindex_config_t, sindex_status_t> >
             configs_and_statuses;
-        std::string error;
+        admin_err_t error;
         if (!env->env->reql_cluster_interface()->sindex_list(
                 table->db, name_string_t::guarantee_valid(table->name.c_str()),
                 env->env->interruptor, &error, &configs_and_statuses)) {
-            rfail(base_exc_t::GENERIC, "%s", error.c_str());
+            REQL_RETHROW(error);
         }
 
         /* Convert it into an array and return it */
@@ -324,7 +273,7 @@
         }
 
         /* Make sure we found all the requested sindexes. */
-        rcheck(sindexes.empty(), base_exc_t::GENERIC,
+        rcheck(sindexes.empty(), base_exc_t::OP_FAILED,
             strprintf("Index `%s` was not found on table `%s`.",
                       sindexes.begin()->c_str(),
                       table->display_name().c_str()));
@@ -356,11 +305,11 @@
         for (;;) {
             std::map<std::string, std::pair<sindex_config_t, sindex_status_t> >
                 configs_and_statuses;
-            std::string error;
+            admin_err_t error;
             if (!env->env->reql_cluster_interface()->sindex_list(
                     table->db, name_string_t::guarantee_valid(table->name.c_str()),
                     env->env->interruptor, &error, &configs_and_statuses)) {
-                rfail(base_exc_t::GENERIC, "%s", error.c_str());
+                REQL_RETHROW(error);
             }
 
             ql::datum_array_builder_t statuses(ql::configured_limits_t::unlimited);
@@ -412,35 +361,11 @@
         scoped_ptr_t<val_t> overwrite_val = args->optarg(env, "overwrite");
         bool overwrite = overwrite_val ? overwrite_val->as_bool() : false;
 
-<<<<<<< HEAD
-        sindex_rename_result_t result = table->sindex_rename(env->env, old_name,
-                                                             new_name, overwrite);
-
-        switch (result) {
-        case sindex_rename_result_t::SUCCESS: {
-                datum_object_builder_t retval;
-                UNUSED bool b = retval.add("renamed",
-                                           datum_t(old_name == new_name ?
-                                                                 0.0 : 1.0));
-                return new_val(std::move(retval).to_datum());
-            }
-        case sindex_rename_result_t::OLD_NAME_DOESNT_EXIST:
-            rfail_target(old_name_val, base_exc_t::OP_FAILED,
-                         "Index `%s` does not exist on table `%s`.",
-                         old_name.c_str(), table->display_name().c_str());
-        case sindex_rename_result_t::NEW_NAME_EXISTS:
-            rfail_target(new_name_val, base_exc_t::OP_FAILED,
-                         "Index `%s` already exists on table `%s`.",
-                         new_name.c_str(), table->display_name().c_str());
-        default:
-            unreachable();
-=======
-        std::string error;
+        admin_err_t error;
         if (!env->env->reql_cluster_interface()->sindex_rename(
                 table->db, name_string_t::guarantee_valid(table->name.c_str()),
                 old_name, new_name, overwrite, env->env->interruptor, &error)) {
-            rfail(base_exc_t::GENERIC, "%s", error.c_str());
->>>>>>> 86a7f72f
+            REQL_RETHROW(error);
         }
 
         datum_object_builder_t retval;
