// Copyright 2010-2013 RethinkDB, all rights reserved.

#include <string>
#include <utility>
#include <vector>

#include "rdb_protocol/func.hpp"
#include "rdb_protocol/error.hpp"
#include "rdb_protocol/op.hpp"

namespace ql {

// Use this merge if it should theoretically never be called.
datum_t pure_merge(UNUSED const wire_string_t &key,
                                    UNUSED datum_t l,
                                    UNUSED datum_t r,
                                    UNUSED const configured_limits_t &limits,
                                    UNUSED std::set<std::string> *conditions) {
    r_sanity_check(false);
    return datum_t();
}

datum_t new_stats_object() {
    datum_object_builder_t stats;
    const char *const keys[] =
        {"inserted", "deleted", "skipped", "replaced", "unchanged", "errors"};
    for (size_t i = 0; i < sizeof(keys)/sizeof(*keys); ++i) {
        UNUSED bool b = stats.add(keys[i], datum_t(0.0));
    }
    return std::move(stats).to_datum();
}

conflict_behavior_t parse_conflict_optarg(counted_t<val_t> arg,
                                          const pb_rcheckable_t *target) {
    if (!arg.has()) { return conflict_behavior_t::ERROR; }
    const wire_string_t &str = arg->as_str();
    if (str == "error") { return conflict_behavior_t::ERROR; }
    if (str == "replace") { return conflict_behavior_t::REPLACE; }
    if (str == "update") { return conflict_behavior_t::UPDATE; }
    rfail_target(target,
                 base_exc_t::GENERIC,
                 "Conflict option `%s` unrecognized "
                 "(options are \"error\", \"replace\" and \"update\").",
                 str.to_std().c_str());
}

durability_requirement_t parse_durability_optarg(counted_t<val_t> arg,
                                                 const pb_rcheckable_t *target) {
    if (!arg.has()) { return DURABILITY_REQUIREMENT_DEFAULT; }
    const wire_string_t &str = arg->as_str();
    if (str == "hard") { return DURABILITY_REQUIREMENT_HARD; }
    if (str == "soft") { return DURABILITY_REQUIREMENT_SOFT; }
    rfail_target(target,
                 base_exc_t::GENERIC,
                 "Durability option `%s` unrecognized "
                 "(options are \"hard\" and \"soft\").",
                 str.to_std().c_str());
}

class insert_term_t : public op_term_t {
public:
    insert_term_t(compile_env_t *env, const protob_t<const Term> &term)
        : op_term_t(env, term, argspec_t(2),
                    optargspec_t({"conflict", "durability", "return_vals", "return_changes"})) { }

private:
    static void maybe_generate_key(counted_t<table_t> tbl,
                                   const configured_limits_t &limits,
                                   std::vector<std::string> *generated_keys_out,
                                   size_t *keys_skipped_out,
                                   datum_t *datum_out) {
        if (!(*datum_out)->get_field(wire_string_t(tbl->get_pkey()), NOTHROW).has()) {
            std::string key = uuid_to_str(generate_uuid());
            datum_t keyd((wire_string_t(key)));
            {
                datum_object_builder_t d;
                bool conflict = d.add(wire_string_t(tbl->get_pkey()), keyd);
                r_sanity_check(!conflict);
                std::set<std::string> conditions;
                *datum_out = (*datum_out)->merge(std::move(d).to_datum(), pure_merge,
                                                limits, &conditions);
                // we happen to know that pure_merge cannot ever generate warning
                // conditions, because it shouldn't ever be run.
                r_sanity_check(conditions.size() == 0);
            }
            if (generated_keys_out->size() < limits.array_size_limit()) {
                generated_keys_out->push_back(key);
            } else {
                *keys_skipped_out += 1;
            }
        }
    }

    virtual counted_t<val_t> eval_impl(scope_env_t *env, args_t *args, eval_flags_t) const {
        counted_t<table_t> t = args->arg(env, 0)->as_table();
        return_changes_t return_changes = return_changes_t::NO;
        if (counted_t<val_t> v = args->optarg(env, "return_changes")) {
            return_changes = v->as_bool() ? return_changes_t::YES : return_changes_t::NO;
        }
        if (counted_t<val_t> v = args->optarg(env, "return_vals")) {
            rfail(base_exc_t::GENERIC, "return_vals renamed to return_changes");
        }

        const conflict_behavior_t conflict_behavior
            = parse_conflict_optarg(args->optarg(env, "conflict"), this);
        const durability_requirement_t durability_requirement
            = parse_durability_optarg(args->optarg(env, "durability"), this);

        bool done = false;
        datum_t stats = new_stats_object();
        std::vector<std::string> generated_keys;
        std::set<std::string> conditions;
        size_t keys_skipped = 0;
        counted_t<val_t> v1 = args->arg(env, 1);
        if (v1->get_type().is_convertible(val_t::type_t::DATUM)) {
            std::vector<datum_t> datums;
            datums.push_back(v1->as_datum());
            if (datums[0]->get_type() == datum_t::R_OBJECT) {
                try {
                    maybe_generate_key(t, env->env->limits(), &generated_keys,
                                       &keys_skipped, &datums[0]);
                } catch (const base_exc_t &) {
                    // We just ignore it, the same error will be handled in `replace`.
                    // TODO: that solution sucks.
                }
                datum_t replace_stats = t->batched_insert(
                    env->env, std::move(datums), conflict_behavior,
                    durability_requirement, return_changes);
                stats = stats->merge(replace_stats, stats_merge, env->env->limits(), &conditions);
                done = true;
            }
        }

        if (!done) {
            counted_t<datum_stream_t> datum_stream = v1->as_seq(env->env);

            batchspec_t batchspec = batchspec_t::user(batch_type_t::TERMINAL, env->env);
            for (;;) {
                std::vector<datum_t> datums
                    = datum_stream->next_batch(env->env, batchspec);
                if (datums.empty()) {
                    break;
                }

                for (auto it = datums.begin(); it != datums.end(); ++it) {
                    try {
                        maybe_generate_key(t, env->env->limits(),
                                           &generated_keys, &keys_skipped, &*it);
                    } catch (const base_exc_t &) {
                        // We just ignore it, the same error will be handled in
                        // `replace`.  TODO: that solution sucks.
                    }
                }

                datum_t replace_stats = t->batched_insert(
                    env->env, std::move(datums), conflict_behavior, durability_requirement, return_changes);
                stats = stats->merge(replace_stats, stats_merge, env->env->limits(), &conditions);
            }
        }

        if (generated_keys.size() > 0) {
            std::vector<datum_t> genkeys;
            genkeys.reserve(generated_keys.size());
            for (size_t i = 0; i < generated_keys.size(); ++i) {
                genkeys.push_back(datum_t(wire_string_t(generated_keys[i])));
            }
            datum_object_builder_t d;
            UNUSED bool b = d.add("generated_keys",
<<<<<<< HEAD
                                  datum_t(std::move(genkeys),
                                                        env->env->limits()));
            stats = stats->merge(std::move(d).to_datum(), pure_merge,
                                env->env->limits(), &conditions);
=======
                                  make_counted<datum_t>(std::move(genkeys),
                                                        env->env->limits()));
            stats = stats->merge(std::move(d).to_counted(), pure_merge,
                                 env->env->limits(), &conditions);
>>>>>>> 2d057e52
        }

        datum_object_builder_t obj(stats->as_object());
        obj.add_warnings(conditions, env->env->limits());
        if (keys_skipped > 0) {
            obj.add_warning(strprintf("Too many generated keys (%zu), array truncated to %zu.",
<<<<<<< HEAD
                              keys_skipped + generated_keys.size(),
                              generated_keys.size()).c_str(), env->env->limits());
=======
                                      keys_skipped + generated_keys.size(),
                                      generated_keys.size()).c_str(), env->env->limits());
>>>>>>> 2d057e52
        }

        return new_val(std::move(obj).to_datum());
    }
    virtual const char *name() const { return "insert"; }
};

class replace_term_t : public op_term_t {
public:
    replace_term_t(compile_env_t *env, const protob_t<const Term> &term)
        : op_term_t(env, term, argspec_t(2),
                    optargspec_t({"non_atomic", "durability", "return_vals", "return_changes"})) { }

private:
    virtual counted_t<val_t> eval_impl(scope_env_t *env, args_t *args, eval_flags_t) const {
        bool nondet_ok = false;
        if (counted_t<val_t> v = args->optarg(env, "non_atomic")) {
            nondet_ok = v->as_bool();
        }
        return_changes_t return_changes = return_changes_t::NO;
        if (counted_t<val_t> v = args->optarg(env, "return_changes")) {
            return_changes = v->as_bool() ? return_changes_t::YES : return_changes_t::NO;
        }
        if (counted_t<val_t> v = args->optarg(env, "return_vals")) {
            rfail(base_exc_t::GENERIC, "return_vals renamed to return_changes");
        }

        const durability_requirement_t durability_requirement
            = parse_durability_optarg(args->optarg(env, "durability"), this);

        counted_t<const func_t> f = args->arg(env, 1)->as_func(CONSTANT_SHORTCUT);
        if (!nondet_ok) {
            f->assert_deterministic("Maybe you want to use the non_atomic flag?");
        }

        counted_t<val_t> v0 = args->arg(env, 0);
        datum_t stats = new_stats_object();
        std::set<std::string> conditions;
        if (v0->get_type().is_convertible(val_t::type_t::SINGLE_SELECTION)) {
            std::pair<counted_t<table_t>, datum_t> tblrow
                = v0->as_single_selection();
            datum_t orig_val = tblrow.second;
            datum_t orig_key = v0->get_orig_key();
            if (!orig_key.has()) {
                orig_key =
                    orig_val->get_field(wire_string_t(tblrow.first->get_pkey()), NOTHROW);
                r_sanity_check(orig_key.has());
            }

            std::vector<datum_t> vals;
            std::vector<datum_t> keys;
            vals.push_back(orig_val);
            keys.push_back(orig_key);
            datum_t replace_stats = tblrow.first->batched_replace(
                env->env, vals, keys, f,
                nondet_ok, durability_requirement, return_changes);
<<<<<<< HEAD
            stats = stats->merge(replace_stats, stats_merge, env->env->limits(), &conditions);
=======
            stats = stats->merge(replace_stats, stats_merge, env->env->limits(),
                                 &conditions);
>>>>>>> 2d057e52
        } else {
            std::pair<counted_t<table_t>, counted_t<datum_stream_t> > tblrows
                = v0->as_selection(env->env);
            counted_t<table_t> tbl = tblrows.first;
            counted_t<datum_stream_t> ds = tblrows.second;

            batchspec_t batchspec = batchspec_t::user(batch_type_t::TERMINAL, env->env);
            for (;;) {
                std::vector<datum_t> vals
                    = ds->next_batch(env->env, batchspec);
                if (vals.empty()) {
                    break;
                }
                std::vector<datum_t> keys;
                keys.reserve(vals.size());
                for (auto it = vals.begin(); it != vals.end(); ++it) {
                    keys.push_back((*it)->get_field(wire_string_t(tbl->get_pkey())));
                }
                datum_t replace_stats = tbl->batched_replace(
                    env->env, vals, keys,
                    f, nondet_ok, durability_requirement, return_changes);
                stats = stats->merge(replace_stats, stats_merge, env->env->limits(), &conditions);
            }
        }

        datum_object_builder_t obj(stats->as_object());
        obj.add_warnings(conditions, env->env->limits());
<<<<<<< HEAD
        return new_val(std::move(obj).to_datum());
=======
        return new_val(std::move(obj).to_counted());
>>>>>>> 2d057e52
    }

    virtual const char *name() const { return "replace"; }
};

// DELETE and UPDATE are in rewrites.hpp

class foreach_term_t : public op_term_t {
public:
    foreach_term_t(compile_env_t *env, const protob_t<const Term> &term)
        : op_term_t(env, term, argspec_t(2)) { }

private:
    virtual counted_t<val_t> eval_impl(scope_env_t *env, args_t *args, eval_flags_t) const {
        const char *fail_msg = "FOREACH expects one or more basic write queries.";

        counted_t<datum_stream_t> ds = args->arg(env, 0)->as_seq(env->env);
        datum_t stats = datum_t::empty_object();
        std::set<std::string> conditions;
        batchspec_t batchspec = batchspec_t::user(batch_type_t::TERMINAL, env->env);
        {
            profile::sampler_t sampler("Evaluating elements in for each.",
                                       env->env->trace);
            counted_t<const func_t> f = args->arg(env, 1)->as_func(CONSTANT_SHORTCUT);
            while (datum_t row = ds->next(env->env, batchspec)) {
                counted_t<val_t> v = f->call(env->env, row);
                try {
                    datum_t d = v->as_datum();
                    if (d->get_type() == datum_t::R_OBJECT) {
<<<<<<< HEAD
                        stats = stats->merge(d, stats_merge, env->env->limits(), &conditions);
                    } else {
                        for (size_t i = 0; i < d->size(); ++i) {
                            stats = stats->merge(d->get(i), stats_merge, env->env->limits(), &conditions);
=======
                        stats = stats->merge(d, stats_merge, env->env->limits(),
                                             &conditions);
                    } else {
                        for (size_t i = 0; i < d->size(); ++i) {
                            stats = stats->merge(d->get(i), stats_merge, env->env->limits(),
                                                 &conditions);
>>>>>>> 2d057e52
                        }
                    }
                } catch (const exc_t &e) {
                    throw exc_t(e.get_type(), fail_msg, e.backtrace());
                } catch (const datum_exc_t &de) {
                    rfail_target(v, base_exc_t::GENERIC, "%s  %s", fail_msg, de.what());
                }
                sampler.new_sample();
            }
        }
        datum_object_builder_t obj(stats->as_object());
        obj.add_warnings(conditions, env->env->limits());
<<<<<<< HEAD
        return new_val(std::move(obj).to_datum());
=======
        return new_val(std::move(obj).to_counted());
>>>>>>> 2d057e52
    }

    virtual const char *name() const { return "foreach"; }
};

counted_t<term_t> make_insert_term(compile_env_t *env, const protob_t<const Term> &term) {
    return make_counted<insert_term_t>(env, term);
}
counted_t<term_t> make_replace_term(compile_env_t *env, const protob_t<const Term> &term) {
    return make_counted<replace_term_t>(env, term);
}
counted_t<term_t> make_foreach_term(compile_env_t *env, const protob_t<const Term> &term) {
    return make_counted<foreach_term_t>(env, term);
}

} // namespace ql<|MERGE_RESOLUTION|>--- conflicted
+++ resolved
@@ -166,30 +166,18 @@
             }
             datum_object_builder_t d;
             UNUSED bool b = d.add("generated_keys",
-<<<<<<< HEAD
                                   datum_t(std::move(genkeys),
                                                         env->env->limits()));
             stats = stats->merge(std::move(d).to_datum(), pure_merge,
                                 env->env->limits(), &conditions);
-=======
-                                  make_counted<datum_t>(std::move(genkeys),
-                                                        env->env->limits()));
-            stats = stats->merge(std::move(d).to_counted(), pure_merge,
-                                 env->env->limits(), &conditions);
->>>>>>> 2d057e52
         }
 
         datum_object_builder_t obj(stats->as_object());
         obj.add_warnings(conditions, env->env->limits());
         if (keys_skipped > 0) {
             obj.add_warning(strprintf("Too many generated keys (%zu), array truncated to %zu.",
-<<<<<<< HEAD
-                              keys_skipped + generated_keys.size(),
-                              generated_keys.size()).c_str(), env->env->limits());
-=======
                                       keys_skipped + generated_keys.size(),
                                       generated_keys.size()).c_str(), env->env->limits());
->>>>>>> 2d057e52
         }
 
         return new_val(std::move(obj).to_datum());
@@ -246,12 +234,8 @@
             datum_t replace_stats = tblrow.first->batched_replace(
                 env->env, vals, keys, f,
                 nondet_ok, durability_requirement, return_changes);
-<<<<<<< HEAD
-            stats = stats->merge(replace_stats, stats_merge, env->env->limits(), &conditions);
-=======
             stats = stats->merge(replace_stats, stats_merge, env->env->limits(),
                                  &conditions);
->>>>>>> 2d057e52
         } else {
             std::pair<counted_t<table_t>, counted_t<datum_stream_t> > tblrows
                 = v0->as_selection(env->env);
@@ -279,11 +263,7 @@
 
         datum_object_builder_t obj(stats->as_object());
         obj.add_warnings(conditions, env->env->limits());
-<<<<<<< HEAD
         return new_val(std::move(obj).to_datum());
-=======
-        return new_val(std::move(obj).to_counted());
->>>>>>> 2d057e52
     }
 
     virtual const char *name() const { return "replace"; }
@@ -313,19 +293,12 @@
                 try {
                     datum_t d = v->as_datum();
                     if (d->get_type() == datum_t::R_OBJECT) {
-<<<<<<< HEAD
-                        stats = stats->merge(d, stats_merge, env->env->limits(), &conditions);
-                    } else {
-                        for (size_t i = 0; i < d->size(); ++i) {
-                            stats = stats->merge(d->get(i), stats_merge, env->env->limits(), &conditions);
-=======
                         stats = stats->merge(d, stats_merge, env->env->limits(),
                                              &conditions);
                     } else {
                         for (size_t i = 0; i < d->size(); ++i) {
                             stats = stats->merge(d->get(i), stats_merge, env->env->limits(),
                                                  &conditions);
->>>>>>> 2d057e52
                         }
                     }
                 } catch (const exc_t &e) {
@@ -338,11 +311,7 @@
         }
         datum_object_builder_t obj(stats->as_object());
         obj.add_warnings(conditions, env->env->limits());
-<<<<<<< HEAD
         return new_val(std::move(obj).to_datum());
-=======
-        return new_val(std::move(obj).to_counted());
->>>>>>> 2d057e52
     }
 
     virtual const char *name() const { return "foreach"; }
