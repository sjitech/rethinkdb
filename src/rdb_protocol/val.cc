// Copyright 2010-2014 RethinkDB, all rights reserved.
#include "rdb_protocol/val.hpp"

#include "rdb_protocol/math_utils.hpp"
#include "rdb_protocol/env.hpp"
#include "rdb_protocol/func.hpp"
#include "rdb_protocol/meta_utils.hpp"
#include "rdb_protocol/minidriver.hpp"
#include "rdb_protocol/term.hpp"
#include "stl_utils.hpp"

namespace ql {

table_t::table_t(env_t *env,
                 counted_t<const db_t> _db, const std::string &_name,
                 bool _use_outdated, const protob_t<const Backtrace> &backtrace)
    : pb_rcheckable_t(backtrace),
      db(_db),
      name(_name),
      use_outdated(_use_outdated),
      bounds(datum_range_t::universe()),
      sorting(sorting_t::UNORDERED) {
    uuid_u db_id = db->id;
    name_string_t table_name;
    bool b = table_name.assign_value(name);
    rcheck(b, base_exc_t::GENERIC,
           strprintf("Table name `%s` invalid (%s).",
                     name.c_str(), name_string_t::valid_char_msg));
    cow_ptr_t<namespaces_semilattice_metadata_t> namespaces_metadata
        = env->cluster_access.namespaces_semilattice_metadata->get();
    const_metadata_searcher_t<namespace_semilattice_metadata_t>
        ns_searcher(&namespaces_metadata.get()->namespaces);
    // TODO: fold into iteration below
    namespace_predicate_t pred(&table_name, &db_id);
    uuid_u id = meta_get_uuid(&ns_searcher, pred,
                              strprintf("Table `%s` does not exist.",
<<<<<<< HEAD
                                        table_name.c_str()), this);
    uuid = id;
=======
                                        display_name().c_str()), this);
>>>>>>> ca9ab283

    access.init(new rdb_namespace_access_t(id, env));

    metadata_search_status_t status;
    const_metadata_searcher_t<namespace_semilattice_metadata_t>::iterator
        ns_metadata_it = ns_searcher.find_uniq(pred, &status);
    rcheck(status == METADATA_SUCCESS,
           base_exc_t::GENERIC,
           strprintf("Table `%s` does not exist.", display_name().c_str()));
    guarantee(!ns_metadata_it->second.is_deleted());
    r_sanity_check(!ns_metadata_it->second.get_ref().primary_key.in_conflict());
    pkey = ns_metadata_it->second.get_ref().primary_key.get();
}

counted_t<const datum_t> table_t::make_error_datum(const base_exc_t &exception) {
    datum_ptr_t d(datum_t::R_OBJECT);
    std::string err = exception.what();

    // The bool is true if there's a conflict when inserting the
    // key, but since we just created an empty object above conflicts
    // are impossible here.  If you want to harden this against future
    // changes, you could store the bool and `r_sanity_check` that it's
    // false.
    DEBUG_VAR bool had_first_error
        = d.add("first_error", make_counted<datum_t>(std::move(err)));
    rassert(!had_first_error);

    DEBUG_VAR bool had_errors = d.add("errors", make_counted<datum_t>(1.0));
    rassert(!had_errors);

    return d.to_counted();
}

template<class T> // batched_replace_t and batched_insert_t
counted_t<const datum_t> table_t::do_batched_write(
    env_t *env, T &&t, durability_requirement_t durability_requirement) {
    try {
        write_t write(std::move(t), durability_requirement, env->profile());
        write_response_t response;
        access->get_namespace_if().write(
            &write, &response, order_token_t::ignore, env->interruptor);
        auto dp = boost::get<counted_t<const datum_t> >(&response.response);
        r_sanity_check(dp != NULL);
        return *dp;
    } catch (const cannot_perform_query_exc_t &e) {
        rfail(base_exc_t::GENERIC, "Cannot perform query: %s", e.what());
    }
}

counted_t<const datum_t> table_t::batched_replace(
    env_t *env,
    const std::vector<counted_t<const datum_t> > &vals,
    const std::vector<counted_t<const datum_t> > &keys,
    counted_t<func_t> replacement_generator,
    bool nondeterministic_replacements_ok,
    durability_requirement_t durability_requirement,
    bool return_vals) {
    r_sanity_check(vals.size() == keys.size());

    if (vals.empty()) {
        return make_counted<const datum_t>(ql::datum_t::R_OBJECT);
    } else if (vals.size() != 1) {
        r_sanity_check(!return_vals);
    }

    if (!replacement_generator->is_deterministic()) {
        r_sanity_check(nondeterministic_replacements_ok);
        datum_ptr_t stats(datum_t::R_OBJECT);
        std::vector<counted_t<const datum_t> > replacement_values;
        replacement_values.reserve(vals.size());
        for (size_t i = 0; i < vals.size(); ++i) {
            counted_t<const datum_t> new_val;
            try {
                new_val = replacement_generator->call(env, vals[i])->as_datum();
                new_val->rcheck_valid_replace(vals[i], keys[i], get_pkey());
                r_sanity_check(new_val.has());
                replacement_values.push_back(new_val);
            } catch (const base_exc_t &e) {
                stats.add_error(e.what());
            }
        }
        counted_t<const datum_t> insert_stats = batched_insert(
            env, std::move(replacement_values), true,
            durability_requirement, return_vals);
        return stats.to_counted()->merge(insert_stats, stats_merge);
    } else {
        std::vector<store_key_t> store_keys;
        store_keys.reserve(keys.size());
        for (auto it = keys.begin(); it != keys.end(); ++it) {
            store_keys.push_back(store_key_t((*it)->print_primary()));
        }
        return do_batched_write(
            env,
            batched_replace_t(
                std::move(store_keys),
                get_pkey(),
                replacement_generator,
                env->global_optargs.get_all_optargs(),
                return_vals),
            durability_requirement);
    }
}

counted_t<const datum_t> table_t::batched_insert(
    env_t *env,
    std::vector<counted_t<const datum_t> > &&insert_datums,
    bool upsert,
    durability_requirement_t durability_requirement,
    bool return_vals) {

    datum_ptr_t stats(datum_t::R_OBJECT);
    std::vector<counted_t<const datum_t> > valid_inserts;
    valid_inserts.reserve(insert_datums.size());
    for (auto it = insert_datums.begin(); it != insert_datums.end(); ++it) {
        try {
            (*it)->rcheck_valid_replace(counted_t<const datum_t>(),
                                        counted_t<const datum_t>(),
                                        get_pkey());
            counted_t<const ql::datum_t> keyval = (*it)->get(get_pkey(), ql::NOTHROW);
            (*it)->get(get_pkey())->print_primary(); // does error checking
            valid_inserts.push_back(std::move(*it));
        } catch (const base_exc_t &e) {
            stats.add_error(e.what());
        }
    }

    if (valid_inserts.empty()) {
        return stats.to_counted();
    } else if (insert_datums.size() != 1) {
        r_sanity_check(!return_vals);
    }

    counted_t<const datum_t> insert_stats = do_batched_write(
        env,
        batched_insert_t(std::move(valid_inserts), get_pkey(), upsert, return_vals),
        durability_requirement);
    return stats.to_counted()->merge(insert_stats, stats_merge);
}

MUST_USE bool table_t::sindex_create(env_t *env,
                                     const std::string &id,
                                     counted_t<func_t> index_func,
                                     sindex_multi_bool_t multi) {
    index_func->assert_deterministic("Index functions must be deterministic.");
    map_wire_func_t wire_func(index_func);
    write_t write(sindex_create_t(id, wire_func, multi), env->profile());

    write_response_t res;
    access->get_namespace_if().write(
        &write, &res, order_token_t::ignore, env->interruptor);

    sindex_create_response_t *response =
        boost::get<sindex_create_response_t>(&res.response);
    r_sanity_check(response);
    return response->success;
}

MUST_USE bool table_t::sindex_drop(env_t *env, const std::string &id) {
    write_t write(sindex_drop_t(id), env->profile());

    write_response_t res;
    access->get_namespace_if().write(
        &write, &res, order_token_t::ignore, env->interruptor);

    sindex_drop_response_t *response =
        boost::get<sindex_drop_response_t>(&res.response);
    r_sanity_check(response);
    return response->success;
}

counted_t<const datum_t> table_t::sindex_list(env_t *env) {
    sindex_list_t sindex_list;
    read_t read(sindex_list, env->profile());
    try {
        read_response_t res;
        access->get_namespace_if().read(
            read, &res, order_token_t::ignore, env->interruptor);
        sindex_list_response_t *s_res =
            boost::get<sindex_list_response_t>(&res.response);
        r_sanity_check(s_res);

        std::vector<counted_t<const datum_t> > array;
        array.reserve(s_res->sindexes.size());

        for (std::vector<std::string>::const_iterator it = s_res->sindexes.begin();
             it != s_res->sindexes.end(); ++it) {
            array.push_back(make_counted<datum_t>(std::string(*it)));
        }
        return make_counted<datum_t>(std::move(array));

    } catch (const cannot_perform_query_exc_t &ex) {
        rfail(ql::base_exc_t::GENERIC, "cannot perform read: %s", ex.what());
    }
}

counted_t<const datum_t> table_t::sindex_status(env_t *env, std::set<std::string> sindexes) {
    sindex_status_t sindex_status(sindexes);
    read_t read(sindex_status, env->profile());
    try {
        read_response_t res;
        access->get_namespace_if().read(
            read, &res, order_token_t::ignore, env->interruptor);
        auto s_res = boost::get<sindex_status_response_t>(&res.response);
        r_sanity_check(s_res);

        std::vector<counted_t<const datum_t> > array;
        for (auto it = s_res->statuses.begin(); it != s_res->statuses.end(); ++it) {
            r_sanity_check(std_contains(sindexes, it->first) || sindexes.empty());
            sindexes.erase(it->first);
            std::map<std::string, counted_t<const datum_t> > status;
            if (it->second.blocks_processed != 0) {
                status["blocks_processed"] =
                    make_counted<const datum_t>(
                        safe_to_double(it->second.blocks_processed));
                status["blocks_total"] =
                    make_counted<const datum_t>(
                        safe_to_double(it->second.blocks_total));
            }
            status["ready"] = make_counted<const datum_t>(datum_t::R_BOOL,
                                                          it->second.ready);
            std::string index_name = it->first;
            status["index"] = make_counted<const datum_t>(std::move(index_name));
            array.push_back(make_counted<const datum_t>(std::move(status)));
        }
        rcheck(sindexes.empty(), base_exc_t::GENERIC,
               strprintf("Index `%s` was not found on table `%s`.",
                         sindexes.begin()->c_str(),
                         display_name().c_str()));
        return make_counted<const datum_t>(std::move(array));
    } catch (const cannot_perform_query_exc_t &ex) {
        rfail(ql::base_exc_t::GENERIC, "cannot perform read %s", ex.what());
    }
}

MUST_USE bool table_t::sync(env_t *env, const rcheckable_t *parent) {
    rcheck_target(parent, base_exc_t::GENERIC,
                  bounds.is_universe() && sorting == sorting_t::UNORDERED,
                  "sync can only be applied directly to a table.");
    // In order to get the guarantees that we expect from a user-facing command,
    // we always have to use hard durability in combination with sync.
    return sync_depending_on_durability(env, DURABILITY_REQUIREMENT_HARD);
}

MUST_USE bool table_t::sync_depending_on_durability(env_t *env,
                durability_requirement_t durability_requirement) {
    write_t write(sync_t(), durability_requirement, env->profile());
    write_response_t res;
    access->get_namespace_if().write(
        &write, &res, order_token_t::ignore, env->interruptor);

    sync_response_t *response = boost::get<sync_response_t>(&res.response);
    r_sanity_check(response);
    return true; // With our current implementation, a sync can never fail.
}

const std::string &table_t::get_pkey() { return pkey; }

counted_t<const datum_t> table_t::get_row(env_t *env, counted_t<const datum_t> pval) {
    std::string pks = pval->print_primary();
    read_t read(point_read_t(store_key_t(pks)), env->profile());
    read_response_t res;
    if (use_outdated) {
        access->get_namespace_if().read_outdated(read, &res, env->interruptor);
    } else {
        access->get_namespace_if().read(
            read, &res, order_token_t::ignore, env->interruptor);
    }
    point_read_response_t *p_res =
        boost::get<point_read_response_t>(&res.response);
    r_sanity_check(p_res);
    return p_res->data;
}

counted_t<datum_stream_t> table_t::get_all(
        env_t *env,
        counted_t<const datum_t> value,
        const std::string &get_all_sindex_id,
        const protob_t<const Backtrace> &bt) {
    rcheck_src(bt.get(), base_exc_t::GENERIC, !sindex_id,
            "Cannot chain get_all and other indexed operations.");
    r_sanity_check(sorting == sorting_t::UNORDERED);
    r_sanity_check(bounds.is_universe());

    if (get_all_sindex_id == get_pkey()) {
        return make_counted<lazy_datum_stream_t>(
            access.get(),
            use_outdated,
            primary_readgen_t::make(env, display_name(), datum_range_t(value)),
            bt);
    } else {
        return make_counted<lazy_datum_stream_t>(
            access.get(),
            use_outdated,
            sindex_readgen_t::make(
                env, display_name(), get_all_sindex_id, datum_range_t(value)),
            bt);
    }
}

void table_t::add_sorting(const std::string &new_sindex_id, sorting_t _sorting,
                          const rcheckable_t *parent) {
    r_sanity_check(_sorting != sorting_t::UNORDERED);

    rcheck_target(parent, base_exc_t::GENERIC, sorting == sorting_t::UNORDERED,
            "Cannot apply 2 indexed orderings to the same TABLE.");
    rcheck_target(parent, base_exc_t::GENERIC, !sindex_id || *sindex_id == new_sindex_id,
            strprintf(
                "Cannot use 2 indexes in the same operation. Trying to use %s and %s",
                sindex_id->c_str(), new_sindex_id.c_str()));

    sindex_id = new_sindex_id;
    sorting = _sorting;
}

void table_t::add_bounds(datum_range_t &&new_bounds,
                         const std::string &new_sindex_id,
                         const rcheckable_t *parent) {
    if (sindex_id) {
        rcheck_target(
            parent, base_exc_t::GENERIC, *sindex_id == new_sindex_id,
            strprintf(
                "Cannot use 2 indexes in the same operation.  Trying to use %s and %s.",
                sindex_id->c_str(), new_sindex_id.c_str()));
    } else {
        sindex_id = new_sindex_id;
    }

    rcheck_target(parent, base_exc_t::GENERIC, bounds.is_universe(),
                  "Cannot chain multiple betweens to the same table.");
    bounds = std::move(new_bounds);
}

counted_t<datum_stream_t> table_t::as_datum_stream(env_t *env,
                                                   const protob_t<const Backtrace> &bt) {
    return make_counted<lazy_datum_stream_t>(
        access.get(),
        use_outdated,
        (!sindex_id || *sindex_id == get_pkey())
            ? primary_readgen_t::make(env, display_name(), bounds, sorting)
            : sindex_readgen_t::make(env, display_name(), *sindex_id, bounds, sorting),
        bt);
}

val_t::type_t::type_t(val_t::type_t::raw_type_t _raw_type) : raw_type(_raw_type) { }

// NOTE: This *MUST* be kept in sync with the surrounding code (not that it
// should have to change very often).
bool raw_type_is_convertible(val_t::type_t::raw_type_t _t1,
                             val_t::type_t::raw_type_t _t2) {
    const int t1 = _t1, t2 = _t2,
        DB               = val_t::type_t::DB,
        TABLE            = val_t::type_t::TABLE,
        SELECTION        = val_t::type_t::SELECTION,
        SEQUENCE         = val_t::type_t::SEQUENCE,
        SINGLE_SELECTION = val_t::type_t::SINGLE_SELECTION,
        DATUM            = val_t::type_t::DATUM,
        FUNC             = val_t::type_t::FUNC,
        GROUPED_DATA     = val_t::type_t::GROUPED_DATA;
    switch (t1) {
    case DB:               return t2 == DB;
    case TABLE:            return t2 == TABLE || t2 == SELECTION || t2 == SEQUENCE;
    case SELECTION:        return t2 == SELECTION || t2 == SEQUENCE;
    case SEQUENCE:         return t2 == SEQUENCE;
    case SINGLE_SELECTION: return t2 == SINGLE_SELECTION || t2 == DATUM;
    case DATUM:            return t2 == DATUM || t2 == SEQUENCE;
    case FUNC:             return t2 == FUNC;
    case GROUPED_DATA:     return t2 == GROUPED_DATA;
    default: unreachable();
    }
}
bool val_t::type_t::is_convertible(type_t rhs) const {
    return raw_type_is_convertible(raw_type, rhs.raw_type);
}

const char *val_t::type_t::name() const {
    switch (raw_type) {
    case DB: return "DATABASE";
    case TABLE: return "TABLE";
    case SELECTION: return "SELECTION";
    case SEQUENCE: return "SEQUENCE";
    case SINGLE_SELECTION: return "SINGLE_SELECTION";
    case DATUM: return "DATUM";
    case FUNC: return "FUNCTION";
    case GROUPED_DATA: return "GROUPED_DATA";
    default: unreachable();
    }
}

val_t::val_t(counted_t<const datum_t> _datum, protob_t<const Backtrace> backtrace)
    : pb_rcheckable_t(backtrace),
      type(type_t::DATUM),
      u(_datum) {
    guarantee(datum().has());
}

val_t::val_t(const counted_t<grouped_data_t> &groups,
             protob_t<const Backtrace> bt)
    : pb_rcheckable_t(bt),
      type(type_t::GROUPED_DATA),
      u(groups) {
    guarantee(groups.has());
}

val_t::val_t(counted_t<const datum_t> _datum, counted_t<table_t> _table,
             protob_t<const Backtrace> backtrace)
    : pb_rcheckable_t(backtrace),
      type(type_t::SINGLE_SELECTION),
      table(_table),
      u(_datum) {
    guarantee(table.has());
    guarantee(datum().has());
}

val_t::val_t(counted_t<const datum_t> _datum,
             counted_t<const datum_t> _orig_key,
             counted_t<table_t> _table,
             protob_t<const Backtrace> backtrace)
    : pb_rcheckable_t(backtrace),
      type(type_t::SINGLE_SELECTION),
      table(_table),
      orig_key(_orig_key),
      u(_datum) {
    guarantee(table.has());
    guarantee(datum().has());
}

val_t::val_t(env_t *env, counted_t<datum_stream_t> _sequence,
             protob_t<const Backtrace> backtrace)
    : pb_rcheckable_t(backtrace),
      type(type_t::SEQUENCE),
      u(_sequence) {
    guarantee(sequence().has());
    // Some streams are really arrays in disguise.
    counted_t<const datum_t> arr = sequence()->as_array(env);
    if (arr.has()) {
        type = type_t::DATUM;
        u = arr;
    }
}

val_t::val_t(counted_t<table_t> _table,
             counted_t<datum_stream_t> _sequence,
             protob_t<const Backtrace> backtrace)
    : pb_rcheckable_t(backtrace),
      type(type_t::SELECTION),
      table(_table),
      u(_sequence) {
    guarantee(table.has());
    guarantee(sequence().has());
}

val_t::val_t(counted_t<table_t> _table, protob_t<const Backtrace> backtrace)
    : pb_rcheckable_t(backtrace),
      type(type_t::TABLE),
      table(_table) {
    guarantee(table.has());
}
val_t::val_t(counted_t<const db_t> _db, protob_t<const Backtrace> backtrace)
    : pb_rcheckable_t(backtrace),
      type(type_t::DB),
      u(_db) {
    guarantee(db().has());
}
val_t::val_t(counted_t<func_t> _func, protob_t<const Backtrace> backtrace)
    : pb_rcheckable_t(backtrace),
      type(type_t::FUNC),
      u(_func) {
    guarantee(func().has());
}

val_t::~val_t() { }

val_t::type_t val_t::get_type() const { return type; }
const char * val_t::get_type_name() const { return get_type().name(); }

counted_t<const datum_t> val_t::as_datum() const {
    if (type.raw_type != type_t::DATUM && type.raw_type != type_t::SINGLE_SELECTION) {
        rcheck_literal_type(type_t::DATUM);
    }
    return datum();
}

counted_t<table_t> val_t::as_table() {
    rcheck_literal_type(type_t::TABLE);
    return table;
}

counted_t<datum_stream_t> val_t::as_seq(env_t *env) {
    if (type.raw_type == type_t::SEQUENCE || type.raw_type == type_t::SELECTION) {
        return sequence();
    } else if (type.raw_type == type_t::TABLE) {
        return table->as_datum_stream(env, backtrace());
    } else if (type.raw_type == type_t::DATUM) {
        return datum()->as_datum_stream(backtrace());
    }
    rcheck_literal_type(type_t::SEQUENCE);
    unreachable();
}

counted_t<grouped_data_t> val_t::as_grouped_data() {
    rcheck_literal_type(type_t::GROUPED_DATA);
    return boost::get<counted_t<grouped_data_t> >(u);
}

counted_t<grouped_data_t> val_t::as_promiscuous_grouped_data(env_t *env) {
    return ((type.raw_type == type_t::SEQUENCE) && sequence()->is_grouped())
        ? sequence()->to_array(env)->as_grouped_data()
        : as_grouped_data();
}

counted_t<grouped_data_t> val_t::maybe_as_grouped_data() {
    return (type.raw_type == type_t::GROUPED_DATA)
        ? as_grouped_data()
        : counted_t<grouped_data_t>();
}

counted_t<grouped_data_t> val_t::maybe_as_promiscuous_grouped_data(env_t *env) {
    return ((type.raw_type == type_t::SEQUENCE) && sequence()->is_grouped())
        ? sequence()->to_array(env)->as_grouped_data()
        : maybe_as_grouped_data();
}

std::pair<counted_t<table_t>, counted_t<datum_stream_t> >
val_t::as_selection(env_t *env) {
    if (type.raw_type != type_t::TABLE && type.raw_type != type_t::SELECTION) {
        rcheck_literal_type(type_t::SELECTION);
    }
    return std::make_pair(table, as_seq(env));
}

std::pair<counted_t<table_t>, counted_t<const datum_t> > val_t::as_single_selection() {
    rcheck_literal_type(type_t::SINGLE_SELECTION);
    return std::make_pair(table, datum());
}

counted_t<func_t> val_t::as_func(function_shortcut_t shortcut) {
    if (get_type().is_convertible(type_t::FUNC)) {
        r_sanity_check(func().has());
        return func();
    }

    if (shortcut == NO_SHORTCUT) {
        rcheck_literal_type(type_t::FUNC);
        unreachable();
    }

    if (!type.is_convertible(type_t::DATUM)) {
        rcheck_literal_type(type_t::FUNC);
        unreachable();
    }

    // We use a switch here so that people have to update it if they add another
    // shortcut.
    switch (shortcut) {
    case CONSTANT_SHORTCUT:
        return new_constant_func(as_datum(), backtrace());
    case GET_FIELD_SHORTCUT:
        return new_get_field_func(as_datum(), backtrace());
    case PLUCK_SHORTCUT:
        return new_pluck_func(as_datum(), backtrace());
    case NO_SHORTCUT:
        // fallthru
    default: unreachable();
    }
}

counted_t<const db_t> val_t::as_db() const {
    rcheck_literal_type(type_t::DB);
    return db();
}

counted_t<const datum_t> val_t::as_ptype(const std::string s) {
    try {
        counted_t<const datum_t> d = as_datum();
        r_sanity_check(d.has());
        d->rcheck_is_ptype(s);
        return d;
    } catch (const datum_exc_t &e) {
        rfail(e.get_type(), "%s", e.what());
    }
}

bool val_t::as_bool() {
    try {
        counted_t<const datum_t> d = as_datum();
        r_sanity_check(d.has());
        return d->as_bool();
    } catch (const datum_exc_t &e) {
        rfail(e.get_type(), "%s", e.what());
    }
}
double val_t::as_num() {
    try {
        counted_t<const datum_t> d = as_datum();
        r_sanity_check(d.has());
        return d->as_num();
    } catch (const datum_exc_t &e) {
        rfail(e.get_type(), "%s", e.what());
    }
}
int64_t val_t::as_int() {
    try {
        counted_t<const datum_t> d = as_datum();
        r_sanity_check(d.has());
        return d->as_int();
    } catch (const datum_exc_t &e) {
        rfail(e.get_type(), "%s", e.what());
    }
}
const wire_string_t &val_t::as_str() {
    try {
        counted_t<const datum_t> d = as_datum();
        r_sanity_check(d.has());
        return d->as_str();
    } catch (const datum_exc_t &e) {
        rfail(e.get_type(), "%s", e.what());
    }
}

void val_t::rcheck_literal_type(type_t::raw_type_t expected_raw_type) const {
    rcheck_typed_target(
        this, type.raw_type == expected_raw_type,
        strprintf("Expected type %s but found %s:\n%s",
                  type_t(expected_raw_type).name(), type.name(), print().c_str()));
}

std::string val_t::print() const {
    if (get_type().is_convertible(type_t::DATUM)) {
        return as_datum()->print();
    } else if (get_type().is_convertible(type_t::DB)) {
        return strprintf("db(\"%s\")", as_db()->name.c_str());
    } else if (get_type().is_convertible(type_t::TABLE)) {
        return strprintf("table(\"%s\")", table->name.c_str());
    } else if (get_type().is_convertible(type_t::SELECTION)) {
        return strprintf("OPAQUE SELECTION ON table(%s)",
                         table->name.c_str());
    } else {
        // TODO: Do something smarter here?
        return strprintf("OPAQUE VALUE %s", get_type().name());
    }
}

std::string val_t::trunc_print() const {
    if (get_type().is_convertible(type_t::DATUM)) {
        return as_datum()->trunc_print();
    } else {
        std::string s = print();
        if (s.size() > datum_t::trunc_len) {
            s.erase(s.begin() + (datum_t::trunc_len - 3), s.end());
            s += "...";
        }
        return s;
    }
}

counted_t<const datum_t> val_t::get_orig_key() const {
    return orig_key;
}

} // namespace ql<|MERGE_RESOLUTION|>--- conflicted
+++ resolved
@@ -34,12 +34,7 @@
     namespace_predicate_t pred(&table_name, &db_id);
     uuid_u id = meta_get_uuid(&ns_searcher, pred,
                               strprintf("Table `%s` does not exist.",
-<<<<<<< HEAD
-                                        table_name.c_str()), this);
-    uuid = id;
-=======
                                         display_name().c_str()), this);
->>>>>>> ca9ab283
 
     access.init(new rdb_namespace_access_t(id, env));
 
