--- conflicted
+++ resolved
@@ -422,13 +422,6 @@
 
         rdb_live_deletion_context_t deletion_context;
         for (size_t i = 0; i < mod_reports.size(); ++i) {
-<<<<<<< HEAD
-=======
-            // This is for a disk backed queue so there's no versioning issues.
-            // (deserializating_viewer_t in disk_backed_queue.hpp also uses the
-            // LATEST version, and such queues are ephemeral).
-            serialize<cluster_version_t::LATEST>(&queue_wms[i], mod_reports[i]);
->>>>>>> ce039e97
             rdb_update_sindexes(sindexes, &mod_reports[i], txn, &deletion_context);
         }
     }
