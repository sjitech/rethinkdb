// Copyright 2010-2014 RethinkDB, all rights reserved.
#include "rdb_protocol/datum.hpp"

#include <float.h>
#include <math.h>
#include <stdint.h>
#include <stdlib.h>

#include <algorithm>

#include "errors.hpp"
#include <boost/detail/endian.hpp>

#include "containers/archive/stl_types.hpp"
#include "containers/scoped.hpp"
#include "rdb_protocol/env.hpp"
#include "rdb_protocol/error.hpp"
#include "rdb_protocol/pseudo_binary.hpp"
#include "rdb_protocol/pseudo_literal.hpp"
#include "rdb_protocol/pseudo_time.hpp"
#include "rdb_protocol/shards.hpp"
#include "stl_utils.hpp"

namespace ql {

const size_t tag_size = 8;

const std::set<std::string> datum_t::_allowed_pts = std::set<std::string>();

const char *const datum_t::reql_type_string = "$reql_type$";

datum_t::data_wrapper_t::data_wrapper_t(datum_t::construct_null_t) :
    type(R_NULL), r_str(NULL) { }

datum_t::data_wrapper_t::data_wrapper_t(datum_t::construct_boolean_t, bool _bool) :
    type(R_BOOL), r_bool(_bool) { }

datum_t::data_wrapper_t::data_wrapper_t(datum_t::construct_binary_t,
                                        scoped_ptr_t<wire_string_t> _data) :
    type(R_BINARY), r_str(_data.release()) { }

datum_t::data_wrapper_t::data_wrapper_t(double num) :
    type(R_NUM), r_num(num) { }

datum_t::data_wrapper_t::data_wrapper_t(std::string &&str) :
    type(R_STR),
    r_str(wire_string_t::create_and_init(str.size(), str.data()).release()) { }

datum_t::data_wrapper_t::data_wrapper_t(scoped_ptr_t<wire_string_t> str) :
    type(R_STR), r_str(str.release()) { }

datum_t::data_wrapper_t::data_wrapper_t(const char *cstr) :
    type(R_STR),
    r_str(wire_string_t::create_and_init(::strlen(cstr), cstr).release()) { }

datum_t::data_wrapper_t::data_wrapper_t(std::vector<counted_t<const datum_t> > &&array) :
    type(R_ARRAY),
    r_array(new std::vector<counted_t<const datum_t> >(std::move(array))) { }

datum_t::data_wrapper_t::data_wrapper_t(std::map<std::string,
                                                 counted_t<const datum_t> > &&object) :
    type(R_OBJECT),
    r_object(new std::map<std::string, counted_t<const datum_t> >(std::move(object))) { }

datum_t::data_wrapper_t::~data_wrapper_t() {
    switch (type) {
    case R_NULL: // fallthru
    case R_BOOL: // fallthru
    case R_NUM: break;
    case R_BINARY: // fallthru
    case R_STR: {
        delete r_str;
    } break;
    case R_ARRAY: {
        delete r_array;
    } break;
    case R_OBJECT: {
        delete r_object;
    } break;
    default: unreachable();
    }
}

datum_t::datum_t(datum_t::construct_null_t dummy) : data(dummy) { }

datum_t::datum_t(construct_boolean_t dummy, bool _bool) : data(dummy, _bool) { }

datum_t::datum_t(construct_binary_t dummy, scoped_ptr_t<wire_string_t> _data)
    : data(dummy, std::move(_data)) { }

datum_t::datum_t(double _num) : data(_num) {
    // isfinite is a macro on OS X in math.h, so we can't just say std::isfinite.
    using namespace std;
    rcheck(isfinite(data.r_num), base_exc_t::GENERIC,
           strprintf("Non-finite number: %" PR_RECONSTRUCTABLE_DOUBLE, data.r_num));
}

datum_t::datum_t(std::string &&_str) : data(std::move(_str)) {
    check_str_validity(data.r_str);
}

datum_t::datum_t(scoped_ptr_t<wire_string_t> str) : data(std::move(str)) {
    check_str_validity(data.r_str);
}

datum_t::datum_t(const char *cstr) : data(cstr) { }

datum_t::datum_t(std::vector<counted_t<const datum_t> > &&_array,
                 const configured_limits_t &limits)
    : data(std::move(_array)) {
    rcheck_array_size(*data.r_array, limits, base_exc_t::GENERIC);
}

datum_t::datum_t(std::vector<counted_t<const datum_t> > &&_array,
                 no_array_size_limit_check_t) : data(std::move(_array)) { }

datum_t::datum_t(std::map<std::string, counted_t<const datum_t> > &&_object,
                 const std::set<std::string> &allowed_pts)
    : data(std::move(_object)) {
    maybe_sanitize_ptype(allowed_pts);
}

datum_t::datum_t(std::map<std::string, counted_t<const datum_t> > &&_object,
                 no_sanitize_ptype_t)
    : data(std::move(_object)) { }

counted_t<const datum_t>
to_datum_for_client_serialization(grouped_data_t &&gd,
                                  reql_version_t reql_version,
                                  const configured_limits_t &limits) {
    std::map<std::string, counted_t<const datum_t> > map;
    map[datum_t::reql_type_string] = make_counted<const datum_t>("GROUPED_DATA");

    {
        datum_array_builder_t arr(limits);
        arr.reserve(gd.size());
        iterate_ordered_by_version(
                reql_version,
                gd,
                [&arr, &limits](const counted_t<const datum_t> &key,
                                counted_t<const datum_t> &value) {
                    arr.add(make_counted<const datum_t>(
                            std::vector<counted_t<const datum_t> >{
                                key, std::move(value) },
                            limits));
                });
        map["data"] = std::move(arr).to_counted();
    }

    // We don't sanitize the ptype because this is a fake ptype that should only
    // be used for serialization.
    // TODO(2014-08): This is a bad thing.
    return make_counted<datum_t>(std::move(map), datum_t::no_sanitize_ptype_t());
}

datum_t::~datum_t() {
}

counted_t<const datum_t> datum_t::empty_array() {
    return make_counted<datum_t>(std::vector<counted_t<const datum_t> >(),
                                 no_array_size_limit_check_t());
}

counted_t<const datum_t> datum_t::empty_object() {
    return make_counted<datum_t>(std::map<std::string, counted_t<const datum_t> >());
}

counted_t<const datum_t> datum_t::null() {
    return make_counted<datum_t>(construct_null_t());
}

counted_t<const datum_t> datum_t::boolean(bool value) {
    return make_counted<datum_t>(construct_boolean_t(), value);
}

counted_t<const datum_t> datum_t::binary(scoped_ptr_t<wire_string_t> _data) {
    return make_counted<datum_t>(construct_binary_t(), std::move(_data));
}

counted_t<const datum_t> to_datum(cJSON *json, const configured_limits_t &limits) {
    switch (json->type) {
    case cJSON_False: {
        return datum_t::boolean(false);
    } break;
    case cJSON_True: {
        return datum_t::boolean(true);
    } break;
    case cJSON_NULL: {
        return datum_t::null();
    } break;
    case cJSON_Number: {
        return make_counted<datum_t>(json->valuedouble);
    } break;
    case cJSON_String: {
        return make_counted<datum_t>(json->valuestring);
    } break;
    case cJSON_Array: {
        std::vector<counted_t<const datum_t> > array;
        json_array_iterator_t it(json);
        while (cJSON *item = it.next()) {
            array.push_back(to_datum(item, limits));
        }
        return make_counted<datum_t>(std::move(array), limits);
    } break;
    case cJSON_Object: {
        std::map<std::string, counted_t<const datum_t> > map;
        json_object_iterator_t it(json);
        while (cJSON *item = it.next()) {
            auto res = map.insert(std::make_pair(item->string, to_datum(item, limits)));
            rcheck_datum(res.second, base_exc_t::GENERIC,
                         strprintf("Duplicate key `%s` in JSON.", item->string));
        }
        return make_counted<datum_t>(std::move(map));
    } break;
    default: unreachable();
    }
}


void check_str_validity(const char *bytes, size_t count) {
    const char *pos = static_cast<const char *>(memchr(bytes, 0, count));
    rcheck_datum(pos == NULL,
                 base_exc_t::GENERIC,
                 // We truncate because lots of other places can call `c_str` on the
                 // error message.
                 strprintf("String `%.20s` (truncated) contains NULL byte at offset %zu.",
                           bytes, pos - bytes));
}

void datum_t::check_str_validity(const wire_string_t *str) {
    ::ql::check_str_validity(str->data(), str->size());
}

void datum_t::check_str_validity(const std::string &str) {
    ::ql::check_str_validity(str.data(), str.size());
}

datum_t::type_t datum_t::get_type() const { return data.type; }

bool datum_t::is_ptype() const {
    return get_type() == R_BINARY ||
        (get_type() == R_OBJECT && std_contains(*data.r_object, reql_type_string));
}

bool datum_t::is_ptype(const std::string &reql_type) const {
    return (reql_type == "") ? is_ptype() : is_ptype() && get_reql_type() == reql_type;
}

std::string datum_t::get_reql_type() const {
    r_sanity_check(is_ptype());
    if (get_type() == R_BINARY) {
        return "BINARY";
    }

    auto maybe_reql_type = data.r_object->find(reql_type_string);
    r_sanity_check(maybe_reql_type != data.r_object->end());
    rcheck(maybe_reql_type->second->get_type() == R_STR,
           base_exc_t::GENERIC,
           strprintf("Error: Field `%s` must be a string (got `%s` of type %s):\n%s",
                     reql_type_string,
                     maybe_reql_type->second->trunc_print().c_str(),
                     maybe_reql_type->second->get_type_name().c_str(),
                     trunc_print().c_str()));
    return maybe_reql_type->second->as_str().to_std();
}

std::string raw_type_name(datum_t::type_t type) {
    switch (type) {
    case datum_t::R_NULL:   return "NULL";
    case datum_t::R_BINARY: return std::string("PTYPE<") + pseudo::binary_string + ">";
    case datum_t::R_BOOL:   return "BOOL";
    case datum_t::R_NUM:    return "NUMBER";
    case datum_t::R_STR:    return "STRING";
    case datum_t::R_ARRAY:  return "ARRAY";
    case datum_t::R_OBJECT: return "OBJECT";
    default: unreachable();
    }
}

std::string datum_t::get_type_name() const {
    if (is_ptype()) {
        return "PTYPE<" + get_reql_type() + ">";
    } else {
        return raw_type_name(get_type());
    }
}

std::string datum_t::print() const {
    return as_json().Print();
}

std::string datum_t::trunc_print() const {
    std::string s = print();
    if (s.size() > trunc_len) {
        s.erase(s.begin() + (trunc_len - 3), s.end());
        s += "...";
    }
    return s;
}

void datum_t::pt_to_str_key(std::string *str_out) const {
    r_sanity_check(is_ptype());
    if (get_reql_type() == pseudo::time_string) {
        pseudo::time_to_str_key(*this, str_out);
    } else {
        rfail(base_exc_t::GENERIC,
              "Cannot use psuedotype %s as a primary or secondary key value .",
              get_type_name().c_str());
    }
}

void datum_t::num_to_str_key(std::string *str_out) const {
    r_sanity_check(get_type() == R_NUM);
    str_out->append("N");
    union {
        double d;
        uint64_t u;
    } packed;
    guarantee(sizeof(packed.d) == sizeof(packed.u));
    packed.d = as_num();
    // Mangle the value so that lexicographic ordering matches double ordering
    if (packed.u & (1ULL << 63)) {
        // If we have a negative double, flip all the bits.  Flipping the
        // highest bit causes the negative doubles to sort below the
        // positive doubles (which will also have their highest bit
        // flipped), and flipping all the other bits causes more negative
        // doubles to sort below less negative doubles.
        packed.u = ~packed.u;
    } else {
        // If we have a non-negative double, flip the highest bit so that it
        // sorts higher than all the negative doubles (which had their
        // highest bit flipped as well).
        packed.u ^= (1ULL << 63);
    }
    // The formatting here is sensitive.  Talk to mlucy before changing it.
    str_out->append(strprintf("%.*" PRIx64, static_cast<int>(sizeof(double)*2), packed.u));
    str_out->append(strprintf("#%" PR_RECONSTRUCTABLE_DOUBLE, as_num()));
}

void datum_t::binary_to_str_key(std::string *str_out) const {
    // We need to prepend "P" and append a character less than [a-zA-Z] so that
    // different pseudotypes sort correctly.
    const std::string binary_key_prefix("PBINARY:");
    const wire_string_t &key = as_binary();

    str_out->append(binary_key_prefix);
    size_t to_append = std::min(MAX_KEY_SIZE - str_out->size(), key.size());

    // Escape null bytes so we don't cause key ambiguity when used in an array
    // We do this by replacing \x00 with \x01\x01 and replacing \x01 with \x01\x02
    for (size_t i = 0; i < to_append; ++i) {
        if (key.data()[i] == '\x00') {
            str_out->append("\x01\x01");
        } else if (key.data()[i] == '\x01') {
            str_out->append("\x01\x02");
        } else {
            str_out->append(1, key.data()[i]);
        }
    }
}

void datum_t::str_to_str_key(std::string *str_out) const {
    r_sanity_check(get_type() == R_STR);
    str_out->append("S");
    size_t to_append = std::min(MAX_KEY_SIZE - str_out->size(), as_str().size());
    str_out->append(as_str().data(), to_append);
}

void datum_t::bool_to_str_key(std::string *str_out) const {
    r_sanity_check(get_type() == R_BOOL);
    str_out->append("B");
    if (as_bool()) {
        str_out->append("t");
    } else {
        str_out->append("f");
    }
}

// The key for an array is stored as a string of all its elements, each separated by a
//  null character, with another null character at the end to signify the end of the
//  array (this is necessary to prevent ambiguity when nested arrays are involved).
void datum_t::array_to_str_key(std::string *str_out) const {
    r_sanity_check(get_type() == R_ARRAY);
    str_out->append("A");

    for (size_t i = 0; i < size() && str_out->size() < MAX_KEY_SIZE; ++i) {
        counted_t<const datum_t> item = get(i, NOTHROW);
        r_sanity_check(item.has());

        switch (item->get_type()) {
        case R_NUM: item->num_to_str_key(str_out); break;
        case R_STR: item->str_to_str_key(str_out); break;
        case R_BINARY: item->binary_to_str_key(str_out); break;
        case R_BOOL: item->bool_to_str_key(str_out); break;
        case R_ARRAY: item->array_to_str_key(str_out); break;
        case R_OBJECT:
            if (item->is_ptype()) {
                item->pt_to_str_key(str_out);
                break;
            }
            // fallthru
        case R_NULL:
            item->type_error(
                strprintf("Array keys can only contain numbers, strings, bools, "
                          " pseudotypes, or arrays (got %s of type %s).",
                          item->print().c_str(), item->get_type_name().c_str()));
            break;
        default:
            unreachable();
        }
        str_out->append(std::string(1, '\0'));
    }
}

<<<<<<< HEAD
void datum_t::binary_to_str_key(std::string *str_out) const {
    // We need to prepend "P" and append a character less than [a-zA-Z] so that
    // different pseudotypes sort correctly.
    const std::string binary_key_prefix("PBINARY:");
    const wire_string_t &key = as_binary();

    str_out->append(binary_key_prefix);
    size_t to_append = std::min(MAX_KEY_SIZE - str_out->size(), key.size());

    // Escape null bytes so we don't cause key ambiguity when used in an array
    // We do this by replacing \x00 with \x01\x01 and replacing \x01 with \x01\x02
    for (size_t i = 0; i < to_append; ++i) {
        if (key.data()[i] == '\x00') {
            str_out->append("\x01\x01");
        } else if (key.data()[i] == '\x01') {
            str_out->append("\x01\x02");
        } else {
            str_out->append(1, key.data()[i]);
        }
    }
}

int datum_t::pseudo_cmp(reql_version_t reql_version, const datum_t &rhs) const {
=======
int datum_t::pseudo_cmp(const datum_t &rhs) const {
>>>>>>> cc2866bc
    r_sanity_check(is_ptype());
    if (get_type() == R_BINARY) {
        return as_binary().compare(rhs.as_binary());
    } else if (get_reql_type() == pseudo::time_string) {
<<<<<<< HEAD
        return pseudo::time_cmp(reql_version, *this, rhs);
=======
        return pseudo::time_cmp(*this, rhs);
>>>>>>> cc2866bc
    }

    rfail(base_exc_t::GENERIC, "Incomparable type %s.", get_type_name().c_str());
}

void datum_t::maybe_sanitize_ptype(const std::set<std::string> &allowed_pts) {
    if (is_ptype()) {
        std::string s = get_reql_type();
        if (s == pseudo::time_string) {
            pseudo::sanitize_time(this);
            return;
        }
        if (s == pseudo::literal_string) {
            rcheck(std_contains(allowed_pts, pseudo::literal_string),
                   base_exc_t::GENERIC,
                   "Stray literal keyword found, literal can only be present inside "
                   "merge and cannot nest inside other literals.");
            pseudo::rcheck_literal_valid(this);
            return;
        }
        if (s == pseudo::binary_string) {
            // Clear the pseudotype data and convert it to binary data
            scoped_ptr_t<std::map<std::string, counted_t<const datum_t> > >
                obj_data(data.r_object);
            data.r_object = NULL;

            data.r_str = pseudo::decode_base64_ptype(*obj_data.get()).release();
            data.type = R_BINARY;
            return;
        }
        rfail(base_exc_t::GENERIC,
              "Unknown $reql_type$ `%s`.", get_type_name().c_str());
    }
}

void datum_t::rcheck_is_ptype(const std::string s) const {
    rcheck(is_ptype(), base_exc_t::GENERIC,
           (s == ""
            ? strprintf("Not a pseudotype: `%s`.", trunc_print().c_str())
            : strprintf("Not a %s pseudotype: `%s`.",
                        s.c_str(),
                        trunc_print().c_str())));
}

counted_t<const datum_t> datum_t::drop_literals(bool *encountered_literal_out) const {
    // drop_literals will never create arrays larger than those in the
    // existing datum; so checking (and thus threading the limits
    // parameter) is unnecessary here.
    const ql::configured_limits_t & limits = ql::configured_limits_t::unlimited;
    rassert(encountered_literal_out != NULL);

    const bool is_literal = is_ptype(pseudo::literal_string);
    if (is_literal) {
        counted_t<const datum_t> val = get(pseudo::value_key, NOTHROW);
        if (val) {
            bool encountered_literal;
            val = val->drop_literals(&encountered_literal);
            // Nested literals should have been caught on the higher QL levels.
            r_sanity_check(!encountered_literal);
        }
        *encountered_literal_out = true;
        return val;
    }

    // The result is either
    // - this->counted_from_this()
    // - or if `need_to_copy` is true, `copied_result`
    bool need_to_copy = false;
    counted_t<const datum_t> copied_result;

    if (get_type() == R_OBJECT) {
        const std::map<std::string, counted_t<const datum_t> > &obj = as_object();
        datum_object_builder_t builder;

        for (auto it = obj.begin(); it != obj.end(); ++it) {
            bool encountered_literal;
            counted_t<const datum_t> val =
                it->second->drop_literals(&encountered_literal);

            if (encountered_literal && !need_to_copy) {
                // We have encountered the first field with a literal.
                // This means we have to create a copy in `result_copy`.
                need_to_copy = true;
                // Copy everything up to now into the builder.
                for (auto copy_it = obj.begin(); copy_it != it; ++copy_it) {
                    bool conflict = builder.add(copy_it->first, copy_it->second);
                    r_sanity_check(!conflict);
                }
            }

            if (need_to_copy) {
                if (val.has()) {
                    bool conflict = builder.add(it->first, val);
                    r_sanity_check(!conflict);
                } else {
                    // If `it->second` was a literal without a value, ignore it
                }
            }
        }

        copied_result = std::move(builder).to_counted();

    } else if (get_type() == R_ARRAY) {
        const std::vector<counted_t<const datum_t> > &arr = as_array();
        datum_array_builder_t builder(limits);

        for (auto it = arr.begin(); it != arr.end(); ++it) {
            bool encountered_literal;
            counted_t<const datum_t> val
                = (*it)->drop_literals(&encountered_literal);

            if (encountered_literal && !need_to_copy) {
                // We have encountered the first element with a literal.
                // This means we have to create a copy in `result_copy`.
                need_to_copy = true;
                // Copy everything up to now into the builder.
                for (auto copy_it = arr.begin(); copy_it != it; ++copy_it) {
                    builder.add(*copy_it);
                }
            }

            if (need_to_copy) {
                if (val.has()) {
                    builder.add(val);
                } else {
                    // If `*it` was a literal without a value, ignore it
                }
            }
        }

        copied_result = std::move(builder).to_counted();
    }

    if (need_to_copy) {
        *encountered_literal_out = true;
        rassert(copied_result.has());
        return copied_result;
    } else {
        *encountered_literal_out = false;
        return counted_from_this();
    }
}

void datum_t::rcheck_valid_replace(counted_t<const datum_t> old_val,
                                   counted_t<const datum_t> orig_key,
                                   const std::string &pkey) const {
    counted_t<const datum_t> pk = get(pkey, NOTHROW);
    rcheck(pk.has(), base_exc_t::GENERIC,
           strprintf("Inserted object must have primary key `%s`:\n%s",
                     pkey.c_str(), print().c_str()));
    if (old_val.has()) {
        counted_t<const datum_t> old_pk = orig_key;
        if (old_val->get_type() != R_NULL) {
            old_pk = old_val->get(pkey, NOTHROW);
            r_sanity_check(old_pk.has());
        }
        if (old_pk.has()) {
            rcheck(*old_pk == *pk, base_exc_t::GENERIC,
                   strprintf("Primary key `%s` cannot be changed (`%s` -> `%s`).",
                             pkey.c_str(), old_val->print().c_str(), print().c_str()));
        }
    } else {
        r_sanity_check(!orig_key.has());
    }
}

std::string datum_t::print_primary() const {
    std::string s;
    switch (get_type()) {
    case R_NUM: num_to_str_key(&s); break;
    case R_STR: str_to_str_key(&s); break;
    case R_BINARY: binary_to_str_key(&s); break;
    case R_BOOL: bool_to_str_key(&s); break;
    case R_ARRAY: array_to_str_key(&s); break;
    case R_OBJECT:
        if (is_ptype()) {
            pt_to_str_key(&s);
            break;
        }
        // fallthru
    case R_NULL:
        type_error(strprintf(
<<<<<<< HEAD
            "Primary keys must be either a number, string, binary, bool, pseudotype "
=======
            "Primary keys must be either a number, string, bool, pseudotype "
>>>>>>> cc2866bc
            "or array (got type %s):\n%s",
            get_type_name().c_str(), trunc_print().c_str()));
        break;
    default:
        unreachable();
    }

    if (s.size() > rdb_protocol::MAX_PRIMARY_KEY_SIZE) {
        rfail(base_exc_t::GENERIC,
              "Primary key too long (max %zu characters): %s",
              rdb_protocol::MAX_PRIMARY_KEY_SIZE - 1, print().c_str());
    }
    return s;
}

std::string datum_t::mangle_secondary(const std::string &secondary,
                                      const std::string &primary,
                                      const std::string &tag) {
    guarantee(secondary.size() < UINT8_MAX);
    guarantee(secondary.size() + primary.size() < UINT8_MAX);

    uint8_t pk_offset = static_cast<uint8_t>(secondary.size()),
            tag_offset = static_cast<uint8_t>(primary.size()) + pk_offset;

    std::string res = secondary + primary + tag +
           std::string(1, pk_offset) + std::string(1, tag_offset);
    guarantee(res.size() <= MAX_KEY_SIZE);
    return res;
}

std::string datum_t::print_secondary(reql_version_t reql_version,
                                     const store_key_t &primary_key,
                                     boost::optional<uint64_t> tag_num) const {
    std::string secondary_key_string;
    std::string primary_key_string = key_to_unescaped_str(primary_key);

    // Reserve max key size to reduce reallocations
    secondary_key_string.reserve(MAX_KEY_SIZE);

    if (primary_key_string.length() > rdb_protocol::MAX_PRIMARY_KEY_SIZE) {
        rfail(base_exc_t::GENERIC,
              "Primary key too long (max %zu characters): %s",
              rdb_protocol::MAX_PRIMARY_KEY_SIZE - 1,
              key_to_debug_str(primary_key).c_str());
    }

    if (get_type() == R_NUM) {
        num_to_str_key(&secondary_key_string);
    } else if (get_type() == R_STR) {
        str_to_str_key(&secondary_key_string);
    } else if (get_type() == R_BINARY) {
        binary_to_str_key(&secondary_key_string);
    } else if (get_type() == R_BOOL) {
        bool_to_str_key(&secondary_key_string);
    } else if (get_type() == R_ARRAY) {
        array_to_str_key(&secondary_key_string);
    } else if (get_type() == R_OBJECT && is_ptype()) {
        pt_to_str_key(&secondary_key_string);
    } else {
        type_error(strprintf(
<<<<<<< HEAD
            "Secondary keys must be a number, string, binary, bool, pseudotype, "
=======
            "Secondary keys must be a number, string, bool, pseudotype, "
>>>>>>> cc2866bc
            "or array (got type %s):\n%s",
            get_type_name().c_str(), trunc_print().c_str()));
    }

    std::string tag_string;
    if (tag_num) {
        static_assert(sizeof(*tag_num) == tag_size,
                "tag_size constant is assumed to be the size of a uint64_t.");
#ifndef BOOST_LITTLE_ENDIAN
        static_assert(false, "This piece of code will break on big-endian systems.");
#endif
        tag_string.assign(reinterpret_cast<const char *>(&*tag_num), tag_size);
    }

<<<<<<< HEAD
    switch (reql_version) {
    case reql_version_t::v1_13:
        break;
    case reql_version_t::v1_14_is_latest:
        secondary_key_string.append(1, '\x00');
        break;
    default:
        unreachable();
    }
=======
    secondary_key_string.append(1, '\x00');
>>>>>>> cc2866bc
    secondary_key_string =
        secondary_key_string.substr(0, trunc_size(primary_key_string.length()));

    return mangle_secondary(secondary_key_string, primary_key_string, tag_string);
}

struct components_t {
    std::string secondary;
    std::string primary;
    boost::optional<uint64_t> tag_num;
};

void parse_secondary(const std::string &key,
                     components_t *components) {
    uint8_t start_of_tag = key[key.size() - 1],
            start_of_primary = key[key.size() - 2];

    guarantee(start_of_primary < start_of_tag);

    components->secondary = key.substr(0, start_of_primary);
    components->primary = key.substr(start_of_primary, start_of_tag - start_of_primary);

    std::string tag_str = key.substr(start_of_tag, key.size() - (start_of_tag + 2));
    if (tag_str.size() != 0) {
#ifndef BOOST_LITTLE_ENDIAN
        static_assert(false, "This piece of code will break on little endian systems.");
#endif
        components->tag_num = *reinterpret_cast<const uint64_t *>(tag_str.data());
    }
}

std::string datum_t::extract_primary(const std::string &secondary) {
    components_t components;
    parse_secondary(secondary, &components);
    return components.primary;
}

store_key_t datum_t::extract_primary(const store_key_t &secondary_key) {
    return store_key_t(extract_primary(key_to_unescaped_str(secondary_key)));
}

std::string datum_t::extract_secondary(const std::string &secondary) {
    components_t components;
    parse_secondary(secondary, &components);
    return components.secondary;
}

boost::optional<uint64_t> datum_t::extract_tag(const std::string &secondary) {
    components_t components;
    parse_secondary(secondary, &components);
    return components.tag_num;
}

boost::optional<uint64_t> datum_t::extract_tag(const store_key_t &key) {
    return extract_tag(key_to_unescaped_str(key));
}

// This function returns a store_key_t suitable for searching by a
// secondary-index.  This is needed because secondary indexes may be truncated,
// but the amount truncated depends on the length of the primary key.  Since we
// do not know how much was truncated, we have to truncate the maximum amount,
// then return all matches and filter them out later.
store_key_t datum_t::truncated_secondary() const {
    std::string s;
    if (get_type() == R_NUM) {
        num_to_str_key(&s);
    } else if (get_type() == R_STR) {
        str_to_str_key(&s);
    } else if (get_type() == R_BINARY) {
        binary_to_str_key(&s);
    } else if (get_type() == R_BOOL) {
        bool_to_str_key(&s);
    } else if (get_type() == R_ARRAY) {
        array_to_str_key(&s);
    } else if (get_type() == R_OBJECT && is_ptype()) {
        pt_to_str_key(&s);
    } else {
        type_error(strprintf(
<<<<<<< HEAD
            "Secondary keys must be a number, string, binary, bool, pseudotype, "
=======
            "Secondary keys must be a number, string, bool, pseudotype, "
>>>>>>> cc2866bc
            "or array (got %s of type %s).",
            print().c_str(), get_type_name().c_str()));
    }

    // Truncate the key if necessary
    if (s.length() >= max_trunc_size()) {
        s.erase(max_trunc_size());
    }

    return store_key_t(s);
}

void datum_t::check_type(type_t desired, const char *msg) const {
    rcheck_typed_target(
        this, get_type() == desired,
        (msg != NULL)
            ? std::string(msg)
            : strprintf("Expected type %s but found %s.",
                        raw_type_name(desired).c_str(), get_type_name().c_str()));
}
void datum_t::type_error(const std::string &msg) const {
    rfail_typed_target(this, "%s", msg.c_str());
}

bool datum_t::as_bool() const {
    if (get_type() == R_BOOL) {
        return data.r_bool;
    } else {
        return get_type() != R_NULL;
    }
}
double datum_t::as_num() const {
    check_type(R_NUM);
    return data.r_num;
}

bool number_as_integer(double d, int64_t *i_out) {
    static_assert(DBL_MANT_DIG == 53, "Doubles are wrong size.");

    if (min_dbl_int <= d && d <= max_dbl_int) {
        int64_t i = d;
        if (static_cast<double>(i) == d) {
            *i_out = i;
            return true;
        }
    }
    return false;
}

int64_t checked_convert_to_int(const rcheckable_t *target, double d) {
    int64_t i;
    if (number_as_integer(d, &i)) {
        return i;
    } else {
        rfail_target(target, base_exc_t::GENERIC,
                     "Number not an integer%s: %" PR_RECONSTRUCTABLE_DOUBLE,
                     d < min_dbl_int ? " (<-2^53)" :
                         d > max_dbl_int ? " (>2^53)" : "",
                     d);
    }
}

struct datum_rcheckable_t : public rcheckable_t {
    explicit datum_rcheckable_t(const datum_t *_datum) : datum(_datum) { }
    void runtime_fail(base_exc_t::type_t type,
                      const char *test, const char *file, int line,
                      std::string msg) const {
        datum->runtime_fail(type, test, file, line, msg);
    }
    const datum_t *datum;
};

int64_t datum_t::as_int() const {
    datum_rcheckable_t target(this);
    return checked_convert_to_int(&target, as_num());
}

const wire_string_t &datum_t::as_binary() const {
    check_type(R_BINARY);
    return *data.r_str;
}

const wire_string_t &datum_t::as_str() const {
    check_type(R_STR);
    return *data.r_str;
}

const std::vector<counted_t<const datum_t> > &datum_t::as_array() const {
    check_type(R_ARRAY);
    return *data.r_array;
}

size_t datum_t::size() const {
    return as_array().size();
}

counted_t<const datum_t> datum_t::get(size_t index, throw_bool_t throw_bool) const {
    if (index < size()) {
        return as_array()[index];
    } else if (throw_bool == THROW) {
        rfail(base_exc_t::NON_EXISTENCE, "Index out of bounds: %zu", index);
    } else {
        return counted_t<const datum_t>();
    }
}

counted_t<const datum_t> datum_t::get(const std::string &key,
                                      throw_bool_t throw_bool) const {
    std::map<std::string, counted_t<const datum_t> >::const_iterator it
        = as_object().find(key);
    if (it != as_object().end()) return it->second;
    if (throw_bool == THROW) {
        rfail(base_exc_t::NON_EXISTENCE,
              "No attribute `%s` in object:\n%s", key.c_str(), print().c_str());
    }
    return counted_t<const datum_t>();
}

const std::map<std::string, counted_t<const datum_t> > &datum_t::as_object() const {
    check_type(R_OBJECT);
    return *data.r_object;
}

cJSON *datum_t::as_json_raw() const {
    switch (get_type()) {
    case R_NULL: return cJSON_CreateNull();
    case R_BINARY: return pseudo::encode_base64_ptype(as_binary()).release();
    case R_BOOL: return cJSON_CreateBool(as_bool());
    case R_NUM: return cJSON_CreateNumber(as_num());
    case R_STR: return cJSON_CreateString(as_str().c_str());
    case R_ARRAY: {
        scoped_cJSON_t arr(cJSON_CreateArray());
        for (size_t i = 0; i < as_array().size(); ++i) {
            arr.AddItemToArray(as_array()[i]->as_json_raw());
        }
        return arr.release();
    } break;
    case R_OBJECT: {
        scoped_cJSON_t obj(cJSON_CreateObject());
        for (std::map<std::string, counted_t<const datum_t> >::const_iterator
                 it = data.r_object->begin(); it != data.r_object->end(); ++it) {
            obj.AddItemToObject(it->first.c_str(), it->second->as_json_raw());
        }
        return obj.release();
    } break;
    default: unreachable();
    }
    unreachable();
}

scoped_cJSON_t datum_t::as_json() const {
    return scoped_cJSON_t(as_json_raw());
}

// TODO: make BINARY, STR, and OBJECT convertible to sequence?
counted_t<datum_stream_t>
datum_t::as_datum_stream(const protob_t<const Backtrace> &backtrace) const {
    switch (get_type()) {
    case R_NULL:   // fallthru
    case R_BINARY: // fallthru
    case R_BOOL:   // fallthru
    case R_NUM:    // fallthru
    case R_STR:    // fallthru
    case R_OBJECT: // fallthru
        type_error(strprintf("Cannot convert %s to SEQUENCE",
                             get_type_name().c_str()));
    case R_ARRAY:
        return make_counted<array_datum_stream_t>(this->counted_from_this(),
                                                  backtrace);
    default: unreachable();
    }
    unreachable();
};

MUST_USE bool datum_t::add(const std::string &key, counted_t<const datum_t> val,
                           clobber_bool_t clobber_bool) {
    check_type(R_OBJECT);
    check_str_validity(key);
    r_sanity_check(val.has());
    bool key_in_obj = data.r_object->count(key) > 0;
    if (!key_in_obj || (clobber_bool == CLOBBER)) {
        (*data.r_object)[key] = val;
    }
    return key_in_obj;
}

counted_t<const datum_t> datum_t::merge(counted_t<const datum_t> rhs) const {
    if (get_type() != R_OBJECT || rhs->get_type() != R_OBJECT) {
        return rhs;
    }

    datum_object_builder_t d(as_object());
    const std::map<std::string, counted_t<const datum_t> > &rhs_obj = rhs->as_object();
    for (auto it = rhs_obj.begin(); it != rhs_obj.end(); ++it) {
        counted_t<const datum_t> sub_lhs = d.try_get(it->first);
        bool is_literal = it->second->is_ptype(pseudo::literal_string);

        if (it->second->get_type() == R_OBJECT && sub_lhs && !is_literal) {
            d.overwrite(it->first, sub_lhs->merge(it->second));
        } else {
            counted_t<const datum_t> val =
                is_literal
                ? it->second->get(pseudo::value_key, NOTHROW)
                : it->second;
            if (val) {
                // Since nested literal keywords are forbidden, this should be a no-op
                // if `is_literal == true`.
                bool encountered_literal;
                val = val->drop_literals(&encountered_literal);
                r_sanity_check(!encountered_literal || !is_literal);
            }
            if (val.has()) {
                d.overwrite(it->first, val);
            } else {
                r_sanity_check(is_literal);
                UNUSED bool b = d.delete_field(it->first);
            }
        }
    }
    return std::move(d).to_counted();
}

counted_t<const datum_t> datum_t::merge(counted_t<const datum_t> rhs,
                                        merge_resoluter_t f,
                                        const configured_limits_t &limits) const {
    datum_object_builder_t d(as_object());
    const std::map<std::string, counted_t<const datum_t> > &rhs_obj = rhs->as_object();
    for (auto it = rhs_obj.begin(); it != rhs_obj.end(); ++it) {
        if (counted_t<const datum_t> left = get(it->first, NOTHROW)) {
            d.overwrite(it->first, f(it->first, left, it->second, limits));
        } else {
            bool b = d.add(it->first, it->second);
            r_sanity_check(!b);
        }
    }
    return std::move(d).to_counted();
}

template<class T>
int derived_cmp(T a, T b) {
    if (a == b) return 0;
    return a < b ? -1 : 1;
}

<<<<<<< HEAD
int datum_t::v1_13_cmp(const datum_t &rhs) const {
    if (is_ptype() && !rhs.is_ptype()) {
        return 1;
    } else if (!is_ptype() && rhs.is_ptype()) {
        return -1;
=======

int datum_t::cmp(const datum_t &rhs) const {
    bool lhs_ptype = is_ptype();
    bool rhs_ptype = rhs.is_ptype();
    if (lhs_ptype && rhs_ptype) {
        if (get_reql_type() != rhs.get_reql_type()) {
            return derived_cmp(get_reql_type(), rhs.get_reql_type());
        }
        return pseudo_cmp(rhs);
    } else if (lhs_ptype || rhs_ptype) {
        return derived_cmp(get_type_name(), rhs.get_type_name());
>>>>>>> cc2866bc
    }

    if (get_type() != rhs.get_type()) {
        return derived_cmp(get_type(), rhs.get_type());
    }
    switch (get_type()) {
    case R_NULL: return 0;
    case R_BOOL: return derived_cmp(as_bool(), rhs.as_bool());
    case R_NUM: return derived_cmp(as_num(), rhs.as_num());
    case R_STR: return as_str().compare(rhs.as_str());
    case R_ARRAY: {
        const std::vector<counted_t<const datum_t> >
            &arr = as_array(),
            &rhs_arr = rhs.as_array();
        size_t i;
        for (i = 0; i < arr.size(); ++i) {
            if (i >= rhs_arr.size()) return 1;
            int cmpval = arr[i]->v1_13_cmp(*rhs_arr[i]);
            if (cmpval != 0) return cmpval;
        }
        guarantee(i <= rhs.as_array().size());
        return i == rhs.as_array().size() ? 0 : -1;
    } unreachable();
    case R_OBJECT: {
        const std::map<std::string, counted_t<const datum_t> > &obj = as_object();
        const std::map<std::string, counted_t<const datum_t> > &rhs_obj
            = rhs.as_object();
        auto it = obj.begin();
        auto it2 = rhs_obj.begin();
        while (it != obj.end() && it2 != rhs_obj.end()) {
            int key_cmpval = it->first.compare(it2->first);
            if (key_cmpval != 0) {
                return key_cmpval;
            }
<<<<<<< HEAD
            return pseudo_cmp(reql_version_t::v1_13, rhs);
        } else {
            const std::map<std::string, counted_t<const datum_t> > &obj = as_object();
            const std::map<std::string, counted_t<const datum_t> > &rhs_obj
                = rhs.as_object();
            auto it = obj.begin();
            auto it2 = rhs_obj.begin();
            while (it != obj.end() && it2 != rhs_obj.end()) {
                int key_cmpval = it->first.compare(it2->first);
                if (key_cmpval != 0) {
                    return key_cmpval;
                }
                int val_cmpval = it->second->v1_13_cmp(*it2->second);
                if (val_cmpval != 0) {
                    return val_cmpval;
                }
                ++it;
                ++it2;
=======
            int val_cmpval = it->second->cmp(*it2->second);
            if (val_cmpval != 0) {
                return val_cmpval;
>>>>>>> cc2866bc
            }
            ++it;
            ++it2;
        }
        if (it != obj.end()) return 1;
        if (it2 != rhs_obj.end()) return -1;
        return 0;
    } unreachable();
    case R_BINARY: // This should be handled by the ptype code above
<<<<<<< HEAD
    default: unreachable();
    }
}

int datum_t::cmp(reql_version_t reql_version, const datum_t &rhs) const {
    switch (reql_version) {
    case reql_version_t::v1_13:
        return v1_13_cmp(rhs);
    case reql_version_t::v1_14_is_latest:
        return modern_cmp(rhs);
    default:
        unreachable();
    }
}

int datum_t::modern_cmp(const datum_t &rhs) const {
    bool lhs_ptype = is_ptype();
    bool rhs_ptype = rhs.is_ptype();
    if (lhs_ptype && rhs_ptype) {
        if (get_reql_type() != rhs.get_reql_type()) {
            return derived_cmp(get_reql_type(), rhs.get_reql_type());
        }
        return pseudo_cmp(reql_version_t::v1_14_is_latest, rhs);
    } else if (lhs_ptype || rhs_ptype) {
        return derived_cmp(get_type_name(), rhs.get_type_name());
    }

    if (get_type() != rhs.get_type()) {
        return derived_cmp(get_type(), rhs.get_type());
    }
    switch (get_type()) {
    case R_NULL: return 0;
    case R_BOOL: return derived_cmp(as_bool(), rhs.as_bool());
    case R_NUM: return derived_cmp(as_num(), rhs.as_num());
    case R_STR: return as_str().compare(rhs.as_str());
    case R_ARRAY: {
        const std::vector<counted_t<const datum_t> >
            &arr = as_array(),
            &rhs_arr = rhs.as_array();
        size_t i;
        for (i = 0; i < arr.size(); ++i) {
            if (i >= rhs_arr.size()) return 1;
            int cmpval = arr[i]->modern_cmp(*rhs_arr[i]);
            if (cmpval != 0) return cmpval;
        }
        guarantee(i <= rhs.as_array().size());
        return i == rhs.as_array().size() ? 0 : -1;
    } unreachable();
    case R_OBJECT: {
        const std::map<std::string, counted_t<const datum_t> > &obj = as_object();
        const std::map<std::string, counted_t<const datum_t> > &rhs_obj
            = rhs.as_object();
        auto it = obj.begin();
        auto it2 = rhs_obj.begin();
        while (it != obj.end() && it2 != rhs_obj.end()) {
            int key_cmpval = it->first.compare(it2->first);
            if (key_cmpval != 0) {
                return key_cmpval;
            }
            int val_cmpval = it->second->modern_cmp(*it2->second);
            if (val_cmpval != 0) {
                return val_cmpval;
            }
            ++it;
            ++it2;
        }
        if (it != obj.end()) return 1;
        if (it2 != rhs_obj.end()) return -1;
        return 0;
    } unreachable();
    case R_BINARY: // This should be handled by the ptype code above
=======
>>>>>>> cc2866bc
    default: unreachable();
    }
}

bool datum_t::operator==(const datum_t &rhs) const { return modern_cmp(rhs) == 0; }
bool datum_t::operator!=(const datum_t &rhs) const { return modern_cmp(rhs) != 0; }
bool datum_t::compare_lt(reql_version_t reql_version, const datum_t &rhs) const {
    return cmp(reql_version, rhs) < 0;
}
bool datum_t::compare_gt(reql_version_t reql_version, const datum_t &rhs) const {
    return cmp(reql_version, rhs) > 0;
}

void datum_t::runtime_fail(base_exc_t::type_t exc_type,
                           const char *test, const char *file, int line,
                           std::string msg) const {
    ql::runtime_fail(exc_type, test, file, line, msg);
}

counted_t<const datum_t> to_datum(const Datum *d, const configured_limits_t &limits) {
    switch (d->type()) {
    case Datum::R_NULL: {
        return datum_t::null();
    } break;
    case Datum::R_BOOL: {
        return datum_t::boolean(d->r_bool());
    } break;
    case Datum::R_NUM: {
        return make_counted<datum_t>(d->r_num());
    } break;
    case Datum::R_STR: {
        return make_counted<datum_t>(std::string(d->r_str()));
    } break;
    case Datum::R_JSON: {
        scoped_cJSON_t cjson(cJSON_Parse(d->r_str().c_str()));
        return to_datum(cjson.get(), limits);
    } break;
    case Datum::R_ARRAY: {
        datum_array_builder_t out(limits);
        out.reserve(d->r_array_size());
        for (int i = 0, e = d->r_array_size(); i < e; ++i) {
            out.add(to_datum(&d->r_array(i), limits));
        }
        return std::move(out).to_counted();
    } break;
    case Datum::R_OBJECT: {
        std::map<std::string, counted_t<const datum_t> > map;
        const int count = d->r_object_size();
        for (int i = 0; i < count; ++i) {
            const Datum_AssocPair *ap = &d->r_object(i);
            const std::string &key = ap->key();
            datum_t::check_str_validity(key);
            auto res = map.insert(std::make_pair(key, to_datum(&ap->val(), limits)));
            rcheck_datum(res.second, base_exc_t::GENERIC,
                         strprintf("Duplicate key %s in object.", key.c_str()));
        }
        const std::set<std::string> pts = { pseudo::literal_string };
        return make_counted<datum_t>(std::move(map), pts);
    } break;
    default: unreachable();
    }
}

size_t datum_t::max_trunc_size() {
    return trunc_size(rdb_protocol::MAX_PRIMARY_KEY_SIZE);
}

size_t datum_t::trunc_size(size_t primary_key_size) {
    //The 2 in this function is necessary because of the offsets which are
    //included at the end of the key so that we can extract the primary key and
    //the tag num from secondary keys.
    return MAX_KEY_SIZE - primary_key_size - tag_size - 2;
}

bool datum_t::key_is_truncated(const store_key_t &key) {
    std::string key_str = key_to_unescaped_str(key);
    if (extract_tag(key_str)) {
        return key.size() == MAX_KEY_SIZE;
    } else {
        return key.size() == MAX_KEY_SIZE - tag_size;
    }
}

void datum_t::write_to_protobuf(Datum *d, use_json_t use_json) const {
    switch (use_json) {
    case use_json_t::NO: {
        switch (get_type()) {
        case R_NULL: {
            d->set_type(Datum::R_NULL);
        } break;
        case R_BINARY: {
            pseudo::write_binary_to_protobuf(d, *data.r_str);
        } break;
        case R_BOOL: {
            d->set_type(Datum::R_BOOL);
            d->set_r_bool(data.r_bool);
        } break;
        case R_NUM: {
            d->set_type(Datum::R_NUM);
            // so we can use `isfinite` in a GCC 4.4.3-compatible way
            using namespace std;  // NOLINT(build/namespaces)
            r_sanity_check(isfinite(data.r_num));
            d->set_r_num(data.r_num);
        } break;
        case R_STR: {
            d->set_type(Datum::R_STR);
            d->set_r_str(data.r_str->data(), data.r_str->size());
        } break;
        case R_ARRAY: {
            d->set_type(Datum::R_ARRAY);
            for (size_t i = 0; i < data.r_array->size(); ++i) {
                (*data.r_array)[i]->write_to_protobuf(d->add_r_array(), use_json);
            }
        } break;
        case R_OBJECT: {
            d->set_type(Datum::R_OBJECT);
            // We use rbegin and rend so that things print the way we expect.
            for (auto it = data.r_object->rbegin(); it != data.r_object->rend(); ++it) {
                Datum_AssocPair *ap = d->add_r_object();
                ap->set_key(it->first);
                it->second->write_to_protobuf(ap->mutable_val(), use_json);
            }
        } break;
        default: unreachable();
        }
    } break;
    case use_json_t::YES: {
        d->set_type(Datum::R_JSON);
        d->set_r_str(as_json().PrintUnformatted());
    } break;
    default: unreachable();
    }
}

// `key` is unused because this is passed to `datum_t::merge`, which takes a
// generic conflict resolution function, but this particular conflict resolution
// function doesn't care about they key (although we could add some
// error-checking using the key in the future).
counted_t<const datum_t> stats_merge(UNUSED const std::string &key,
                                     counted_t<const datum_t> l,
                                     counted_t<const datum_t> r,
                                     const configured_limits_t &limits) {
    if (l->get_type() == datum_t::R_NUM && r->get_type() == datum_t::R_NUM) {
        return make_counted<datum_t>(l->as_num() + r->as_num());
    } else if (l->get_type() == datum_t::R_ARRAY && r->get_type() == datum_t::R_ARRAY) {
        datum_array_builder_t arr(limits);
        for (size_t i = 0; i < l->size(); ++i) {
            arr.add(l->get(i));
        }
        for (size_t i = 0; i < r->size(); ++i) {
            arr.add(r->get(i));
        }
        return std::move(arr).to_counted();
    }

    // Merging a string is left-preferential, which is just a no-op.
    rcheck_datum(
        l->get_type() == datum_t::R_STR && r->get_type() == datum_t::R_STR,
        base_exc_t::GENERIC,
        strprintf("Cannot merge statistics `%s` (type %s) and `%s` (type %s).",
                  l->trunc_print().c_str(), l->get_type_name().c_str(),
                  r->trunc_print().c_str(), r->get_type_name().c_str()));
    return l;
}

bool datum_object_builder_t::add(const std::string &key, counted_t<const datum_t> val) {
    datum_t::check_str_validity(key);
    r_sanity_check(val.has());
    auto res = map.insert(std::make_pair(key, std::move(val)));
    // Return _false_ if the insertion actually happened.  Because we are being
    // backwards to the C++ convention.
    return !res.second;
}

void datum_object_builder_t::overwrite(std::string key,
                                       counted_t<const datum_t> val) {
    datum_t::check_str_validity(key);
    r_sanity_check(val.has());
    map[std::move(key)] = std::move(val);
}

void datum_object_builder_t::add_error(const char *msg) {
    // Insert or update the "errors" entry.
    {
        counted_t<const datum_t> *errors_entry = &map["errors"];
        double ecount = (errors_entry->has() ? (*errors_entry)->as_num() : 0) + 1;
        *errors_entry = make_counted<datum_t>(ecount);
    }

    // If first_error already exists, nothing gets inserted.
    map.insert(std::make_pair("first_error", make_counted<datum_t>(msg)));
}

MUST_USE bool datum_object_builder_t::delete_field(const std::string &key) {
    return 0 != map.erase(key);
}


counted_t<const datum_t> datum_object_builder_t::at(const std::string &key) const {
    return map.at(key);
}

counted_t<const datum_t> datum_object_builder_t::try_get(const std::string &key) const {
    auto it = map.find(key);
    return it == map.end() ? counted_t<const datum_t>() : it->second;
}

counted_t<const datum_t> datum_object_builder_t::to_counted() RVALUE_THIS {
    return make_counted<const datum_t>(std::move(map));
}

counted_t<const datum_t> datum_object_builder_t::to_counted(
        const std::set<std::string> &permissible_ptypes) RVALUE_THIS {
    return make_counted<const datum_t>(std::move(map), permissible_ptypes);
}

datum_array_builder_t::datum_array_builder_t(std::vector<counted_t<const datum_t> > &&v,
                                             const configured_limits_t &_limits)
    : vector(std::move(v)), limits(_limits) {
    rcheck_array_size_datum(vector, limits, base_exc_t::GENERIC);
}

void datum_array_builder_t::reserve(size_t n) { vector.reserve(n); }

void datum_array_builder_t::add(counted_t<const datum_t> val) {
    vector.push_back(std::move(val));
    rcheck_array_size_datum(vector, limits, base_exc_t::GENERIC);
}

void datum_array_builder_t::change(size_t index, counted_t<const datum_t> val) {
    rcheck_datum(index < vector.size(),
                 base_exc_t::NON_EXISTENCE,
                 strprintf("Index `%zu` out of bounds for array of size: `%zu`.",
                           index, vector.size()));
    vector[index] = std::move(val);
}

void datum_array_builder_t::insert(size_t index, counted_t<const datum_t> val) {
    rcheck_datum(index <= vector.size(),
                 base_exc_t::NON_EXISTENCE,
                 strprintf("Index `%zu` out of bounds for array of size: `%zu`.",
                           index, vector.size()));
    vector.insert(vector.begin() + index, std::move(val));

    rcheck_array_size_datum(vector, limits, base_exc_t::GENERIC);
}

void datum_array_builder_t::splice(size_t index, counted_t<const datum_t> values) {
    rcheck_datum(index <= vector.size(),
                 base_exc_t::NON_EXISTENCE,
                 strprintf("Index `%zu` out of bounds for array of size: `%zu`.",
                           index, vector.size()));

    const std::vector<counted_t<const datum_t> > &arr = values->as_array();
    vector.insert(vector.begin() + index, arr.begin(), arr.end());

    rcheck_array_size_datum(vector, limits, base_exc_t::GENERIC);
}

void datum_array_builder_t::erase_range(size_t start, size_t end) {
    // Don't change this to <=.  See #2696.  Probably you'll want to move the logic
    // of this (and some other functions here) into particular ReQL term
    // implementations.
    rcheck_datum(start < vector.size(),
                 base_exc_t::NON_EXISTENCE,
                 strprintf("Index `%zu` out of bounds for array of size: `%zu`.",
                           start, vector.size()));
    rcheck_datum(end <= vector.size(),
                 base_exc_t::NON_EXISTENCE,
                 strprintf("Index `%zu` out of bounds for array of size: `%zu`.",
                           end, vector.size()));
    rcheck_datum(start <= end,
                 base_exc_t::GENERIC,
                 strprintf("Start index `%zu` is greater than end index `%zu`.",
                           start, end));
    vector.erase(vector.begin() + start, vector.begin() + end);
}

void datum_array_builder_t::erase(size_t index) {
    rcheck_datum(index < vector.size(),
                 base_exc_t::NON_EXISTENCE,
                 strprintf("Index `%zu` out of bounds for array of size: `%zu`.",
                           index, vector.size()));
    vector.erase(vector.begin() + index);
}

counted_t<const datum_t> datum_array_builder_t::to_counted() RVALUE_THIS {
    // We call the non-checking constructor.  See
    // https://github.com/rethinkdb/rethinkdb/issues/2697 for more information --
    // insert and splice don't check the array size limit, because of a bug (as
    // reported in the issue).  This maintains that broken ReQL behavior because of
    // the generic reasons you would do so.
    return make_counted<datum_t>(std::move(vector),
                                 datum_t::no_array_size_limit_check_t());
}






} // namespace ql<|MERGE_RESOLUTION|>--- conflicted
+++ resolved
@@ -412,42 +412,12 @@
     }
 }
 
-<<<<<<< HEAD
-void datum_t::binary_to_str_key(std::string *str_out) const {
-    // We need to prepend "P" and append a character less than [a-zA-Z] so that
-    // different pseudotypes sort correctly.
-    const std::string binary_key_prefix("PBINARY:");
-    const wire_string_t &key = as_binary();
-
-    str_out->append(binary_key_prefix);
-    size_t to_append = std::min(MAX_KEY_SIZE - str_out->size(), key.size());
-
-    // Escape null bytes so we don't cause key ambiguity when used in an array
-    // We do this by replacing \x00 with \x01\x01 and replacing \x01 with \x01\x02
-    for (size_t i = 0; i < to_append; ++i) {
-        if (key.data()[i] == '\x00') {
-            str_out->append("\x01\x01");
-        } else if (key.data()[i] == '\x01') {
-            str_out->append("\x01\x02");
-        } else {
-            str_out->append(1, key.data()[i]);
-        }
-    }
-}
-
-int datum_t::pseudo_cmp(reql_version_t reql_version, const datum_t &rhs) const {
-=======
 int datum_t::pseudo_cmp(const datum_t &rhs) const {
->>>>>>> cc2866bc
     r_sanity_check(is_ptype());
     if (get_type() == R_BINARY) {
         return as_binary().compare(rhs.as_binary());
     } else if (get_reql_type() == pseudo::time_string) {
-<<<<<<< HEAD
         return pseudo::time_cmp(reql_version, *this, rhs);
-=======
-        return pseudo::time_cmp(*this, rhs);
->>>>>>> cc2866bc
     }
 
     rfail(base_exc_t::GENERIC, "Incomparable type %s.", get_type_name().c_str());
@@ -630,11 +600,7 @@
         // fallthru
     case R_NULL:
         type_error(strprintf(
-<<<<<<< HEAD
-            "Primary keys must be either a number, string, binary, bool, pseudotype "
-=======
             "Primary keys must be either a number, string, bool, pseudotype "
->>>>>>> cc2866bc
             "or array (got type %s):\n%s",
             get_type_name().c_str(), trunc_print().c_str()));
         break;
@@ -695,11 +661,7 @@
         pt_to_str_key(&secondary_key_string);
     } else {
         type_error(strprintf(
-<<<<<<< HEAD
-            "Secondary keys must be a number, string, binary, bool, pseudotype, "
-=======
             "Secondary keys must be a number, string, bool, pseudotype, "
->>>>>>> cc2866bc
             "or array (got type %s):\n%s",
             get_type_name().c_str(), trunc_print().c_str()));
     }
@@ -714,7 +676,6 @@
         tag_string.assign(reinterpret_cast<const char *>(&*tag_num), tag_size);
     }
 
-<<<<<<< HEAD
     switch (reql_version) {
     case reql_version_t::v1_13:
         break;
@@ -724,9 +685,6 @@
     default:
         unreachable();
     }
-=======
-    secondary_key_string.append(1, '\x00');
->>>>>>> cc2866bc
     secondary_key_string =
         secondary_key_string.substr(0, trunc_size(primary_key_string.length()));
 
@@ -805,11 +763,7 @@
         pt_to_str_key(&s);
     } else {
         type_error(strprintf(
-<<<<<<< HEAD
-            "Secondary keys must be a number, string, binary, bool, pseudotype, "
-=======
             "Secondary keys must be a number, string, bool, pseudotype, "
->>>>>>> cc2866bc
             "or array (got %s of type %s).",
             print().c_str(), get_type_name().c_str()));
     }
@@ -1054,25 +1008,11 @@
     return a < b ? -1 : 1;
 }
 
-<<<<<<< HEAD
 int datum_t::v1_13_cmp(const datum_t &rhs) const {
     if (is_ptype() && !rhs.is_ptype()) {
         return 1;
     } else if (!is_ptype() && rhs.is_ptype()) {
         return -1;
-=======
-
-int datum_t::cmp(const datum_t &rhs) const {
-    bool lhs_ptype = is_ptype();
-    bool rhs_ptype = rhs.is_ptype();
-    if (lhs_ptype && rhs_ptype) {
-        if (get_reql_type() != rhs.get_reql_type()) {
-            return derived_cmp(get_reql_type(), rhs.get_reql_type());
-        }
-        return pseudo_cmp(rhs);
-    } else if (lhs_ptype || rhs_ptype) {
-        return derived_cmp(get_type_name(), rhs.get_type_name());
->>>>>>> cc2866bc
     }
 
     if (get_type() != rhs.get_type()) {
@@ -1097,17 +1037,10 @@
         return i == rhs.as_array().size() ? 0 : -1;
     } unreachable();
     case R_OBJECT: {
-        const std::map<std::string, counted_t<const datum_t> > &obj = as_object();
-        const std::map<std::string, counted_t<const datum_t> > &rhs_obj
-            = rhs.as_object();
-        auto it = obj.begin();
-        auto it2 = rhs_obj.begin();
-        while (it != obj.end() && it2 != rhs_obj.end()) {
-            int key_cmpval = it->first.compare(it2->first);
-            if (key_cmpval != 0) {
-                return key_cmpval;
+        if (is_ptype()) {
+            if (get_reql_type() != rhs.get_reql_type()) {
+                return derived_cmp(get_reql_type(), rhs.get_reql_type());
             }
-<<<<<<< HEAD
             return pseudo_cmp(reql_version_t::v1_13, rhs);
         } else {
             const std::map<std::string, counted_t<const datum_t> > &obj = as_object();
@@ -1126,21 +1059,13 @@
                 }
                 ++it;
                 ++it2;
-=======
-            int val_cmpval = it->second->cmp(*it2->second);
-            if (val_cmpval != 0) {
-                return val_cmpval;
->>>>>>> cc2866bc
             }
-            ++it;
-            ++it2;
-        }
-        if (it != obj.end()) return 1;
-        if (it2 != rhs_obj.end()) return -1;
-        return 0;
+            if (it != obj.end()) return 1;
+            if (it2 != rhs_obj.end()) return -1;
+            return 0;
+        }
     } unreachable();
     case R_BINARY: // This should be handled by the ptype code above
-<<<<<<< HEAD
     default: unreachable();
     }
 }
@@ -1212,8 +1137,6 @@
         return 0;
     } unreachable();
     case R_BINARY: // This should be handled by the ptype code above
-=======
->>>>>>> cc2866bc
     default: unreachable();
     }
 }
