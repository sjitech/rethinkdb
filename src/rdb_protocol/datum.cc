// Copyright 2010-2012 RethinkDB, all rights reserved.

#include "rdb_protocol/datum.hpp"

#include <float.h>
#include <math.h>

#include "rdb_protocol/env.hpp"
#include "rdb_protocol/error.hpp"
#include "rdb_protocol/proto_utils.hpp"

namespace ql {

datum_t::datum_t(datum_t &&other)
    : type(other.type), r_bool(std::move(other.r_bool)),
      r_num(std::move(other.r_num)), r_str(std::move(other.r_str)),
      r_array(std::move(other.r_array)), r_object(std::move(other.r_object)) {
    other.type = datum_t::R_BOOL;
}

datum_t::datum_t(type_t _type, bool _bool) : type(_type), r_bool(_bool) {
    r_sanity_check(_type == R_BOOL);
}
datum_t::datum_t(double _num) : type(R_NUM), r_num(_num) {
    using namespace std; // so we can use `isfinite` in a GCC 4.4.3-compatible way
    rcheck(isfinite(r_num), strprintf("Non-finite number: " DBLPRI, r_num));
}
<<<<<<< HEAD
datum_t::datum_t(const std::string &_str) : type(R_STR), r_str(_str) { }
datum_t::datum_t(const char *cstr) : type(R_STR), r_str(cstr) { }
datum_t::datum_t(const std::vector<counted_t<const datum_t> > &_array)
    : type(R_ARRAY), r_array(_array) { }
datum_t::datum_t(const std::map<std::string, counted_t<const datum_t> > &_object)
    : type(R_OBJECT), r_object(_object) { }
=======
datum_t::datum_t(const std::string &_str)
    : type(R_STR), r_str(new std::string(_str)) { }
datum_t::datum_t(const char *cstr)
    : type(R_STR), r_str(new std::string(cstr)) { }
datum_t::datum_t(const std::vector<const datum_t *> &_array)
    : type(R_ARRAY), r_array(new std::vector<const datum_t *>(_array)) { }
datum_t::datum_t(const std::map<const std::string, const datum_t *> &_object)
    : type(R_OBJECT),
      r_object(new std::map<const std::string, const datum_t *>(_object)) { }
>>>>>>> f8e2ad76
datum_t::datum_t(datum_t::type_t _type) : type(_type) {
    r_sanity_check(type == R_ARRAY || type == R_OBJECT || type == R_NULL);
    switch (type) {
    case R_NULL: {
        r_str = NULL; // Zeroing here is probably good for debugging.
    } break;
    case R_BOOL: // fallthru
    case R_NUM: // fallthru
    case R_STR: unreachable();
    case R_ARRAY: {
        r_array = new std::vector<const datum_t *>();
    } break;
    case R_OBJECT: {
        r_object = new std::map<const std::string, const datum_t *>();
    } break;
    default: unreachable();
    }
}

datum_t::~datum_t() {
    switch (type) {
    case R_NULL: //fallthru
    case R_BOOL: //fallthru
    case R_NUM: break;
    case R_STR: {
        r_sanity_check(r_str != NULL);
        delete r_str;
    } break;
    case R_ARRAY: {
        r_sanity_check(r_array != NULL);
        delete r_array;
    } break;
    case R_OBJECT: {
        r_sanity_check(r_object != NULL);
        delete r_object;
    } break;
    default: unreachable();
    }
}

void datum_t::init_str() {
    type = R_STR;
    r_str = new std::string();
}

void datum_t::init_array() {
    type = R_ARRAY;
    r_array = new std::vector<const datum_t *>();
}

void datum_t::init_object() {
    type = R_OBJECT;
    r_object = new std::map<const std::string, const datum_t *>();
}

void datum_t::init_json(cJSON *json, env_t *env) {
    switch (json->type) {
    case cJSON_False: {
        type = R_BOOL;
        r_bool = false;
    } break;
    case cJSON_True: {
        type = R_BOOL;
        r_bool = true;
    } break;
    case cJSON_NULL: {
        type = R_NULL;
    } break;
    case cJSON_Number: {
        type = R_NUM;
        r_num = json->valuedouble;
        using namespace std; // so we can use `isfinite` in a GCC 4.4.3-compatible way
        r_sanity_check(isfinite(r_num));
    } break;
    case cJSON_String: {
        init_str();
        *r_str = json->valuestring;
    } break;
    case cJSON_Array: {
        init_array();
        for (int i = 0; i < cJSON_GetArraySize(json); ++i) {
            add(make_counted<datum_t>(cJSON_GetArrayItem(json, i), env));
        }
    } break;
    case cJSON_Object: {
        init_object();
        for (int i = 0; i < cJSON_GetArraySize(json); ++i) {
            cJSON *el = cJSON_GetArrayItem(json, i);
            bool b = add(el->string, make_counted<datum_t>(el, env));
            r_sanity_check(!b);
        }
    } break;
    default: unreachable();
    }
}

datum_t::datum_t(cJSON *json, env_t *env) {
    init_json(json, env);
}
datum_t::datum_t(const boost::shared_ptr<scoped_cJSON_t> &json, env_t *env) {
    init_json(json->get(), env);
}

datum_t &datum_t::operator=(datum_t &&other) {
    type = other.type;
    other.type = R_NULL;

    r_bool = other.r_bool;
    r_num = other.r_num;
    r_str = std::move(other.r_str);
    r_array = std::move(other.r_array);
    r_object = std::move(other.r_object);

    return *this;
}

void datum_t::copy_from(const datum_t &other) {
    type = other.type;

    r_bool = other.r_bool;
    r_num = other.r_num;
    r_str = other.r_str;
    r_array = other.r_array;
    r_object = other.r_object;
}



datum_t::type_t datum_t::get_type() const { return type; }
const char *datum_type_name(datum_t::type_t type) {
    switch (type) {
    case datum_t::R_NULL:   return "NULL";
    case datum_t::R_BOOL:   return "BOOL";
    case datum_t::R_NUM:    return "NUMBER";
    case datum_t::R_STR:    return "STRING";
    case datum_t::R_ARRAY:  return "ARRAY";
    case datum_t::R_OBJECT: return "OBJECT";
    default: unreachable();
    }
    unreachable();
}

const char *datum_t::get_type_name() const {
    return datum_type_name(get_type());
}

std::string datum_t::print() const {
    return as_json()->Print();
}

void datum_t::num_to_str_key(std::string *str_out) const {
    r_sanity_check(type == R_NUM);
    str_out->append("N");
    union {
        double d;
        uint64_t u;
    } packed;
    guarantee(sizeof(packed.d) == sizeof(packed.u));
    packed.d = as_num();
    // Mangle the value so that lexicographic ordering matches double ordering
    if (packed.u & (1ULL << 63)) {
        // If we have a negative double, flip all the bits.  Flipping the
        // highest bit causes the negative doubles to sort below the
        // positive doubles (which will also have their highest bit
        // flipped), and flipping all the other bits causes more negative
        // doubles to sort below less negative doubles.
        packed.u = ~packed.u;
    } else {
        // If we have a non-negative double, flip the highest bit so that it
        // sorts higher than all the negative doubles (which had their
        // highest bit flipped as well).
        packed.u ^= (1ULL << 63);
    }
    // The formatting here is sensitive.  Talk to mlucy before changing it.
    str_out->append(strprintf("%.*" PRIx64, static_cast<int>(sizeof(double)*2), packed.u));
    str_out->append(strprintf("#" DBLPRI, as_num()));
}

void datum_t::str_to_str_key(std::string *str_out) const {
    r_sanity_check(type == R_STR);
    str_out->append("S");
    str_out->append(as_str());
}

// The key for an array is stored as a string of all its elements, each separated by a
//  null character, with another null character at the end to signify the end of the
//  array (this is necessary to prevent ambiguity when nested arrays are involved).
void datum_t::array_to_str_key(std::string *str_out) const {
    r_sanity_check(type == R_ARRAY);
    str_out->append("A");

    for (size_t i = 0; i < size(); ++i) {
        const datum_t *item = get(i, NOTHROW);
        r_sanity_check(item != NULL);

        if (item->type == R_NUM) {
            item->num_to_str_key(str_out);
        } else if (item->type == R_STR) {
            item->str_to_str_key(str_out);
        } else if (item->type == R_ARRAY) {
            item->array_to_str_key(str_out);
        } else {
            rfail("Secondary keys must be a number, string, or array (got %s of type %s).",
                  item->print().c_str(), datum_type_name(item->type));
        }

        str_out->append(std::string(1, '\0'));
    }
}

std::string datum_t::print_primary() const {
    std::string s;
    if (type == R_NUM) {
        num_to_str_key(&s);
    } else if (type == R_STR) {
        str_to_str_key(&s);
    } else {
        rfail("Primary keys must be either a number or a string (got %s of type %s).",
              print().c_str(), datum_type_name(type));
    }
    if (s.size() > rdb_protocol_t::MAX_PRIMARY_KEY_SIZE) {
        rfail("Primary key too long (max %zu characters): %s",
              rdb_protocol_t::MAX_PRIMARY_KEY_SIZE - 1, print().c_str());
    }
    return s;
}

std::string datum_t::print_secondary(const store_key_t &primary_key) const {
    std::string s;
    std::string primary_key_string = key_to_unescaped_str(primary_key);

    if (primary_key_string.length() > rdb_protocol_t::MAX_PRIMARY_KEY_SIZE) {
        rfail("Primary key too long (max %zu characters): %s",
              rdb_protocol_t::MAX_PRIMARY_KEY_SIZE - 1, key_to_debug_str(primary_key).c_str());
    }

    if (type == R_NUM) {
        num_to_str_key(&s);
    } else if (type == R_STR) {
        str_to_str_key(&s);
    } else if (type == R_ARRAY) {
        array_to_str_key(&s);
    } else {
        rfail("Secondary keys must be a number, string, or array (got %s of type %s).",
              print().c_str(), datum_type_name(type));
    }

    s = s.substr(0, MAX_KEY_SIZE - primary_key_string.length() - 1) +
        std::string(1, '\0') + primary_key_string;

    return s;
}

std::string datum_t::unprint_secondary(
        const std::string &secondary_and_primary) {
    size_t separator = secondary_and_primary.find_last_of('\0');

    return secondary_and_primary.substr(separator + 1, std::string::npos);
}

// This function returns a store_key_t suitable for searching by a secondary-index.
//  This is needed because secondary indexes may be truncated, but the amount truncated
//  depends on the length of the primary key.  Since we do not know how much was truncated,
//  we have to truncate the maximum amount, then return all matches and filter them out later.
store_key_t datum_t::truncated_secondary() const {
    std::string s;
    if (type == R_NUM) {
        num_to_str_key(&s);
    } else if (type == R_STR) {
        str_to_str_key(&s);
    } else if (type == R_ARRAY) {
        array_to_str_key(&s);
    } else {
        rfail("Secondary keys must be a number, string, or array (got %s of type %s).",
              print().c_str(), datum_type_name(type));
    }

    const size_t max_trunc_size = MAX_KEY_SIZE - rdb_protocol_t::MAX_PRIMARY_KEY_SIZE - 1;

    // If the key does not need truncation, add a null byte at the end to filter out more
    //  potential results
    if (s.length() < max_trunc_size) {
        s += std::string(1, '\0');
    } else {
        s.erase(max_trunc_size);
    }

    return store_key_t(s);
}

void datum_t::check_type(type_t desired) const {
    rcheck(get_type() == desired,
           strprintf("Expected type %s but found %s.",
                     datum_type_name(desired), datum_type_name(get_type())));
}

bool datum_t::as_bool() const {
    check_type(R_BOOL);
    return r_bool;
}
double datum_t::as_num() const {
    check_type(R_NUM);
    return r_num;
}

static const double max_dbl_int = 0x1LL << DBL_MANT_DIG;
static const double min_dbl_int = max_dbl_int * -1;
int64_t datum_t::as_int() const {
    static_assert(DBL_MANT_DIG == 53, "ERROR: Doubles are wrong size.");
    double d = as_num();
    rcheck(d <= max_dbl_int, strprintf("Number not an integer (>2^53): " DBLPRI, d));
    rcheck(d >= min_dbl_int, strprintf("Number not an integer (<-2^53): " DBLPRI, d));
    int64_t i = d;
    rcheck(static_cast<double>(i) == d, strprintf("Number not an integer: " DBLPRI, d));
    return i;
}
const std::string &datum_t::as_str() const {
    check_type(R_STR);
    return *r_str;
}
const std::vector<counted_t<const datum_t> > &datum_t::as_array() const {
    check_type(R_ARRAY);
    return *r_array;
}
size_t datum_t::size() const {
    return as_array().size();
}

<<<<<<< HEAD
counted_t<const datum_t> datum_t::el(size_t index, throw_bool_t throw_bool) const {
=======
const datum_t *datum_t::get(size_t index, throw_bool_t throw_bool) const {
>>>>>>> f8e2ad76
    if (index < size()) return as_array()[index];
    if (throw_bool == THROW) rfail("Index out of bounds: %zu", index);
    return counted_t<const datum_t>();
}

<<<<<<< HEAD
counted_t<const datum_t> datum_t::el(const std::string &key, throw_bool_t throw_bool) const {
    auto it = as_object().find(key);
    if (it != as_object().end()) {
        return it->second;
    }
=======
const datum_t *datum_t::get(const std::string &key, throw_bool_t throw_bool) const {
    std::map<const std::string, const datum_t *>::const_iterator
        it = as_object().find(key);
    if (it != as_object().end()) return it->second;
>>>>>>> f8e2ad76
    if (throw_bool == THROW) {
        rfail("No attribute `%s` in object:\n%s", key.c_str(), print().c_str());
    }
    return counted_t<const datum_t>();
}

const std::map<std::string, counted_t<const datum_t> > &datum_t::as_object() const {
    check_type(R_OBJECT);
    return *r_object;
}

cJSON *datum_t::as_raw_json() const {
    switch (get_type()) {
    case R_NULL: return cJSON_CreateNull();
    case R_BOOL: return cJSON_CreateBool(as_bool());
    case R_NUM: return cJSON_CreateNumber(as_num());
    case R_STR: return cJSON_CreateString(as_str().c_str());
    case R_ARRAY: {
        scoped_cJSON_t arr(cJSON_CreateArray());
        for (size_t i = 0; i < as_array().size(); ++i) {
            arr.AddItemToArray(as_array()[i]->as_raw_json());
        }
        return arr.release();
    } break;
    case R_OBJECT: {
        scoped_cJSON_t obj(cJSON_CreateObject());
        for (std::map<std::string, counted_t<const datum_t> >::const_iterator
                 it = as_object().begin(); it != as_object().end(); ++it) {
            obj.AddItemToObject(it->first.c_str(), it->second->as_raw_json());
        }
        return obj.release();
    } break;
    default: unreachable();
    }
    unreachable();
}
boost::shared_ptr<scoped_cJSON_t> datum_t::as_json() const {
    return boost::shared_ptr<scoped_cJSON_t>(new scoped_cJSON_t(as_raw_json()));
}

// TODO: make STR and OBJECT convertible to sequence?
<<<<<<< HEAD
scoped_ptr_t<datum_stream_t> datum_t::as_datum_stream(
    // BT_SRC should be a pointer to whatever part of the term tree we want the
    // resulting stream to be associated with (i.e. what part of the tree we
    // should highlight in the backtrace if that stream exhibits an error).
    env_t *env, const pb_rcheckable_t *bt_src) const {
=======
datum_stream_t *datum_t::as_datum_stream(
    // BACKTRACE_SRC should be a pointer to whatever part of the term tree we
    // want the resulting stream to be associated with (i.e. what part of the
    // tree we should highlight in the backtrace if that stream exhibits an
    // error).
    env_t *env, const pb_rcheckable_t *backtrace_src) const {
>>>>>>> f8e2ad76
    switch (get_type()) {
    case R_NULL: //fallthru
    case R_BOOL: //fallthru
    case R_NUM:  //fallthru
    case R_STR:  //fallthru
    case R_OBJECT: rfail("Cannot convert %s to SEQUENCE", datum_type_name(get_type()));
<<<<<<< HEAD
    case R_ARRAY: return make_scoped_ptr<array_datum_stream_t>(env, this->counted_from_this(), bt_src);
=======
    case R_ARRAY: {
        return env->add_ptr(new array_datum_stream_t(env, this, backtrace_src));
    }
>>>>>>> f8e2ad76
    default: unreachable();
    }
    unreachable();
};

void datum_t::add(counted_t<const datum_t> val) {
    check_type(R_ARRAY);
    r_sanity_check(val);
    r_array->push_back(val);
}

MUST_USE bool datum_t::add(const std::string &key, counted_t<const datum_t> val,
                           clobber_bool_t clobber_bool) {
    check_type(R_OBJECT);
    r_sanity_check(val);
    bool key_in_obj = r_object->count(key) > 0;
    if (!key_in_obj || (clobber_bool == CLOBBER)) (*r_object)[key] = val;
    return key_in_obj;
}

MUST_USE bool datum_t::delete_key(const std::string &key) {
    return r_object->erase(key);
}

counted_t<const datum_t> datum_t::merge(counted_t<const datum_t> rhs) const {
    scoped_ptr_t<datum_t> d(new datum_t(as_object()));
    const std::map<std::string, counted_t<const datum_t> > &rhs_obj = rhs->as_object();
    for (auto it = rhs_obj.begin(); it != rhs_obj.end(); ++it) {
        UNUSED bool b = d->add(it->first, it->second, CLOBBER);
    }
<<<<<<< HEAD
    return counted_t<const datum_t>(d.release());
}
counted_t<const datum_t> datum_t::merge(env_t *env, counted_t<const datum_t> rhs, merge_res_f f) const {
    scoped_ptr_t<datum_t> d(new datum_t(as_object()));
    const std::map<std::string, counted_t<const datum_t> > &rhs_obj = rhs->as_object();
    for (auto it = rhs_obj.begin(); it != rhs_obj.end(); ++it) {
        if (counted_t<const datum_t> l = el(it->first, NOTHROW)) {
=======
    return d.release();
}
const datum_t *datum_t::merge(env_t *env, const datum_t *rhs, merge_res_f f) const {
    datum_t *d = env->add_ptr(new datum_t(as_object()));
    const std::map<const std::string, const datum_t *> &rhs_obj = rhs->as_object();
    for (std::map<const std::string, const datum_t *>::const_iterator
             it = rhs_obj.begin(); it != rhs_obj.end(); ++it) {
        if (const datum_t *l = get(it->first, NOTHROW)) {
>>>>>>> f8e2ad76
            bool b = d->add(it->first, f(env, it->first, l, it->second, this), CLOBBER);
            r_sanity_check(b);
        } else {
            bool b = d->add(it->first, it->second);
            r_sanity_check(!b);
        }
    }
    return counted_t<const datum_t>(d.release());
}

template<class T>
int derived_cmp(T a, T b) {
    if (a == b) return 0;
    return a < b ? -1 : 1;
}

int datum_t::cmp(const datum_t &rhs) const {
    if (get_type() != rhs.get_type()) {
        return derived_cmp(get_type(), rhs.get_type());
    }
    switch (get_type()) {
    case R_NULL: return 0;
    case R_BOOL: return derived_cmp(as_bool(), rhs.as_bool());
    case R_NUM: return derived_cmp(as_num(), rhs.as_num());
    case R_STR: return derived_cmp(as_str(), rhs.as_str());
    case R_ARRAY: {
        const std::vector<counted_t<const datum_t> >
            &arr = as_array(),
            &rhs_arr = rhs.as_array();
        size_t i;
        for (i = 0; i < arr.size(); ++i) {
            if (i >= rhs_arr.size()) return 1;
            int cmpval = arr[i]->cmp(*rhs_arr[i]);
            if (cmpval) return cmpval;
        }
        guarantee(i <= rhs.as_array().size());
        return i == rhs.as_array().size() ? 0 : -1;
    } unreachable();
    case R_OBJECT: {
        const std::map<std::string, counted_t<const datum_t> > &obj = as_object();
        const std::map<std::string, counted_t<const datum_t> > &rhs_obj = rhs.as_object();
        std::map<std::string, counted_t<const datum_t> >::const_iterator it = obj.begin();
        std::map<std::string, counted_t<const datum_t> >::const_iterator it2 = rhs_obj.begin();
        while (it != obj.end() && it2 != rhs_obj.end()) {
            int key_cmpval = derived_cmp(it->first, it2->first);
            if (key_cmpval) return key_cmpval;
            int val_cmpval = it->second->cmp(*it2->second);
            if (val_cmpval) return val_cmpval;
            ++it;
            ++it2;
        }
        if (it != obj.end()) return 1;
        if (it2 != rhs_obj.end()) return -1;
        return 0;
    } unreachable();
    default: unreachable();
    }
}

bool datum_t::operator== (const datum_t &rhs) const { return cmp(rhs) == 0;  }
bool datum_t::operator!= (const datum_t &rhs) const { return cmp(rhs) != 0;  }
bool datum_t::operator<  (const datum_t &rhs) const { return cmp(rhs) == -1; }
bool datum_t::operator<= (const datum_t &rhs) const { return cmp(rhs) != 1;  }
bool datum_t::operator>  (const datum_t &rhs) const { return cmp(rhs) == 1;  }
bool datum_t::operator>= (const datum_t &rhs) const { return cmp(rhs) != -1; }

datum_t::datum_t(const Datum *d, env_t *env) {
    switch (d->type()) {
    case Datum_DatumType_R_NULL: {
        type = R_NULL;
    } break;
    case Datum_DatumType_R_BOOL: {
        type = R_BOOL;
        r_bool = d->r_bool();
    } break;
    case Datum_DatumType_R_NUM: {
        type = R_NUM;
        r_num = d->r_num();
    } break;
    case Datum_DatumType_R_STR: {
        init_str();
        *r_str = d->r_str();
    } break;
    case Datum_DatumType_R_ARRAY: {
        init_array();
        for (int i = 0; i < d->r_array_size(); ++i) {
<<<<<<< HEAD
            r_array.push_back(make_counted<datum_t>(&d->r_array(i), env));
=======
            r_array->push_back(env->add_ptr(new datum_t(&d->r_array(i), env)));
>>>>>>> f8e2ad76
        }
    } break;
    case Datum_DatumType_R_OBJECT: {
        init_object();
        for (int i = 0; i < d->r_object_size(); ++i) {
            const Datum_AssocPair *ap = &d->r_object(i);
            const std::string &key = ap->key();
            rcheck(r_object->count(key) == 0,
                   strprintf("Duplicate key %s in object.", key.c_str()));
<<<<<<< HEAD
            r_object[key] = make_counted<datum_t>(&ap->val(), env);
=======
            (*r_object)[key] = env->add_ptr(new datum_t(&ap->val(), env));
>>>>>>> f8e2ad76
        }
    } break;
    default: unreachable();
    }
}

void datum_t::write_to_protobuf(Datum *d) const {
    switch (get_type()) {
    case R_NULL: {
        d->set_type(Datum_DatumType_R_NULL);
    } break;
    case R_BOOL: {
        d->set_type(Datum_DatumType_R_BOOL);
        d->set_r_bool(r_bool);
    } break;
    case R_NUM: {
        d->set_type(Datum_DatumType_R_NUM);
        d->set_r_num(r_num);
    } break;
    case R_STR: {
        d->set_type(Datum_DatumType_R_STR);
        d->set_r_str(*r_str);
    } break;
    case R_ARRAY: {
        d->set_type(Datum_DatumType_R_ARRAY);
        for (size_t i = 0; i < r_array->size(); ++i) {
            (*r_array)[i]->write_to_protobuf(d->add_r_array());
        }
    } break;
    case R_OBJECT: {
        d->set_type(Datum_DatumType_R_OBJECT);
        // We use rbegin and rend so that things print the way we expect.
<<<<<<< HEAD
        for (std::map<std::string, counted_t<const datum_t> >::const_reverse_iterator
                 it = r_object.rbegin(); it != r_object.rend(); ++it) {
=======
        for (std::map<const std::string, const datum_t *>::const_reverse_iterator
                 it = r_object->rbegin(); it != r_object->rend(); ++it) {
>>>>>>> f8e2ad76
            Datum_AssocPair *ap = d->add_r_object();
            ap->set_key(it->first);
            it->second->write_to_protobuf(ap->mutable_val());
        }
    } break;
    default: unreachable();
    }
}

<<<<<<< HEAD
void datum_t::iter(bool (*callback)(counted_t<const datum_t> , env_t *), env_t *env) const {
    if (callback(this->counted_from_this(), env)) {
        switch (get_type()) {
        case R_NULL: // fallthru
        case R_BOOL: // fallthru
        case R_NUM:  // fallthru
        case R_STR:  break;
        case R_ARRAY: {
            for (size_t i = 0; i < as_array().size(); ++i) el(i)->iter(callback, env);
        } break;
        case R_OBJECT: {
            for (auto it = as_object().begin(); it != as_object().end(); ++it) {
                it->second->iter(callback, env);
            }
        } break;
        default: unreachable();
        }
    }
}

counted_t<const datum_t> wire_datum_t::get() const {
=======
const datum_t *wire_datum_t::get() const {
>>>>>>> f8e2ad76
    r_sanity_check(state == COMPILED);
    return ptr;
}
counted_t<const datum_t> wire_datum_t::reset(counted_t<const datum_t> ptr2) {
    r_sanity_check(state == COMPILED);
    counted_t<const datum_t> tmp = ptr;
    ptr = ptr2;
    return tmp;
}

counted_t<const datum_t> wire_datum_t::compile(env_t *env) {
    if (state == COMPILED) return ptr;
    r_sanity_check(state != INVALID);
    ptr = make_counted<datum_t>(&ptr_pb, env);
    ptr_pb = Datum();
    return ptr;
}
void wire_datum_t::finalize() {
    if (state == SERIALIZABLE) return;
    r_sanity_check(state == COMPILED);
    ptr->write_to_protobuf(&ptr_pb);
<<<<<<< HEAD
    ptr.reset();
    state = READY_TO_WRITE;
=======
    ptr = 0;
    state = SERIALIZABLE;
>>>>>>> f8e2ad76
}

bool wire_datum_map_t::has(counted_t<const datum_t> key) {
    r_sanity_check(state == COMPILED);
    return map.count(key) > 0;
}

counted_t<const datum_t> wire_datum_map_t::get(counted_t<const datum_t> key) {
    r_sanity_check(state == COMPILED);
    r_sanity_check(has(key));
    return map[key];
}

void wire_datum_map_t::set(counted_t<const datum_t> key, counted_t<const datum_t> val) {
    r_sanity_check(state == COMPILED);
    map[key] = val;
}

void wire_datum_map_t::compile(env_t *env) {
    if (state == COMPILED) return;
    while (!map_pb.empty()) {
        map[make_counted<datum_t>(&map_pb.back().first, env)] =
            make_counted<datum_t>(&map_pb.back().second, env);
        map_pb.pop_back();
    }
    state = COMPILED;
}
void wire_datum_map_t::finalize() {
    if (state == SERIALIZABLE) return;
    r_sanity_check(state == COMPILED);
    while (!map.empty()) {
        map_pb.push_back(std::make_pair(Datum(), Datum()));
        map.begin()->first->write_to_protobuf(&map_pb.back().first);
        map.begin()->second->write_to_protobuf(&map_pb.back().second);
        map.erase(map.begin());
    }
    state = SERIALIZABLE;
}

counted_t<const datum_t> wire_datum_map_t::to_arr() const {
    r_sanity_check(state == COMPILED);
    scoped_ptr_t<datum_t> arr(new datum_t(datum_t::R_ARRAY));
    for (auto it = map.begin(); it != map.end(); ++it) {
        scoped_ptr_t<datum_t> obj(new datum_t(datum_t::R_OBJECT));
        bool b1 = obj->add("group", it->first);
        bool b2 = obj->add("reduction", it->second);
        r_sanity_check(!b1 && !b2);
        arr->add(counted_t<datum_t>(obj.release()));
    }
    return counted_t<const datum_t>(arr.release());
}

} //namespace ql<|MERGE_RESOLUTION|>--- conflicted
+++ resolved
@@ -25,24 +25,15 @@
     using namespace std; // so we can use `isfinite` in a GCC 4.4.3-compatible way
     rcheck(isfinite(r_num), strprintf("Non-finite number: " DBLPRI, r_num));
 }
-<<<<<<< HEAD
-datum_t::datum_t(const std::string &_str) : type(R_STR), r_str(_str) { }
-datum_t::datum_t(const char *cstr) : type(R_STR), r_str(cstr) { }
-datum_t::datum_t(const std::vector<counted_t<const datum_t> > &_array)
-    : type(R_ARRAY), r_array(_array) { }
-datum_t::datum_t(const std::map<std::string, counted_t<const datum_t> > &_object)
-    : type(R_OBJECT), r_object(_object) { }
-=======
 datum_t::datum_t(const std::string &_str)
     : type(R_STR), r_str(new std::string(_str)) { }
 datum_t::datum_t(const char *cstr)
     : type(R_STR), r_str(new std::string(cstr)) { }
-datum_t::datum_t(const std::vector<const datum_t *> &_array)
-    : type(R_ARRAY), r_array(new std::vector<const datum_t *>(_array)) { }
-datum_t::datum_t(const std::map<const std::string, const datum_t *> &_object)
+datum_t::datum_t(const std::vector<counted_t<const datum_t> > &_array)
+    : type(R_ARRAY), r_array(new std::vector<counted_t<const datum_t> >(_array)) { }
+datum_t::datum_t(const std::map<std::string, counted_t<const datum_t> > &_object)
     : type(R_OBJECT),
-      r_object(new std::map<const std::string, const datum_t *>(_object)) { }
->>>>>>> f8e2ad76
+      r_object(new std::map<std::string, counted_t<const datum_t> >(_object)) { }
 datum_t::datum_t(datum_t::type_t _type) : type(_type) {
     r_sanity_check(type == R_ARRAY || type == R_OBJECT || type == R_NULL);
     switch (type) {
@@ -53,10 +44,10 @@
     case R_NUM: // fallthru
     case R_STR: unreachable();
     case R_ARRAY: {
-        r_array = new std::vector<const datum_t *>();
+        r_array = new std::vector<counted_t<const datum_t> >();
     } break;
     case R_OBJECT: {
-        r_object = new std::map<const std::string, const datum_t *>();
+        r_object = new std::map<std::string, counted_t<const datum_t> >();
     } break;
     default: unreachable();
     }
@@ -90,12 +81,12 @@
 
 void datum_t::init_array() {
     type = R_ARRAY;
-    r_array = new std::vector<const datum_t *>();
+    r_array = new std::vector<counted_t<const datum_t> >();
 }
 
 void datum_t::init_object() {
     type = R_OBJECT;
-    r_object = new std::map<const std::string, const datum_t *>();
+    r_object = new std::map<std::string, counted_t<const datum_t> >();
 }
 
 void datum_t::init_json(cJSON *json, env_t *env) {
@@ -235,7 +226,7 @@
     str_out->append("A");
 
     for (size_t i = 0; i < size(); ++i) {
-        const datum_t *item = get(i, NOTHROW);
+        counted_t<const datum_t> item = get(i, NOTHROW);
         r_sanity_check(item != NULL);
 
         if (item->type == R_NUM) {
@@ -371,28 +362,16 @@
     return as_array().size();
 }
 
-<<<<<<< HEAD
-counted_t<const datum_t> datum_t::el(size_t index, throw_bool_t throw_bool) const {
-=======
-const datum_t *datum_t::get(size_t index, throw_bool_t throw_bool) const {
->>>>>>> f8e2ad76
+counted_t<const datum_t> datum_t::get(size_t index, throw_bool_t throw_bool) const {
     if (index < size()) return as_array()[index];
     if (throw_bool == THROW) rfail("Index out of bounds: %zu", index);
     return counted_t<const datum_t>();
 }
 
-<<<<<<< HEAD
-counted_t<const datum_t> datum_t::el(const std::string &key, throw_bool_t throw_bool) const {
-    auto it = as_object().find(key);
-    if (it != as_object().end()) {
-        return it->second;
-    }
-=======
-const datum_t *datum_t::get(const std::string &key, throw_bool_t throw_bool) const {
-    std::map<const std::string, const datum_t *>::const_iterator
-        it = as_object().find(key);
+counted_t<const datum_t> datum_t::get(const std::string &key, throw_bool_t throw_bool) const {
+    std::map<std::string, counted_t<const datum_t> >::const_iterator it
+        = as_object().find(key);
     if (it != as_object().end()) return it->second;
->>>>>>> f8e2ad76
     if (throw_bool == THROW) {
         rfail("No attribute `%s` in object:\n%s", key.c_str(), print().c_str());
     }
@@ -434,33 +413,15 @@
 }
 
 // TODO: make STR and OBJECT convertible to sequence?
-<<<<<<< HEAD
-scoped_ptr_t<datum_stream_t> datum_t::as_datum_stream(
-    // BT_SRC should be a pointer to whatever part of the term tree we want the
-    // resulting stream to be associated with (i.e. what part of the tree we
-    // should highlight in the backtrace if that stream exhibits an error).
-    env_t *env, const pb_rcheckable_t *bt_src) const {
-=======
-datum_stream_t *datum_t::as_datum_stream(
-    // BACKTRACE_SRC should be a pointer to whatever part of the term tree we
-    // want the resulting stream to be associated with (i.e. what part of the
-    // tree we should highlight in the backtrace if that stream exhibits an
-    // error).
-    env_t *env, const pb_rcheckable_t *backtrace_src) const {
->>>>>>> f8e2ad76
+counted_t<datum_stream_t> datum_t::as_datum_stream(env_t *env, const pb_rcheckable_t *backtrace_src) const {
     switch (get_type()) {
     case R_NULL: //fallthru
     case R_BOOL: //fallthru
     case R_NUM:  //fallthru
     case R_STR:  //fallthru
     case R_OBJECT: rfail("Cannot convert %s to SEQUENCE", datum_type_name(get_type()));
-<<<<<<< HEAD
-    case R_ARRAY: return make_scoped_ptr<array_datum_stream_t>(env, this->counted_from_this(), bt_src);
-=======
-    case R_ARRAY: {
-        return env->add_ptr(new array_datum_stream_t(env, this, backtrace_src));
-    }
->>>>>>> f8e2ad76
+    case R_ARRAY:
+        return make_counted<array_datum_stream_t>(env, this->counted_from_this(), backtrace_src);
     default: unreachable();
     }
     unreachable();
@@ -491,24 +452,14 @@
     for (auto it = rhs_obj.begin(); it != rhs_obj.end(); ++it) {
         UNUSED bool b = d->add(it->first, it->second, CLOBBER);
     }
-<<<<<<< HEAD
     return counted_t<const datum_t>(d.release());
 }
+
 counted_t<const datum_t> datum_t::merge(env_t *env, counted_t<const datum_t> rhs, merge_res_f f) const {
     scoped_ptr_t<datum_t> d(new datum_t(as_object()));
     const std::map<std::string, counted_t<const datum_t> > &rhs_obj = rhs->as_object();
     for (auto it = rhs_obj.begin(); it != rhs_obj.end(); ++it) {
-        if (counted_t<const datum_t> l = el(it->first, NOTHROW)) {
-=======
-    return d.release();
-}
-const datum_t *datum_t::merge(env_t *env, const datum_t *rhs, merge_res_f f) const {
-    datum_t *d = env->add_ptr(new datum_t(as_object()));
-    const std::map<const std::string, const datum_t *> &rhs_obj = rhs->as_object();
-    for (std::map<const std::string, const datum_t *>::const_iterator
-             it = rhs_obj.begin(); it != rhs_obj.end(); ++it) {
-        if (const datum_t *l = get(it->first, NOTHROW)) {
->>>>>>> f8e2ad76
+        if (counted_t<const datum_t> l = get(it->first, NOTHROW)) {
             bool b = d->add(it->first, f(env, it->first, l, it->second, this), CLOBBER);
             r_sanity_check(b);
         } else {
@@ -595,11 +546,7 @@
     case Datum_DatumType_R_ARRAY: {
         init_array();
         for (int i = 0; i < d->r_array_size(); ++i) {
-<<<<<<< HEAD
-            r_array.push_back(make_counted<datum_t>(&d->r_array(i), env));
-=======
-            r_array->push_back(env->add_ptr(new datum_t(&d->r_array(i), env)));
->>>>>>> f8e2ad76
+            r_array->push_back(make_counted<datum_t>(&d->r_array(i), env));
         }
     } break;
     case Datum_DatumType_R_OBJECT: {
@@ -609,11 +556,7 @@
             const std::string &key = ap->key();
             rcheck(r_object->count(key) == 0,
                    strprintf("Duplicate key %s in object.", key.c_str()));
-<<<<<<< HEAD
-            r_object[key] = make_counted<datum_t>(&ap->val(), env);
-=======
-            (*r_object)[key] = env->add_ptr(new datum_t(&ap->val(), env));
->>>>>>> f8e2ad76
+            (*r_object)[key] = make_counted<datum_t>(&ap->val(), env);
         }
     } break;
     default: unreachable();
@@ -646,13 +589,8 @@
     case R_OBJECT: {
         d->set_type(Datum_DatumType_R_OBJECT);
         // We use rbegin and rend so that things print the way we expect.
-<<<<<<< HEAD
         for (std::map<std::string, counted_t<const datum_t> >::const_reverse_iterator
-                 it = r_object.rbegin(); it != r_object.rend(); ++it) {
-=======
-        for (std::map<const std::string, const datum_t *>::const_reverse_iterator
                  it = r_object->rbegin(); it != r_object->rend(); ++it) {
->>>>>>> f8e2ad76
             Datum_AssocPair *ap = d->add_r_object();
             ap->set_key(it->first);
             it->second->write_to_protobuf(ap->mutable_val());
@@ -662,31 +600,7 @@
     }
 }
 
-<<<<<<< HEAD
-void datum_t::iter(bool (*callback)(counted_t<const datum_t> , env_t *), env_t *env) const {
-    if (callback(this->counted_from_this(), env)) {
-        switch (get_type()) {
-        case R_NULL: // fallthru
-        case R_BOOL: // fallthru
-        case R_NUM:  // fallthru
-        case R_STR:  break;
-        case R_ARRAY: {
-            for (size_t i = 0; i < as_array().size(); ++i) el(i)->iter(callback, env);
-        } break;
-        case R_OBJECT: {
-            for (auto it = as_object().begin(); it != as_object().end(); ++it) {
-                it->second->iter(callback, env);
-            }
-        } break;
-        default: unreachable();
-        }
-    }
-}
-
 counted_t<const datum_t> wire_datum_t::get() const {
-=======
-const datum_t *wire_datum_t::get() const {
->>>>>>> f8e2ad76
     r_sanity_check(state == COMPILED);
     return ptr;
 }
@@ -705,16 +619,13 @@
     return ptr;
 }
 void wire_datum_t::finalize() {
-    if (state == SERIALIZABLE) return;
+    if (state == SERIALIZABLE) {
+        return;
+    }
     r_sanity_check(state == COMPILED);
     ptr->write_to_protobuf(&ptr_pb);
-<<<<<<< HEAD
     ptr.reset();
-    state = READY_TO_WRITE;
-=======
-    ptr = 0;
     state = SERIALIZABLE;
->>>>>>> f8e2ad76
 }
 
 bool wire_datum_map_t::has(counted_t<const datum_t> key) {
