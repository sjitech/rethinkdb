--- conflicted
+++ resolved
@@ -230,15 +230,10 @@
         } else if (item->type == R_ARRAY) {
             item->array_to_str_key(str_out);
         } else {
-<<<<<<< HEAD
             item->type_error(
-                strprintf("Secondary keys must be a number, string, or array "
+                strprintf("Secondary keys must be a number, string, bool, or array "
                           "(got %s of type %s).", item->print().c_str(),
                           datum_type_name(item->type)));
-=======
-            rfail("Secondary keys must be a number, string, bool, or array (got %s of type %s).",
-                  item->print().c_str(), datum_type_name(item->type));
->>>>>>> 9b31bdd0
         }
 
         str_out->append(std::string(1, '\0'));
@@ -254,14 +249,9 @@
     } else if (type == R_BOOL) {
         bool_to_str_key(&s);
     } else {
-<<<<<<< HEAD
         type_error(strprintf(
-            "Primary keys must be either a number or a string (got %s of type %s).",
+            "Primary keys must be either a number, bool, or string (got %s of type %s).",
             print().c_str(), datum_type_name(type)));
-=======
-        rfail("Primary keys must be either a number, bool, or string (got %s of type %s).",
-              print().c_str(), datum_type_name(type));
->>>>>>> 9b31bdd0
     }
     if (s.size() > rdb_protocol_t::MAX_PRIMARY_KEY_SIZE) {
         rfail(base_exc_t::GENERIC,
@@ -291,14 +281,10 @@
     } else if (type == R_ARRAY) {
         array_to_str_key(&s);
     } else {
-<<<<<<< HEAD
         type_error(strprintf(
-            "Secondary keys must be a number, string, or array (got %s of type %s).",
+            "Secondary keys must be a number, string, bool, or array "
+            "(got %s of type %s).",
             print().c_str(), datum_type_name(type)));
-=======
-        rfail("Secondary keys must be a number, string, bool, or array (got %s of type %s).",
-              print().c_str(), datum_type_name(type));
->>>>>>> 9b31bdd0
     }
 
     s = s.substr(0, MAX_KEY_SIZE - primary_key_string.length() - 1) +
@@ -329,14 +315,10 @@
     } else if (type == R_ARRAY) {
         array_to_str_key(&s);
     } else {
-<<<<<<< HEAD
         type_error(strprintf(
-            "Secondary keys must be a number, string, or array (got %s of type %s).",
+            "Secondary keys must be a number, string, bool, or array "
+            "(got %s of type %s).",
             print().c_str(), datum_type_name(type)));
-=======
-        rfail("Secondary keys must be a number, string, bool, or array (got %s of type %s).",
-              print().c_str(), datum_type_name(type));
->>>>>>> 9b31bdd0
     }
 
     const size_t max_trunc_size = MAX_KEY_SIZE - rdb_protocol_t::MAX_PRIMARY_KEY_SIZE - 1;
