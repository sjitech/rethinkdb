--- conflicted
+++ resolved
@@ -1,5 +1,3 @@
-#include <iostream>
-
 #include <stdio.h>
 #include <stdlib.h>
 #include <strings.h>
@@ -38,12 +36,8 @@
 #include "conn_fsm.hpp"
 #include "request.hpp"
 
-<<<<<<< HEAD
 typedef basic_string<char, char_traits<char>, gnew_alloc<char> > custom_string;
 typedef standard_config_t::request_t request_t;
-=======
-#include "stats/stats.tcc"
->>>>>>> d1d539c3
 
 // TODO: we should redo the plumbing for the entire callback system so
 // that nothing is hardcoded here. Messages should flow dynamically to
