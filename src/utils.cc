// Copyright 2010-2015 RethinkDB, all rights reserved.
#include "utils.hpp"

#include <math.h>
#include <fcntl.h>
#include <limits.h>
#include <locale.h>
#include <signal.h>
#include <stdarg.h>
#include <inttypes.h>
#include <stdio.h>
#include <stdlib.h>
#include <string.h>
#include <sys/stat.h>
#include <sys/types.h>

<<<<<<< HEAD
#ifdef _WIN32
=======
#ifdef _WIN32 // TODO ATN
>>>>>>> 10a18556
#include "windows.hpp"
#include <io.h>
#include <direct.h>
#include <random>
#ifndef __MINGW32__
#include <filesystem>
#endif
#else
#include <sys/time.h>
#include <sys/types.h>
#include <sys/resource.h>
#include <ftw.h>
#endif

#include <google/protobuf/stubs/common.h>

#include "errors.hpp"
#include <boost/date_time.hpp>

#include "arch/io/disk.hpp"
#include "arch/runtime/coroutines.hpp"
#include "arch/runtime/runtime.hpp"
#include "clustering/administration/main/directory_lock.hpp"
#include "config/args.hpp"
#include "containers/archive/archive.hpp"
#include "containers/archive/file_stream.hpp"
#include "containers/printf_buffer.hpp"
#include "debug.hpp"
#include "logger.hpp"
#include "rdb_protocol/ql2.pb.h"
#include "thread_local.hpp"

void run_generic_global_startup_behavior() {
    // Make sure stderr is non-buffered
    setvbuf(stderr, nullptr, _IONBF, 0);

    install_generic_crash_handler();
    install_new_oom_handler();

    // Set the locale to C, because some ReQL terms may produce different
    // results in different locales, and we need to avoid data divergence when
    // two servers in the same cluster have different locales.
    setlocale(LC_ALL, "C");

<<<<<<< HEAD
#ifndef _WIN32
=======
#if !defined(_WIN32) // ATN: TODO: use feature macro. also TODO: extend limit on windows
>>>>>>> 10a18556
    rlimit file_limit;
    int res = getrlimit(RLIMIT_NOFILE, &file_limit);
    guarantee_err(res == 0, "getrlimit with RLIMIT_NOFILE failed");

    // We need to set the file descriptor limit maximum to a higher value.  On
    // OS X, rlim_max is RLIM_INFINITY and, with RLIMIT_NOFILE, it's illegal to
    // set rlim_cur to RLIM_INFINITY.  On Linux, maybe the same thing is
    // illegal, but rlim_max is set to a finite value (65K - 1) anyway.  OS X
    // has OPEN_MAX defined to limit the highest possible file descriptor value,
    // and that's what'll end up being the new rlim_cur value.  (The man page on
    // OS X suggested it.)  I don't know if Linux has a similar thing, or other
    // platforms, so we just go with rlim_max, and if we ever see a warning,
    // we'll fix it.  Users can always deal with the problem on their end for a
    // while using ulimit or whatever.)

#ifdef __MACH__
    file_limit.rlim_cur = std::min<rlim_t>(OPEN_MAX, file_limit.rlim_max);
#else
    file_limit.rlim_cur = file_limit.rlim_max;
#endif
    res = setrlimit(RLIMIT_NOFILE, &file_limit);

    if (res != 0) {
        logWRN("The call to set the open file descriptor limit failed (errno = %d - %s)\n",
            get_errno(), errno_string(get_errno()).c_str());
    }
<<<<<<< HEAD
#endif // !defined(_WIN32)

#ifdef _WIN32
=======
#endif

#ifdef _WIN32
    // ATN TODO
>>>>>>> 10a18556
    WSADATA wsa_data;
    DWORD res = WSAStartup(MAKEWORD(2, 2), &wsa_data);
    guarantee_winerr(res == NO_ERROR, "WSAStartup failed");
#endif
}

startup_shutdown_t::startup_shutdown_t() {
    run_generic_global_startup_behavior();
}

startup_shutdown_t::~startup_shutdown_t() {
    google::protobuf::ShutdownProtobufLibrary();
}


void print_hexdump(const void *vbuf, size_t offset, size_t ulength) {
<<<<<<< HEAD
#ifndef _WIN32
    flockfile(stderr);
#endif

=======
>>>>>>> 10a18556
    if (ulength == 0) {
        debugf("(data length is zero)\n");
    }

    const char *buf = reinterpret_cast<const char *>(vbuf);
    ssize_t length = ulength;

    uint8_t bd_sample[16] = { 0xBD, 0xBD, 0xBD, 0xBD,
                              0xBD, 0xBD, 0xBD, 0xBD,
                              0xBD, 0xBD, 0xBD, 0xBD,
                              0xBD, 0xBD, 0xBD, 0xBD };
    uint8_t zero_sample[16] = { 0x00, 0x00, 0x00, 0x00, 0x00, 0x00, 0x00, 0x00,
                                0x00, 0x00, 0x00, 0x00, 0x00, 0x00, 0x00, 0x00 };
    uint8_t ff_sample[16] = { 0xff, 0xff, 0xff, 0xff,
                              0xff, 0xff, 0xff, 0xff,
                              0xff, 0xff, 0xff, 0xff,
                              0xff, 0xff, 0xff, 0xff };

    bool skipped_last = false;

    while (length > 0) {
        bool skip = length >= 16 && (
                    memcmp(buf, bd_sample, 16) == 0 ||
                    memcmp(buf, zero_sample, 16) == 0 ||
                    memcmp(buf, ff_sample, 16) == 0);
        if (skip) {
            if (!skipped_last) {
                debugf("*\n");
            }
        } else {
            std::string line = strprintf("%.8x  ", (unsigned int)offset);
            for (ssize_t i = 0; i < 16; ++i) {
                if (i < length) {
                    line += strprintf("%.2hhx ", buf[i]);
                } else {
                    line += "   ";
                }
            }
            line += "| ";
            for (ssize_t i = 0; i < 16; ++i) {
                if (i < length) {
                    if (isprint(buf[i])) {
                        line += buf[i];
                    } else {
                        line += '.';
                    }
                } else {
                    line += ' ';
                }
            }
            debugf("%s\n", line.c_str());
        }
        skipped_last = skip;

        offset += 16;
        buf += 16;
        length -= 16;
    }
<<<<<<< HEAD

#ifndef _WIN32
    funlockfile(stderr);
#endif
=======
>>>>>>> 10a18556
}

void format_time(struct timespec time, printf_buffer_t *buf, local_or_utc_time_t zone) {
    struct tm t;
    if (zone == local_or_utc_time_t::utc) {
        boost::posix_time::ptime as_ptime = boost::posix_time::from_time_t(time.tv_sec);
        t = boost::posix_time::to_tm(as_ptime);
    } else {
#ifndef _WIN32
        struct tm *res1;
        res1 = localtime_r(&time.tv_sec, &t);
        guarantee_err(res1 == &t, "localtime_r() failed.");
#else
        errno_t res = localtime_s(&t, &time.tv_sec);
        guarantee_xerr(res == 0, res, "localtime_s() failed.");
#endif
    }
    buf->appendf(
        "%04d-%02d-%02dT%02d:%02d:%02d.%09ld",
        t.tm_year+1900,
        t.tm_mon+1,
        t.tm_mday,
        t.tm_hour,
        t.tm_min,
        t.tm_sec,
        time.tv_nsec);
}

std::string format_time(struct timespec time, local_or_utc_time_t zone) {
    printf_buffer_t buf;
    format_time(time, &buf, zone);
    return std::string(buf.c_str());
}

bool parse_time(const std::string &str, local_or_utc_time_t zone,
                struct timespec *out, std::string *errmsg_out) {
    struct tm t;
    struct timespec time;
    int res1 = sscanf(str.c_str(),
        "%04d-%02d-%02dT%02d:%02d:%02d.%09ld",
        &t.tm_year,
        &t.tm_mon,
        &t.tm_mday,
        &t.tm_hour,
        &t.tm_min,
        &t.tm_sec,
        &time.tv_nsec);
    if (res1 != 7) {
        *errmsg_out = "badly formatted time";
        return false;
    }
    t.tm_year -= 1900;
    t.tm_mon -= 1;
    t.tm_isdst = -1;
    if (zone == local_or_utc_time_t::utc) {
        boost::posix_time::ptime as_ptime = boost::posix_time::ptime_from_tm(t);
        boost::posix_time::ptime epoch(boost::gregorian::date(1970, 1, 1));
        /* Apparently `(x-y).total_seconds()` is returning the numeric difference in the
        POSIX timestamps, which approximates the difference in solar time. This is weird
        (I'd expect it to return the difference in atomic time) but it turns out to give
        the correct behavior in this case. */
        time.tv_sec = (as_ptime - epoch).total_seconds();
    } else {
        time.tv_sec = mktime(&t);
        if (time.tv_sec == -1) {
            *errmsg_out = "invalid time";
            return false;
        }
    }
    *out = time;
    return true;
}

with_priority_t::with_priority_t(int priority) {
    rassert(coro_t::self() != NULL);
    previous_priority = coro_t::self()->get_priority();
    coro_t::self()->set_priority(priority);
}
with_priority_t::~with_priority_t() {
    rassert(coro_t::self() != NULL);
    coro_t::self()->set_priority(previous_priority);
}

void *raw_malloc_aligned(size_t size, size_t alignment) {
    void *ptr = NULL;
#ifndef _WIN32
    int res = posix_memalign(&ptr, alignment, size);  // NOLINT(runtime/rethinkdb_fn)
    if (res != 0) {
        if (res == EINVAL) {
            crash_or_trap("posix_memalign with bad alignment: %zu.", alignment);
        } else if (res == ENOMEM) {
            crash_oom();
        } else {
            crash_or_trap("posix_memalign failed with unknown result: %d.", res);
        }
    }
#else
    ptr = _aligned_malloc(size, alignment);
    if (ptr == NULL) {
        crash_oom();
    }
#endif
    return ptr;
}

#ifndef _WIN32
void *raw_malloc_page_aligned(size_t size) {
    return raw_malloc_aligned(size, getpagesize());
}
#endif

void raw_free_aligned(void *ptr) {
<<<<<<< HEAD
#ifdef _WIN32
=======
#ifdef _MSC_VER
>>>>>>> 10a18556
    _aligned_free(ptr);
#else
    free(ptr);
#endif
}

void *rmalloc(size_t size) {
    void *res = malloc(size);  // NOLINT(runtime/rethinkdb_fn)
    if (res == NULL && size != 0) {
        crash_oom();
    }
    return res;
}

void *rrealloc(void *ptr, size_t size) {
    void *res = realloc(ptr, size);  // NOLINT(runtime/rethinkdb_fn)
    if (res == NULL && size != 0) {
        crash_oom();
    }
    return res;
}

bool risfinite(double arg) {
    // isfinite is a macro on OS X in math.h, so we can't just say std::isfinite.
    using namespace std; // NOLINT(build/namespaces) due to platform variation
    return isfinite(arg);
}

rng_t::rng_t(int seed) {
#ifndef NDEBUG
    if (seed == -1) {
#ifdef _MSC_VER
        seed = std::random_device{}();
#else
        seed = get_secs();
#endif
    }
#else
    seed = 314159;
#endif
#ifdef _WIN32
    state.seed(seed);
#else
    state[2] = seed / (1 << 16);
    state[1] = seed % (1 << 16);
    state[0] = 0x330E;
#endif
}

int rng_t::randint(int n) {
    guarantee(n > 0, "non-positive argument for randint's [0,n) interval");
#ifndef _WIN32
    long x = nrand48(state.data());  // NOLINT(runtime/int)
#else
    unsigned long x = state();
#endif
    return x % static_cast<unsigned int>(n);
}

uint64_t rng_t::randuint64(uint64_t n) {
    guarantee(n > 0, "non-positive argument for randint's [0,n) interval");
#ifndef _WIN32
    uint32_t x_low = jrand48(state.data());  // NOLINT(runtime/int)
    uint32_t x_high = jrand48(state.data());  // NOLINT(runtime/int)
    uint64_t x = x_high;
    x <<= 32;
    x += x_low;
    return x % n;
#else
    std::uniform_int_distribution<uint64_t> dist(0, n);
    return dist(state);
#endif
}

double rng_t::randdouble() {
    uint64_t x = rng_t::randuint64(1LL << 53);
    double res = x;
    return res / (1LL << 53);
}

TLS_with_constructor(rng_t, rng)

void system_random_bytes(void *out, int64_t nbytes) {
#ifndef _WIN32
    blocking_read_file_stream_t urandom;
    guarantee(urandom.init("/dev/urandom"), "failed to open /dev/urandom to initialize thread rng");
    int64_t readres = force_read(&urandom, out, nbytes);
    guarantee(readres == nbytes);
#else
    HCRYPTPROV hProv;
    BOOL res = CryptAcquireContext(&hProv, NULL, NULL, PROV_RSA_FULL, CRYPT_VERIFYCONTEXT | CRYPT_SILENT);
    guarantee_winerr(res, "CryptAcquireContext failed");
<<<<<<< HEAD
    res = CryptGenRandom(hProv, nbytes, static_cast<BYTE*>(out));
    DWORD err = GetLastError();
    CryptReleaseContext(hProv, 0);
    guarantee_xwinerr(res, err, "CryptGenRandom failed");
=======
    defer_t cleanup([&]{ CryptReleaseContext(hProv, 0); });
    res = CryptGenRandom(hProv, nbytes, static_cast<BYTE*>(out));
    guarantee_winerr(res, "CryptGenRandom failed");
>>>>>>> 10a18556
#endif
}

int randint(int n) {
    return TLS_get_rng().randint(n);
}

uint64_t randuint64(uint64_t n) {
    return TLS_get_rng().randuint64(n);
}

size_t randsize(size_t n) {
    guarantee(n > 0, "non-positive argument for randint's [0,n) interval");
    size_t ret = 0;
    size_t i = SIZE_MAX;
    while (i != 0) {
        int x = randint(0x10000);
        ret = ret * 0x10000 + x;
        i /= 0x10000;
    }
    return ret % n;
}

double randdouble() {
    return TLS_get_rng().randdouble();

}

bool begins_with_minus(const char *string) {
    while (isspace(*string)) string++;
    return *string == '-';
}

int64_t strtoi64_strict(const char *string, const char **end, int base) {
    CT_ASSERT(sizeof(long long) == sizeof(int64_t));  // NOLINT(runtime/int)
    long long result = strtoll(string, const_cast<char **>(end), base);  // NOLINT(runtime/int)
    if ((result == LLONG_MAX || result == LLONG_MIN) && get_errno() == ERANGE) {
        *end = string;
        return 0;
    }
    return result;
}

uint64_t strtou64_strict(const char *string, const char **end, int base) {
    if (begins_with_minus(string)) {
        *end = string;
        return 0;
    }
    CT_ASSERT(sizeof(unsigned long long) == sizeof(uint64_t));  // NOLINT(runtime/int)
    unsigned long long result = strtoull(string, const_cast<char **>(end), base);  // NOLINT(runtime/int)
    if (result == ULLONG_MAX && get_errno() == ERANGE) {
        *end = string;
        return 0;
    }
    return result;
}

bool strtoi64_strict(const std::string &str, int base, int64_t *out_result) {
    const char *end;
    int64_t result = strtoi64_strict(str.c_str(), &end,  base);
    if (end != str.c_str() + str.length() || (result == 0 && end == str.c_str())) {
        *out_result = 0;
        return false;
    } else {
        *out_result = result;
        return true;
    }
}

bool strtou64_strict(const std::string &str, int base, uint64_t *out_result) {
    const char *end;
    uint64_t result = strtou64_strict(str.c_str(), &end,  base);
    if (end != str.c_str() + str.length() || (result == 0 && end == str.c_str())) {
        *out_result = 0;
        return false;
    } else {
        *out_result = result;
        return true;
    }
}

bool notf(bool x) {
    return !x;
}

std::string vstrprintf(const char *format, va_list ap) {
    printf_buffer_t buf(ap, format);

    return std::string(buf.data(), buf.data() + buf.size());
}

std::string strprintf(const char *format, ...) {
    std::string ret;

    va_list ap;
    va_start(ap, format);

    printf_buffer_t buf(ap, format);

    ret.assign(buf.data(), buf.data() + buf.size());

    va_end(ap);

    return ret;
}

bool hex_to_int(char c, int *out) {
    if (c >= '0' && c <= '9') {
        *out = c - '0';
        return true;
    } else if (c >= 'a' && c <= 'f') {
        *out = c - 'a' + 10;
        return true;
    } else if (c >= 'A' && c <= 'F') {
        *out = c - 'A' + 10;
        return true;
    } else {
        return false;
    }
}

char int_to_hex(int x) {
    rassert(x >= 0 && x < 16);
    if (x < 10) {
        return '0' + x;
    } else {
        return 'A' + x - 10;
    }
}

bool blocking_read_file(const char *path, std::string *contents_out) {
#ifndef _WIN32
    scoped_fd_t fd;

    {
        int res;
        do {
            res = open(path, O_RDONLY);
        } while (res == -1 && get_errno() == EINTR);

        if (res == -1) {
            return false;
        }
        fd.reset(res);
    }

    std::string ret;

    char buf[4096];
    for (;;) {
        ssize_t res;
        do {
            res = read(fd.get(), buf, sizeof(buf));
        } while (res == -1 && get_errno() == EINTR);

        if (res == -1) {
            return false;
        }

        if (res == 0) {
            *contents_out = std::move(ret);
            return true;
        }

        ret.append(buf, buf + res);
    }
#else
    HANDLE hFile = CreateFile(path, GENERIC_READ, FILE_SHARE_READ, NULL, OPEN_ALWAYS, 0, NULL);
    if (hFile == INVALID_HANDLE_VALUE) return false;
<<<<<<< HEAD
    LARGE_INTEGER fileSize;
    BOOL res = GetFileSizeEx(hFile, &fileSize);
    if (!res) {
        CloseHandle(hFile);
        return false;
    }
=======
    defer_t cleanup([&] { CloseHandle(hFile); });
    LARGE_INTEGER fileSize;
    BOOL res = GetFileSizeEx(hFile, &fileSize);
    if (!res) return false;
>>>>>>> 10a18556
    DWORD remaining = fileSize.QuadPart;
    std::string ret;
    ret.resize(remaining);
    size_t index = 0;
    while (remaining > 0) {
        DWORD consumed;
        res = ReadFile(hFile, &ret[index], remaining, &consumed, NULL);
<<<<<<< HEAD
        if (!res) {
            CloseHandle(hFile);
            return false;
        }
        remaining -= consumed;
        index += consumed;
    }
    CloseHandle(hFile);
=======
        remaining -= consumed;
        index += consumed;
    }
>>>>>>> 10a18556
    *contents_out = std::move(ret);
    return true;
#endif
}

std::string blocking_read_file(const char *path) {
    std::string ret;
    bool success = blocking_read_file(path, &ret);
    guarantee(success);
    return ret;
}


std::string sanitize_for_logger(const std::string &s) {
    std::string sanitized = s;
    for (size_t i = 0; i < sanitized.length(); ++i) {
        if (sanitized[i] == '\n' || sanitized[i] == '\t') {
            sanitized[i] = ' ';
        } else if (sanitized[i] < ' ' || sanitized[i] > '~') {
            sanitized[i] = '?';
        }
    }
    return sanitized;
}

std::string errno_string(int errsv) {
    char buf[250];
    const char *errstr = errno_string_maybe_using_buffer(errsv, buf, sizeof(buf));
    return std::string(errstr);
}

#ifdef _MSC_VER

int remove_directory_helper(const char *path) {
    logNTC("In recursion: removing file %s\n", path);
    DWORD attrs = GetFileAttributes(path);
    if (GetLastError() == ERROR_FILE_NOT_FOUND) {
        logWRN("Trying to delete non-existent file `%s'", path);
        return 0;
    } else {
        guarantee_winerr(attrs != INVALID_FILE_ATTRIBUTES, "GetFileAttributes failed");
    }
    BOOL res;
    if (attrs & FILE_ATTRIBUTE_DIRECTORY) {
        res = RemoveDirectory(path);
    } else {
        res = DeleteFile(path);
    }
<<<<<<< HEAD
=======
    // guarantee_winerr(res, "failed to delete '%s'", path); // TODO ATN: this segfaults? 
>>>>>>> 10a18556
    if (!res) {
        crash("failed to remove: %s: %s", path, winerr_string(GetLastError()).c_str());
    }
    return 0;
}

#else

int remove_directory_helper(const char *path, UNUSED const struct stat *, UNUSED int, UNUSED struct FTW *) {
    logNTC("In recursion: removing file %s\n", path);
    int res = ::remove(path);
    guarantee_err(res == 0, "Fatal error: failed to delete '%s'.", path);
    return 0;
}

#endif

void remove_directory_recursive(const char *dirpath) {
#ifndef _MSC_VER
    // max_openfd is ignored on OS X (which claims the parameter
    // specifies the maximum traversal depth) and used by Linux to
    // limit the number of file descriptors that are open (by opening
    // and closing directories extra times if it needs to go deeper
    // than that).
    const int max_openfd = 128;
    logNTC("Recursively removing directory %s\n", dirpath);
    int res = nftw(dirpath, remove_directory_helper, max_openfd, FTW_PHYS | FTW_MOUNT | FTW_DEPTH);
    guarantee_err(res == 0 || get_errno() == ENOENT, "Trouble while traversing and destroying temporary directory %s.", dirpath);
<<<<<<< HEAD
#else
=======
#else // ATN TODO
>>>>>>> 10a18556
    using namespace std::tr2;
    auto go = [](sys::path dir){
        for (auto it : sys::directory_iterator(dir)) {
            remove_directory_helper(it.path().string().c_str());
        }
        remove_directory_helper(dir.string().c_str());
    };
    go(dirpath);
#endif
}

base_path_t::base_path_t(const std::string &path) : path_(path) { }

void base_path_t::make_absolute() {
<<<<<<< HEAD
#ifndef _WIN32
=======
#ifndef _WIN32 // TODO ATN
>>>>>>> 10a18556
    char absolute_path[PATH_MAX];
    char *res = realpath(path_.c_str(), absolute_path);
    guarantee_err(res != NULL, "Failed to determine absolute path for '%s'", path_.c_str());
    path_.assign(absolute_path);
#else
    char absolute_path[MAX_PATH];
    DWORD size = GetFullPathName(path_.c_str(), sizeof absolute_path, absolute_path, NULL);
    guarantee_winerr(size != 0, "GetFullPathName failed");
    if (size < sizeof absolute_path) {
      path_.assign(absolute_path);
      return;
    }
    std::string long_absolute_path;
    long_absolute_path.resize(size);
    DWORD new_size = GetFullPathName(path_.c_str(), size, &long_absolute_path[0], NULL);
    guarantee_winerr(size != 0, "GetFullPathName failed");
    guarantee(new_size < size, "GetFullPathName: name too long");
    path_ = std::move(long_absolute_path);
#endif
}

const std::string& base_path_t::path() const {
    guarantee(!path_.empty());
    return path_;
}

std::string temporary_directory_path(const base_path_t& base_path) {
    return base_path.path() + "/tmp";
}

bool is_rw_directory(const base_path_t& path) {
#ifndef _WIN32
    if (access(path.path().c_str(), R_OK | F_OK | W_OK) != 0)
        return false;
#else
    if (_access(path.path().c_str(), 06 /* read and write */) != 0)
        return false;
#endif
    struct stat details;
    if (stat(path.path().c_str(), &details) != 0)
        return false;
    return (details.st_mode & S_IFDIR) > 0;
}

void recreate_temporary_directory(const base_path_t& base_path) {
    const base_path_t path(temporary_directory_path(base_path));

    if (is_rw_directory(path) && check_dir_emptiness(path))
        return;
    remove_directory_recursive(path.path().c_str());

    int res;
#ifndef _WIN32
    do {
        res = mkdir(path.path().c_str(), 0755);
    } while (res == -1 && get_errno() == EINTR);
#else
    res = _mkdir(path.path().c_str());
#endif
    guarantee_err(res == 0, "mkdir of temporary directory %s failed",
                  path.path().c_str());

    // Call fsync() on the parent directory to guarantee that the newly
    // created directory's directory entry is persisted to disk.
    warn_fsync_parent_directory(path.path().c_str());
}

// GCC and CLANG are smart enough to optimize out strlen(""), so this works.
// This is the simplist thing I could find that gave warning in all of these
// cases:
// * RETHINKDB_VERSION=
// * RETHINKDB_VERSION=""
// * RETHINKDB_VERSION=1.2
// (the correct case is something like RETHINKDB_VERSION="1.2")

// TODO ATN: this fails?
//UNUSED static const char _assert_RETHINKDB_VERSION_nonempty = 1/(!!strlen(RETHINKDB_VERSION));<|MERGE_RESOLUTION|>--- conflicted
+++ resolved
@@ -14,11 +14,7 @@
 #include <sys/stat.h>
 #include <sys/types.h>
 
-<<<<<<< HEAD
 #ifdef _WIN32
-=======
-#ifdef _WIN32 // TODO ATN
->>>>>>> 10a18556
 #include "windows.hpp"
 #include <io.h>
 #include <direct.h>
@@ -63,11 +59,7 @@
     // two servers in the same cluster have different locales.
     setlocale(LC_ALL, "C");
 
-<<<<<<< HEAD
-#ifndef _WIN32
-=======
-#if !defined(_WIN32) // ATN: TODO: use feature macro. also TODO: extend limit on windows
->>>>>>> 10a18556
+#ifndef _WIN32
     rlimit file_limit;
     int res = getrlimit(RLIMIT_NOFILE, &file_limit);
     guarantee_err(res == 0, "getrlimit with RLIMIT_NOFILE failed");
@@ -94,16 +86,9 @@
         logWRN("The call to set the open file descriptor limit failed (errno = %d - %s)\n",
             get_errno(), errno_string(get_errno()).c_str());
     }
-<<<<<<< HEAD
-#endif // !defined(_WIN32)
+#endif
 
 #ifdef _WIN32
-=======
-#endif
-
-#ifdef _WIN32
-    // ATN TODO
->>>>>>> 10a18556
     WSADATA wsa_data;
     DWORD res = WSAStartup(MAKEWORD(2, 2), &wsa_data);
     guarantee_winerr(res == NO_ERROR, "WSAStartup failed");
@@ -120,13 +105,10 @@
 
 
 void print_hexdump(const void *vbuf, size_t offset, size_t ulength) {
-<<<<<<< HEAD
 #ifndef _WIN32
     flockfile(stderr);
 #endif
 
-=======
->>>>>>> 10a18556
     if (ulength == 0) {
         debugf("(data length is zero)\n");
     }
@@ -185,13 +167,10 @@
         buf += 16;
         length -= 16;
     }
-<<<<<<< HEAD
 
 #ifndef _WIN32
     funlockfile(stderr);
 #endif
-=======
->>>>>>> 10a18556
 }
 
 void format_time(struct timespec time, printf_buffer_t *buf, local_or_utc_time_t zone) {
@@ -304,11 +283,7 @@
 #endif
 
 void raw_free_aligned(void *ptr) {
-<<<<<<< HEAD
-#ifdef _WIN32
-=======
 #ifdef _MSC_VER
->>>>>>> 10a18556
     _aligned_free(ptr);
 #else
     free(ptr);
@@ -401,16 +376,10 @@
     HCRYPTPROV hProv;
     BOOL res = CryptAcquireContext(&hProv, NULL, NULL, PROV_RSA_FULL, CRYPT_VERIFYCONTEXT | CRYPT_SILENT);
     guarantee_winerr(res, "CryptAcquireContext failed");
-<<<<<<< HEAD
     res = CryptGenRandom(hProv, nbytes, static_cast<BYTE*>(out));
     DWORD err = GetLastError();
     CryptReleaseContext(hProv, 0);
     guarantee_xwinerr(res, err, "CryptGenRandom failed");
-=======
-    defer_t cleanup([&]{ CryptReleaseContext(hProv, 0); });
-    res = CryptGenRandom(hProv, nbytes, static_cast<BYTE*>(out));
-    guarantee_winerr(res, "CryptGenRandom failed");
->>>>>>> 10a18556
 #endif
 }
 
@@ -580,19 +549,12 @@
 #else
     HANDLE hFile = CreateFile(path, GENERIC_READ, FILE_SHARE_READ, NULL, OPEN_ALWAYS, 0, NULL);
     if (hFile == INVALID_HANDLE_VALUE) return false;
-<<<<<<< HEAD
     LARGE_INTEGER fileSize;
     BOOL res = GetFileSizeEx(hFile, &fileSize);
     if (!res) {
         CloseHandle(hFile);
         return false;
     }
-=======
-    defer_t cleanup([&] { CloseHandle(hFile); });
-    LARGE_INTEGER fileSize;
-    BOOL res = GetFileSizeEx(hFile, &fileSize);
-    if (!res) return false;
->>>>>>> 10a18556
     DWORD remaining = fileSize.QuadPart;
     std::string ret;
     ret.resize(remaining);
@@ -600,7 +562,6 @@
     while (remaining > 0) {
         DWORD consumed;
         res = ReadFile(hFile, &ret[index], remaining, &consumed, NULL);
-<<<<<<< HEAD
         if (!res) {
             CloseHandle(hFile);
             return false;
@@ -609,11 +570,6 @@
         index += consumed;
     }
     CloseHandle(hFile);
-=======
-        remaining -= consumed;
-        index += consumed;
-    }
->>>>>>> 10a18556
     *contents_out = std::move(ret);
     return true;
 #endif
@@ -662,10 +618,6 @@
     } else {
         res = DeleteFile(path);
     }
-<<<<<<< HEAD
-=======
-    // guarantee_winerr(res, "failed to delete '%s'", path); // TODO ATN: this segfaults? 
->>>>>>> 10a18556
     if (!res) {
         crash("failed to remove: %s: %s", path, winerr_string(GetLastError()).c_str());
     }
@@ -694,11 +646,7 @@
     logNTC("Recursively removing directory %s\n", dirpath);
     int res = nftw(dirpath, remove_directory_helper, max_openfd, FTW_PHYS | FTW_MOUNT | FTW_DEPTH);
     guarantee_err(res == 0 || get_errno() == ENOENT, "Trouble while traversing and destroying temporary directory %s.", dirpath);
-<<<<<<< HEAD
-#else
-=======
-#else // ATN TODO
->>>>>>> 10a18556
+#else
     using namespace std::tr2;
     auto go = [](sys::path dir){
         for (auto it : sys::directory_iterator(dir)) {
@@ -713,11 +661,7 @@
 base_path_t::base_path_t(const std::string &path) : path_(path) { }
 
 void base_path_t::make_absolute() {
-<<<<<<< HEAD
-#ifndef _WIN32
-=======
-#ifndef _WIN32 // TODO ATN
->>>>>>> 10a18556
+#ifndef _WIN32
     char absolute_path[PATH_MAX];
     char *res = realpath(path_.c_str(), absolute_path);
     guarantee_err(res != NULL, "Failed to determine absolute path for '%s'", path_.c_str());
