# Copyright 2010-2012 RethinkDB, all rights reserved.
space=$(eval) $(eval)
comma=,


##### Pretty-printing

ANSI_BOLD_ON:=[1m
ANSI_BOLD_OFF:=[0m
ANSI_UL_ON:=[4m
ANSI_UL_OFF:=[0m

##### Configuring stuff

UNAME:=$(shell uname)
ifeq ($(UNAME),Darwin)
OSX?=1
else
OSX?=0
endif

IGNORE_MAKEFILE_CHANGES?=0

ifeq ($(IGNORE_MAKEFILE_CHANGES),1)
MAKEFILE_DEPENDENCY:=
else
MAKEFILE_DEPENDENCY:=Makefile
endif

GCC_ARCH=$(shell uname -m | grep '^[A-Za-z0-9_]*$$' | head -n 1)
GCC_ARCH_REDUCED=$(shell echo "$(GCC_ARCH)" | sed -e 's/^i[56]86$$/i486/g')
DEB_ARCH=$(shell echo "$(GCC_ARCH_REDUCED)" | sed -e 's/^x86_64$$/amd64/g')

# Set SOLO to 0 to build RethinkDB Cache (otherwise, RethinkDB Solo is built)
SOLO?=1
ifeq ($(SOLO),1)
RETHINKDB_CACHE_PRODUCT:=0
RETHINKDB_SOLO_PRODUCT:=1
PRODUCT_NAME:=RethinkDB
VANILLA_PACKAGE_NAME?=rethinkdb
SERVER_EXEC_NAME?=rethinkdb
else
RETHINKDB_CACHE_PRODUCT:=1
RETHINKDB_SOLO_PRODUCT:=0
PRODUCT_NAME:=RethinkDB Cache
VANILLA_PACKAGE_NAME?=rethinkdb-cache
SERVER_EXEC_NAME?=rethinkdb-cache
endif

STATIC?=0

ifeq ($(STATIC),1)
VANILLA_PACKAGE_NAME+=-static
STATICFORCE?=1
endif

TRIAL_PACKAGE_NAME:=$(VANILLA_PACKAGE_NAME)-trial
PACKAGE_NAME:=$(VANILLA_PACKAGE_NAME)
SERVER_UNIT_TEST_NAME:=$(SERVER_EXEC_NAME)-unittest

PREFIX?=

SCRIPTS_DIR:=../scripts
START_DB_NAME:=start_rethinkdb
GDB_FUNCTIONS_NAME:=rethinkdb-gdb.py
CTAGSPROG:=ctags
ETAGSPROG:=$(CTAGSPROG) -e
TAGSFILE:=.tags
ETAGSFILE:=TAGS
CSCOPE_XREF:=.cscope
RUN_PORT?=11211
RUN_FLAGS?=-s 3 -c 2 -m 10
RUN_FILE?=rethinkdb_data
VALGRIND_FLAGS?=--leak-check=full --db-attach=yes --show-reachable=yes --suppressions=../scripts/rethinkdb-valgrind-suppressions.supp
CALLGRIND_FLAGS?=--simulate-cache=yes --simulate-wb=yes --simulate-hwpref=yes --cacheuse=yes --collect-jumps=yes

COMPILER?=gcc
override COMPILER:=$(shell echo $(COMPILER) | tr '[:lower:]' '[:upper:]')
SUPPORTED_COMPILERS:=GCC CLANG INTEL
ifneq ($(COMPILER),$(filter $(COMPILER),$(SUPPORTED_COMPILERS)))
$(error Unknown compiler: $(COMPILER). The supported compilers are: $(SUPPORTED_COMPILERS))
endif

# Set SYMBOLS to 1 to enable symbols, even in release mode
SYMBOLS?=0

ifeq ($(GPERF),1)
DEBUG=0
NO_TCMALLOC:=1
SYMBOLS:=1
NO_OMIT_FRAME_POINTER:=1
endif

JSON_SHORTCUTS?=0
DEBUG?=1
VALGRIND?=0
MCHECK?=0
ifeq ($(OSX),1)
NO_TCMALLOC?=1
else
NO_TCMALLOC?=0
endif
SEMANTIC_SERIALIZER_CHECK?=0
MOCK_CACHE_CHECK?=0
VERBOSE?=0
UNIT_TESTS?=0
AIOSUPPORT?=0
BUILD_DRIVERS?=1
LINT?=0

# Set TRIAL to 1 to build a 21-day trial version. If you want a different number of days, set TIMEBOMB to the number of days instead.
TRIAL?=0
TIMEBOMB?=0

ifeq ($(OSX),0)
LDPTHREADFLAG:=-pthread
else
LDPTHREADFLAG:=
endif

# Choose our directories
# This makefile is meant to be run from the 'src' directory.
SOURCE_DIR:=.
BUILD_ROOT_DIR:=../build
ifeq (${DEBUG},1)
BUILD_DIR:=$(BUILD_ROOT_DIR)/debug
else
BUILD_DIR:=$(BUILD_ROOT_DIR)/release
endif

ifeq ($(COMPILER), CLANG)
BUILD_DIR:=$(BUILD_DIR)_clang
else
ifeq ($(COMPILER), INTEL)
BUILD_DIR:=$(BUILD_DIR)_intel
endif
endif
DESTDIR?=/tmp/

PACKAGES_DIR:=$(BUILD_ROOT_DIR)/packages
RPM_PACKAGE_DIR:=$(PACKAGES_DIR)/rpm
DEB_PACKAGE_DIR:=$(PACKAGES_DIR)/deb

RT_CXX?=g++

ifeq ($(COMPILER),CLANG)
RT_CXX:=clang
else
ifeq ($(COMPILER),INTEL)
RT_CXX:=icc
endif
endif

# We assemble path directives.
LDPATHDS:=
CXXPATHDS:=
CPATHDS:=

STATICFORCE?=0

LDFLAGS:=

ifeq ($(COMPILER),CLANG)
<<<<<<< HEAD
ifeq ($(OSX),0)
LDFLAGS+=-Wl,--no-as-needed
endif

ifeq ($(STATICFORCE),1)
LDFLAGS+= -static
STATICIBGCC=1
=======
RT_LDFLAGS:=-Wl,--no-as-needed 
ifeq ($(STATICFORCE),1)
RT_LDFLAGS+= -static
STATIC_LIBGCC=1
endif
RT_LDFLAGS+=$(LDPATHDS) -pthread -lrt -lstdc++ -lm
ifeq ($(STATICFORCE),1)
RT_LDFLAGS+= -Wl,-Bdynamic
>>>>>>> 03efa7aa
endif

LDFLAGS+=$(LDPATHDS) $(LDPTHREADFLAG) -lstdc++ -lm

else  # ifeq ($(COMPILER),CLANG)

ifeq ($(COMPILER),INTEL)
<<<<<<< HEAD
LDFLAGS+= -B/opt/intel/bin
=======
RT_LDFLAGS:= -B/opt/intel/bin 
>>>>>>> 03efa7aa
ifeq ($(STATICFORCE),1)
RT_LDFLAGS+= -static
STATIC_LIBGCC=1
endif
<<<<<<< HEAD
LDFLAGS+=$(LDPATHDS) $(LDPTHREADFLAG) -lstdc++
else  # ifeq ($(COMPILER),INTEL)
# GCC
ifeq ($(OSX),0)
LDFLAGS+=-Wl,--no-as-needed
endif

=======
RT_LDFLAGS+=$(LDPATHDS) -pthread -lrt -lstdc++
ifeq ($(STATICFORCE),1)
RT_LDFLAGS+= -Wl,-Bdynamic
endif
else
# GCC
RT_LDFLAGS:=-Wl,--no-as-needed 
>>>>>>> 03efa7aa
ifeq ($(STATICFORCE),1)
RT_LDFLAGS+= -static
STATIC_LIBGCC=1
endif
<<<<<<< HEAD

LDFLAGS+=$(LDPATHDS) $(LDPTHREADFLAG)
endif  # ifeq ($(COMPILER),INTEL)
endif  # ifeq ($(COMPILER),CLANG)

ifeq ($(OSX),0)
LDFLAGS+=-lrt
endif

=======
RT_LDFLAGS+=$(LDPATHDS) -pthread -lrt
ifeq ($(BUILD_PORTABLE),1)
RT_LDFLAGS+=-lgcc
endif
>>>>>>> 03efa7aa
ifeq ($(STATICFORCE),1)
RT_LDFLAGS+= -Wl,-Bdynamic
endif
ifeq ($(BUILD_PORTABLE),1)
RT_LDFLAGS+=-lgcc_s
endif

BUILD_PORTABLE?=0
LEGACY_LINUX?=0

ifeq ($(BUILD_PORTABLE),1)
LEGACY_PACKAGE?=1
else
ifeq ($(LEGACY_LINUX),1)
LEGACY_PACKAGE?=1
else
LEGACY_PACKAGE?=0
endif
endif

V8_SRC_DIR:=../support/src/v8
V8_DIR:=../support/build/v8
V8_LIB:=$(V8_DIR)/libv8.a

ifeq ($(BUILD_PORTABLE),1)
V8_CHAIN?=1
STATIC_V8?=2
else
V8_CHAIN?=0
PROTOC_CHAIN?=1
STATIC_V8?=$(STATICFORCE)
endif

OBJ_SUPPS:=

ifneq ($(V8_CHAIN),0)
ifeq ($(V8_CHAIN),2)
RT_LDFLAGS+= -L $(V8_DIR)
endif
CXXPATHDS+= -isystem $(V8_DIR)/include
CPATHDS+= -isystem $(V8_DIR)/include
ifeq ($(STATIC_V8),2)
OBJ_SUPPS+=$(V8_LIB)
endif
endif

ifeq ($(STATIC_V8),0)
RT_LDFLAGS+=-lv8
else
ifeq ($(STATIC_V8),1)
<<<<<<< HEAD
ifeq ($(OSX),1)
# TODO(OSX) Support static linking v8?  Or meh, make everybody build using homebrew?
LDFLAGS+=-lv8
else
# TODO(OSX) How the heck does -dynamic work?  According to the gcc man
# page (on Linux), that's just passed through to the linker on Darwin.
LDFLAGS+=-static -lv8 -dynamic
=======
RT_LDFLAGS+=-static -lv8 -dynamic
>>>>>>> 03efa7aa
endif
endif
endif

# We have support for chain-building tools needed at compile-time. We handle V8 elsewhere for now.

SUPPORT_DIR:=../support
SUPPORT_DIR_ABS:=$(shell pwd ;)/$(SUPPORT_DIR)
SUPPORT_INST_DIR_ABS:=$(SUPPORT_DIR_ABS)/usr
EXTERNAL_DIR:=../external
EXTERNAL_DIR_ABS:=$(shell pwd ;)/$(EXTERNAL_DIR)
COLONIZE_SCRIPT:=$(EXTERNAL_DIR)/colonist/colonize.sh
COLONIZE_SCRIPT_ABS:=$(EXTERNAL_DIR_ABS)/colonist/colonize.sh
AUTOCHAIN?=0
ALLOW_INTERNAL_TOOLS?=1
FORCE_INTERNAL_TOOLS?=0
FETCH_INTERNAL_TOOLS?=0
TC_BUILD_DIR:=$(SUPPORT_DIR_ABS)/build
TC_SRC_DIR:=$(SUPPORT_DIR_ABS)/src
NODE_DIR:=$(TC_BUILD_DIR)/node
NODE_SRC_DIR:=$(TC_SRC_DIR)/node
PROTOC_DIR:=$(TC_BUILD_DIR)/protobuf
PROTOC_SRC_DIR:=$(TC_SRC_DIR)/protobuf
GPERFTOOLS_DIR:=$(TC_BUILD_DIR)/gperftools
GPERFTOOLS_SRC_DIR:=$(TC_SRC_DIR)/gperftools
LIBUNWIND_DIR:=$(TC_BUILD_DIR)/libunwind
LIBUNWIND_SRC_DIR:=$(TC_SRC_DIR)/libunwind
TCMALLOC_MINIMAL_INT_LIB:=$(SUPPORT_INST_DIR_ABS)/lib/libtcmalloc_minimal.a
TC_PROTOC_INT_EXE:=$(SUPPORT_INST_DIR_ABS)/bin/protoc
TC_PROTOC_INT_BIN_DIR:=$(SUPPORT_INST_DIR_ABS)/bin
TC_PROTOC_INT_LIB_DIR:=$(SUPPORT_INST_DIR_ABS)/lib
TC_PROTOC_INT_INC_DIR:=$(SUPPORT_INST_DIR_ABS)/include
TC_NODE_INT_EXE:=$(SUPPORT_DIR_ABS)/usr/bin/node
TC_NPM_INT_EXE:=$(SUPPORT_DIR_ABS)/usr/bin/npm
TC_LESSC_INT_EXE:=$(SUPPORT_DIR_ABS)/toolchain/node_modules/less/bin/lessc
TC_COFFEE_INT_EXE:=$(SUPPORT_DIR_ABS)/toolchain/node_modules/coffee-script/bin/coffee

TC_PROTOC_CFLAGS:=
INT_CHAIN_NODE:=0
INT_CHAIN_PROTOC:=0
TCMALLOC_CHAIN_IF_NECESSARY:=0

ifeq ($(FORCE_INTERNAL_TOOLS),1)
TC_PROTOC_EXE:=$(TC_PROTOC_INT_EXE)
# This is how we run TC_PROTOC_EXE.
TC_PROTOC_RUN:=env LD_LIBRARY_PATH=$(TC_PROTOC_INT_LIB_DIR):$(LD_LIBRARY_PATH) PATH=$(TC_PROTOC_INT_BIN_DIR):$(PATH) $(TC_PROTOC_EXE)
TC_PROTOC_CFLAGS:= -isystem $(TC_PROTOC_INT_INC_DIR)
CXXPATHDS+=$(TC_PROTOC_CFLAGS)
CPATHDS+=$(TC_PROTOC_CFLAGS)
# RT_LDFLAGS+= -L $(TC_PROTOC_INT_LIB_DIR)
# We do static linking explicitly now since things get messy otherwise.
INT_CHAIN_PROTOC:=1
INT_CHAIN_NODE:=1
TC_NODE_EXE:=$(TC_NODE_INT_EXE)
TC_NPM_EXE:=$(TC_NPM_INT_EXE)
TC_LESSC_EXE:=$(TC_LESSC_INT_EXE)
TC_COFFEE_EXE:=$(TC_COFFEE_INT_EXE)
TCMALLOC_CHAIN_IF_NECESSARY:=1
else
ifeq ($(ALLOW_INTERNAL_TOOLS),1)
ifeq ($(shell which protoc || true),)
TC_PROTOC_EXE:=$(TC_PROTOC_INT_EXE)
TC_PROTOC_RUN:=env LD_LIBRARY_PATH=$(TC_PROTOC_INT_LIB_DIR):$(LD_LIBRARY_PATH) PATH=$(TC_PROTOC_INT_BIN_DIR):$(PATH) $(TC_PROTOC_EXE)
TC_PROTOC_CFLAGS:= -isystem $(TC_PROTOC_INT_INC_DIR)
CXXPATHDS+=$(TC_PROTOC_CFLAGS)
CPATHDS+=$(TC_PROTOC_CFLAGS)
# RT_LDFLAGS+= -L $(TC_PROTOC_INT_LIB_DIR)
# We do static linking explicitly now since things get messy otherwise.
INT_CHAIN_PROTOC:=1
else
TC_PROTOC_EXE:=$(shell which protoc || true)
TC_PROTOC_RUN:=$(TC_PROTOC_EXE)
endif
ifeq ($(shell which npm || true),)
# If npm is not present, node.js is likely too old.
INT_CHAIN_NODE:=1
TC_NODE_EXE:=$(TC_NODE_INT_EXE)
TC_NPM_EXE:=$(TC_NPM_INT_EXE)	
else
TC_NODE_EXE:=$(shell which node || true)
TC_NPM_EXE:=$(shell which npm || true)
endif
ifeq ($(shell which lessc || true),)
TC_LESSC_EXE:=$(TC_LESSC_INT_EXE)	
else
TC_LESSC_EXE:=$(shell which lessc || true)
endif
ifeq ($(shell which coffee || true),)
TC_COFFEE_EXE:=$(TC_COFFEE_INT_EXE)
else
TC_COFFEE_EXE:=$(shell which coffee || true)
endif
ifeq ($(shell /sbin/ldconfig -p | awk '/libtcmalloc_minimal.so /'),)
TCMALLOC_CHAIN_IF_NECESSARY:=1
endif
else # ALLOW_INTERNAL_TOOLS
TC_PROTOC_EXE:=$(shell which protoc || true)
TC_PROTOC_RUN:=$(TC_PROTOC_EXE)
TC_LESSC_EXE:=$(shell which lessc || true)
TC_COFFEE_EXE:=$(shell which coffee || true)
TC_NODE_EXE:=$(shell which node || true)
TC_NPM_EXE:=$(shell which npm || true)
endif # ALLOW_INTERNAL_TOOLS
endif # FORCE_INTERNAL_TOOLS

ifeq ($(INT_CHAIN_NODE),0)
NODE_EXE_SPEC:=
else
NODE_EXE_SPEC:=$(TC_NODE_EXE)
NODE_EXE_SPEC+=
endif

ifeq ($(V8_CHAIN),1)
V8_DEP:=$(V8_DIR)
else
V8_DEP:=
endif

ifeq ($(LIBCRYPTO),1)
RT_LDFLAGS+=-lcrypto 
endif

PROTOC_BASE:=$(shell dirname $(TC_PROTOC_EXE))/..

LIB_SEARCH_PATHS?=
RT_LDFLAGS+=$(foreach TLIB, $(LIB_SEARCH_PATHS), -L $(TLIB))

STATIC_LIBRARY_PATHS:=

STATIC_LIBRARIES:=

STATIC_RECOMMENDS_INDIFFERENT:=boost_serialization boost_program_options

ifeq ($(INT_CHAIN_PROTOC),1)
STATIC_LIBRARY_PATHS+=$(TC_PROTOC_INT_LIB_DIR)/libprotobuf.a
else
STATIC_RECOMMENDS_INDIFFERENT+=protobuf
endif

STATIC_RECOMMENDS_IMPORTANT:=

ifeq ($(NO_TCMALLOC),0)
ifeq ($(TCMALLOC_CHAIN_IF_NECESSARY),0)
# If we need TCMALLOC and we are not already obligated to chain-building the static library, we put it in the recommended list.
STATIC_RECOMMENDS_IMPORTANT+=tcmalloc_minimal
else
OBJ_SUPPS+=$(TCMALLOC_MINIMAL_INT_LIB)
STATIC_LIBRARY_PATHS+=$(TCMALLOC_MINIMAL_INT_LIB)
endif
endif

RECOMMENDED_STATIC?=1
HIGHLY_RECOMMENDED_STATIC?=1

ifeq ($(RECOMMENDED_STATIC),1)
STATIC_LIBRARIES+=$(STATIC_RECOMMENDS_INDIFFERENT)
else
RT_LDFLAGS+=$(foreach TLIB, $(STATIC_RECOMMENDS_INDIFFERENT), -l$(TLIB))
endif

ifeq ($(HIGHLY_RECOMMENDED_STATIC),1)
STATIC_LIBRARIES+=$(STATIC_RECOMMENDS_IMPORTANT)
else
RT_LDFLAGS+=$(foreach TLIB, $(STATIC_RECOMMENDS_IMPORTANT), -l$(TLIB))
endif

ifeq ($(STATIC_V8),2)
ifeq ($(V8_CHAIN),0)
STATIC_LIBRARIES+=libv8
else
STATIC_LIBRARY_PATHS+=$(V8_LIB)
endif
endif

# look for the static library in the same directory as the .so file
# On older platforms, certain libraries such as tcmalloc_minimal may not be available unversioned (tcmalloc_minimal.so). If we are on such a platform, we settle for something versioned.
STATIC_LIBRARY_PATHS+=$(foreach lib,$(STATIC_LIBRARIES),$(shell /sbin/ldconfig -p | awk '/lib$(lib).so / { gsub("\\.so$$", ".a", $$NF); print $$NF; exit 0; }'))

ifeq ($(GPERF),1)
STATIC_LIBRARY_PATHS+= # path to patched libtcmalloc_and_profiler.a
endif

RT_CXXFLAGS?=

RT_CXXFLAGS+=-I$(SOURCE_DIR) -pthread
RT_CXXFLAGS+="-DPRODUCT_NAME=\"$(PRODUCT_NAME)\""

RT_CXXFLAGS+=$(CXXPATHDS)
RT_CFLAGS+=$(CPATHDS)

ifeq ($(SOLO),1)
RT_CXXFLAGS+=-DRETHINKDB_SOLO_PRODUCT
else
RT_CXXFLAGS+=-DRETHINKDB_CACHE_PRODUCT
endif

RT_CXXFLAGS+=-Wall -Wextra -Werror -Wnon-virtual-dtor

ifeq ($(COMPILER), INTEL)
RT_CXXFLAGS+=-std=gnu++98 -w1 -ftls-model=local-dynamic
else
ifeq ($(COMPILER), CLANG)
<<<<<<< HEAD
CXXFLAGS+=-Wformat=2 -Wswitch-enum -Wswitch-default -Wno-unneeded-internal-declaration -Wused-but-marked-unused -Wunused-macros -Wundef -Wvla -Wshadow -Wconditional-uninitialized -Wmissing-noreturn
else  # ($(COMPILER), CLANG)
ifeq ($(LEGACY_GCC), 1)
CXXFLAGS+=-Wformat=2 -Wswitch-enum -Wswitch-default
else  # ($(LEGACY_GCC), 1)
CXXFLAGS+=-Wformat=2 -Wswitch-enum -Wswitch-default -Wno-array-bounds

endif  # ($(LEGACY_GCC), 1)
endif  # ($(COMPILER), CLANG)
endif  # ($(COMPILER), INTEL)
=======
RT_CXXFLAGS+=-Wformat=2 -Wswitch-enum -Wswitch-default -Wno-unneeded-internal-declaration -Wused-but-marked-unused -Wunused-macros -Wundef -Wvla -Wshadow -Wconditional-uninitialized -Wmissing-noreturn
else
ifeq ($(LEGACY_GCC), 1)
RT_CXXFLAGS+=-Wformat=2 -Wswitch-enum -Wswitch-default
else
RT_CXXFLAGS+=-Wformat=2 -Wswitch-enum -Wswitch-default -Wno-array-bounds
endif
endif
endif
>>>>>>> 03efa7aa

ifeq ($(AGRESSIVE_BUF_UNLOADING),1)
RT_CXXFLAGS+=-DAGRESSIVE_BUF_UNLOADING=1
endif

ifneq ($(PREFIX),)
RT_CXXFLAGS+=-DCPREFIX='"$(PREFIX)"'
endif

ifneq ($(WEBRESDIR),)
RT_CXXFLAGS+=-DWEBRESDIR='"$(WEBRESDIR)"'
endif

ifeq ($(COMPILER),INTEL)
IGNORE_SOME_ICC_LD_WARNINGS?=1
else
IGNORE_SOME_ICC_LD_WARNINGS?=0
endif

STRIP_ON_INSTALL?=1

NO_OMIT_FRAME_POINTER?=0

RT_FORCE_NATIVE?=0
RT_COPY_NATIVE?=0
RT_REDUCE_NATIVE?=0

ifeq ($(RT_FORCE_NATIVE),1)
RT_CXXFLAGS+=-march=native
endif
ifeq ($(RT_COPY_NATIVE),1)
RT_CXXFLAGS+=-march="$(GCC_ARCH)"
endif
ifeq ($(RT_REDUCE_NATIVE),1)
RT_CXXFLAGS+=-march="$(GCC_ARCH_REDUCED)"
endif

# Configure debug vs. release
ifeq ($(DEBUG),1)
SYMBOLS:=1
RT_CXXFLAGS+=-O0

ifeq ($(KEEP_INLINE),1)
RT_CXXFLAGS+=-fkeep-inline-functions
endif

else
# use -fno-strict-aliasing to not break things
# march=native used to break the serializer
RT_CXXFLAGS+=-O3 -DNDEBUG -fno-strict-aliasing # -march=native
# TODO: remove this once memcached is added back in the release (disables memcached from showing up in the admin CLI help or tab-completion)
RT_CXXFLAGS+=-DNO_MEMCACHE
ifeq ($(NO_OMIT_FRAME_POINTER),1)
RT_CXXFLAGS+=-fno-omit-frame-pointer
else
RT_CXXFLAGS+=-fomit-frame-pointer
endif
endif

ifeq ($(DISABLE_BREAKPOINTS),1)
RT_CXXFLAGS+=-DDISABLE_BREAKPOINTS
endif

ifneq ($(TRIAL),0)
ifeq ($(TIMEBOMB),0)
TIMEBOMB:=21
endif
endif

ifneq ($(TIMEBOMB),0)
TRIAL:=1
RT_CXXFLAGS+=-DTIMEBOMB_DAYS=$(TIMEBOMB)
endif

ifneq ($(TRIAL),0)
BUILD_DIR:=$(BUILD_DIR)-trial
PACKAGE_NAME:=$(TRIAL_PACKAGE_NAME)
SERVER_EXEC_NAME:=$(SERVER_EXEC_NAME)-trial
endif

ifeq (${STATIC_LIBGCC},1)
RT_LDFLAGS+=-static-libgcc -static-libstdc++
endif

ifeq ($(OPROFILE),1)
SYMBOLS=1
endif

ifeq ($(CALLGRIND),1)
SYMBOLS=1
endif

ifeq ($(SYMBOLS),1)
# -rdynamic is necessary so that backtrace_symbols() works properly
<<<<<<< HEAD
ifeq ($(OSX),0)
LDFLAGS+=-rdynamic
=======
RT_LDFLAGS+=-rdynamic
RT_CXXFLAGS+=-g
>>>>>>> 03efa7aa
endif
CXXFLAGS+=-g
endif  # ($(SYMBOLS),1)

ifeq ($(SEMANTIC_SERIALIZER_CHECK),1)
RT_CXXFLAGS+=-DSEMANTIC_SERIALIZER_CHECK
BUILD_DIR:=$(BUILD_DIR)-scs
endif

ifeq ($(MOCK_CACHE_CHECK),1)
RT_CXXFLAGS+=-DMOCK_CACHE_CHECK
BUILD_DIR:=$(BUILD_DIR)-mockcache
endif

ifeq ($(BTREE_DEBUG),1)
RT_CXXFLAGS+=-DBTREE_DEBUG
endif

ifeq ($(JSON_SHORTCUTS),1)
RT_CXXFLAGS+=-DJSON_SHORTCUTS
endif

ifeq ($(MALLOC_PROF),1)
RT_CXXFLAGS+=-DMALLOC_PROF
endif

ifeq ($(SERIALIZER_DEBUG),1)
RT_CXXFLAGS:=$(RT_CXXFLAGS) -DSERIALIZER_MARKERS
endif

ifneq ($(MEMCACHED_STRICT), 0)
RT_CXXFLAGS+=-DMEMCACHED_STRICT
endif

ifeq ($(LEGACY_LINUX),1)
#CXX=g++44
RT_CXXFLAGS+=-DLEGACY_LINUX -DNO_EPOLL -Wno-format
BUILD_DIR:=$(BUILD_DIR)-legacy
endif

ifeq ($(LEGACY_GCC),1)
RT_CXXFLAGS+=-Wno-switch-default -Wno-switch-enum
BUILD_DIR:=$(BUILD_DIR)-legacy-gcc
endif

ifeq ($(NO_EVENTFD),1)
<<<<<<< HEAD
CXXFLAGS+=-DNO_EVENTFD
BUILD_DIR:=$(BUILD_DIR)-noeventfd
=======
RT_CXXFLAGS+=-DNO_EVENTFD
BUILD_DIR:=$(BUILD_DIR)-no_eventfd
>>>>>>> 03efa7aa
endif

ifeq ($(NO_EPOLL),1)
RT_CXXFLAGS+=-DNO_EPOLL
BUILD_DIR:=$(BUILD_DIR)-noepoll
endif

ifeq ($(MCHECK_PEDANTIC),1)
RT_CXXFLAGS+=-DMCHECK_PEDANTIC
MCHECK:=1
endif

ifeq ($(MCHECK),1)
NO_TCMALLOC:=1
RT_CXXFLAGS+=-DMCHECK
RT_LDFLAGS+=-lmcheck
endif

ifeq ($(VALGRIND),1)
RT_CXXFLAGS+=-DVALGRIND
BUILD_DIR:=$(BUILD_DIR)-valgrind
NO_TCMALLOC:=1
endif

ifeq ($(AIOSUPPORT),1)
BUILD_DIR:=$(BUILD_DIR)-aiosupport
RT_CXXFLAGS+=-DAIOSUPPORT
RT_LDFLAGS+=-laio
endif

ifeq ($(LEGACY_PROC_STAT),1)
RT_CXXFLAGS+=-DLEGACY_PROC_STAT
BUILD_DIR:=$(BUILD_DIR)-legacy-proc-stat
endif

PROTO_DIR:=$(BUILD_DIR)/proto
RT_CXXFLAGS += -I$(PROTO_DIR)

<<<<<<< HEAD
# look for the static library in the same directory as the .so file
ifeq ($(OSX),1)
# /usr/local/lib is where Homebrew will put these libraries.  Will
# they be named differently if you don't use Homebrew?  (No -mt on
# program options?)
LDFLAGS+=-L/usr/local/lib -lboost_program_options-mt -lprotobuf
else
STATIC_LIBRARY_PATHS+=$(foreach lib,$(STATIC_LIBRARIES),$(shell /sbin/ldconfig -p | awk '/lib$(lib).so / { gsub("\\.so$$", ".a", $$NF); print $$NF; exit 0; }'))
endif


ifeq ($(GPERF),1)
STATIC_LIBRARY_PATHS+= # path to patched libtcmalloc_and_profiler.a
endif
=======
# This was the former home of the STATIC_LIBRARY_PATHS stuff.
>>>>>>> 03efa7aa

#  /usr/lib/x86_64-linux-gnu/libQtCore.so.4

# Should makefile be noisy?
ifeq ($(VERBOSE),1)
QUIET:=
else
ifeq ($(TIMINGS),1)
QUIET:=@ time
else
QUIET:=@
endif
endif

ifeq ($(UNIT_TESTS),1)
UNIT_STATIC_LIBRARIES+=gtest
UNIT_STATIC_LIBRARY_PATHS+=$(foreach lib,$(UNIT_STATIC_LIBRARIES),$(shell /sbin/ldconfig -p | awk '/lib$(lib).so / { gsub("\\.so$$", ".a", $$NF); print $$NF; exit 0; }'))
endif

UNIT_TEST_FILTER?=*

##### Finding what to build

DEP_DIR:=$(BUILD_DIR)/dep
OBJ_DIR:=$(BUILD_DIR)/obj

# clustering/administration/main/serve.cc is some of our slowest-compiling files, so we start it first.
ifeq ($(UNIT_TESTS),1)
SOURCES:=$(shell find $(SOURCE_DIR) -name '*.cc')
else
SOURCES:=$(shell find $(SOURCE_DIR) -name '*.cc' | grep -vF "`find $(SOURCE_DIR)/unittest`")
endif

PROTO_SOURCES:=$(shell find $(SOURCE_DIR) -name '*.proto')
PROTO_HEADERS:=$(patsubst $(SOURCE_DIR)/%.proto,$(PROTO_DIR)/%.pb.h,$(PROTO_SOURCES))
PROTO_CODE:=$(patsubst $(SOURCE_DIR)/%.proto,$(PROTO_DIR)/%.pb.cc,$(PROTO_SOURCES))
PROTO_NAMES+=$(patsubst $(PROTO_DIR)/%.cc,%,$(PROTO_CODE))
PROTO_OBJS:=$(patsubst %,$(OBJ_DIR)/%.o,$(PROTO_NAMES))
PROTOCFLAGS:= --proto_path=$(SOURCE_DIR)

NAMES:=$(patsubst $(SOURCE_DIR)/%.cc,%,$(SOURCES))
DEPS:=$(patsubst %,$(DEP_DIR)/%.d,$(NAMES))
OBJS:=$(PROTO_OBJS) $(patsubst %,$(OBJ_DIR)/%.o,$(NAMES))

SERVER_EXEC_OBJS:=$(PROTO_OBJS) $(patsubst %.cc,$(OBJ_DIR)/%.o,$(filter-out $(SOURCE_DIR)/unittest/%,$(SOURCES)))

SERVER_NOMAIN_OBJS:=$(PROTO_OBJS) $(patsubst %.cc,$(OBJ_DIR)/%.o,$(filter-out %/main.cc,$(SOURCES)))

SERVER_UNIT_TEST_OBJS:=$(SERVER_NOMAIN_OBJS) $(OBJ_DIR)/unittest/main.o

#### Web UI sources
WEB_SOURCE_DIR:=../admin
WEB_ASSETS_BUILD_DIR:=$(BUILD_DIR)/web
WEB_ASSETS_OBJ_DIR:=$(BUILD_DIR)/webobj
#This atrociousness comes from the fact... fuck it blah blah blah coffee script.
#Basically coffee script can't handle dependencies.
COFFEE_SOURCES:=$(patsubst %, $(WEB_SOURCE_DIR)/static/coffee/%,\
			util.coffee \
			loading.coffee \
			body.coffee \
			ui_components/modals.coffee ui_components/list.coffee ui_components/progressbar.coffee \
			namespaces/database.coffee \
			namespaces/index.coffee namespaces/replicas.coffee namespaces/shards.coffee namespaces/server_assignments.coffee namespaces/namespace.coffee \
			servers/index.coffee servers/machine.coffee servers/datacenter.coffee \
			dashboard.coffee \
			dataexplorer.coffee \
			sidebar.coffee \
			resolve_issues.coffee \
			log_view.coffee \
			vis.coffee \
			models.coffee \
			navbar.coffee \
			walkthrough.coffee \
			router.coffee \
			app.coffee)
HANDLEBARS_SOURCES:=$(shell find $(WEB_SOURCE_DIR)/static/coffee -name '*.html')
LESS_SOURCES:=$(shell find $(WEB_SOURCE_DIR)/static/less -name '*.less')
LESS_MAIN:=$(WEB_SOURCE_DIR)/static/less/styles.less
CLUSTER_HTML:=$(WEB_SOURCE_DIR)/templates/cluster.html
JS_EXTERNAL_DIR:=$(WEB_SOURCE_DIR)/static/js
FONTS_EXTERNAL_DIR:=$(WEB_SOURCE_DIR)/static/fonts
IMAGES_EXTERNAL_DIR:=$(WEB_SOURCE_DIR)/static/images
FAVICON:=$(WEB_SOURCE_DIR)/favicon.ico

#### Version number handling
FORCEVERSION?=0
ifeq ($(FORCEVERSION),1)
RETHINKDB_VERSION:=$(PVERSION)
RETHINKDB_SHORT_VERSION:=$(shell echo $(RETHINKDB_VERSION) | sed 's/\([^.]\+\.[^.]\+\).*$$/\1/')
# RETHINKDB_SHORT_VERSION:=$(shell ../scripts/gen-version.sh -s)
PACKAGING_ALTERNATIVES_PRIORITY:=0
else
RETHINKDB_FALLBACK_VERSION:=$(shell if [ -e ../NOTES ] ; then cat ../NOTES | grep '^. Release' | head -n 1 | awk '{ printf "%s" , $$3 ; }' ; fi ; )
RETHINKDB_VERSION:=$(shell env FALLBACK_VERSION=$(RETHINKDB_FALLBACK_VERSION) ../scripts/gen-version.sh)
RETHINKDB_SHORT_VERSION:=$(shell echo $(RETHINKDB_VERSION) | sed 's/\([^.]\+\.[^.]\+\).*$$/\1/')
# RETHINKDB_SHORT_VERSION:=$(shell ../scripts/gen-version.sh -s)
PACKAGING_ALTERNATIVES_PRIORITY:=$(shell expr $$(../scripts/gen-version.sh -r) / 100)
endif

# ifneq ($(TIMEBOMB),0)
# RETHINKDB_VERSION:=$(RETHINKDB_VERSION)-trial
# RETHINKDB_SHORT_VERSION:=$(RETHINKDB_SHORT_VERSION)-trial
# endif
RETHINKDB_PACKAGING_VERSION?=$(RETHINKDB_VERSION)
RT_CXXFLAGS+=-DRETHINKDB_VERSION=\"$(RETHINKDB_VERSION)\"

NAMEVERSIONED?=0
ifeq ($(NAMEVERSIONED),1)
SERVER_EXEC_NAME_VERSIONED:=$(SERVER_EXEC_NAME)-$(RETHINKDB_SHORT_VERSION)
else
# update-alternatives breaks if we ditch the distinguishing mark .
SERVER_EXEC_NAME_VERSIONED:=$(SERVER_EXEC_NAME)
endif

##### Build targets
.PHONY: all build-deb build-rpm callgrind callgrind clean cscope deb deb depclean drivers etags gdb install install-binaries install-deb install-docs install-manpages install-rpm install-tools prepare_deb_package_dirs prepare_rpm_package_dirs regdb rerun revalgrind rpm rpm rpm-suse10 run sembuild showdefines style tags unit valgrind web-assets coffeelint build-deb-src-control build-deb-support

# High level build targets

# Frank removed $(BUILD_DIR)/$(START_DB_NAME) from this list .

all: $(BUILD_DIR)/$(SERVER_EXEC_NAME) $(BUILD_DIR)/$(GDB_FUNCTIONS_NAME) web-assets drivers
	@echo "    Finished building RethinkDB key-value store server version '${RETHINKDB_VERSION}'"

ifeq ($(UNIT_TESTS),1)
all: $(BUILD_DIR)/$(SERVER_UNIT_TEST_NAME)
endif

unit:
	$(MAKE) UNIT_TESTS=1
	$(BUILD_DIR)/$(SERVER_UNIT_TEST_NAME) --gtest_filter=$(UNIT_TEST_FILTER)

# Packaging
ifeq ($(PACKAGING),1)
PACKAGE_FOR_SUSE_10?=0
RPM_SPEC_INPUT?=../packaging/rpm.spec
DEBIAN_PKG_DIR:=debian
SUPPRESSED_LINTIAN_TAGS:=new-package-should-close-itp-bug
RPM_BUILD_ROOT=$(RPM_PACKAGE_DIR)/BUILD
DEB_CONTROL_ROOT=$(DEB_PACKAGE_DIR)/DEBIAN
RPM_SPEC_FILE=$(RPM_PACKAGE_DIR)/SPECS/rethinkdb.spec

ASSETS_DIR:=../packaging/assets

RETHINKDB_VERSION_RPM=$(subst -,_,$(RETHINKDB_PACKAGING_VERSION))
DEB_PACKAGE_REVISION?=$(shell env UBUNTU_RELEASE="$(UBUNTU_RELEASE)" DEB_RELEASE="$(DEB_RELEASE)" DEB_RELEASE_NUM="$(DEB_RELEASE_NUM)" PACKAGE_VERSION="" ../scripts/gen-trailer.sh)
RETHINKDB_VERSION_DEB=$(RETHINKDB_PACKAGING_VERSION)$(DEB_PACKAGE_REVISION)

# We need a space for the subst rule later.
wspace:=
wspace+=

PACKAGE_NAME_QUALIFIER:=

ifeq ($(BUILD_PORTABLE),1)
PACKAGE_NAME_QUALIFIER+=-portable
endif

ifeq ($(TRIAL),1)
PACKAGE_NAME_QUALIFIER+=-trial
endif

PACKAGE_NAME_QUALIFIER:=$(subst $(wspace),,$(PACKAGE_NAME_QUALIFIER))

ifeq ($(NAMEVERSIONED),1)
VERSIONED_QUALIFIED_PACKAGE_NAME:=$(PACKAGE_NAME)$(PACKAGE_NAME_QUALIFIER)-$(RETHINKDB_SHORT_VERSION)
VERSIONED_PACKAGE_NAME:=$(PACKAGE_NAME)-$(RETHINKDB_SHORT_VERSION)
# VERSIONED_TRIAL_PACKAGE_NAME:=$(TRIAL_PACKAGE_NAME)-$(RETHINKDB_SHORT_VERSION)
# Remove this line if nothing breaks.
VERSIONED_PRODUCT_SHARE_DIR:=/usr/share/$(VERSIONED_PACKAGE_NAME)
else
VERSIONED_QUALIFIED_PACKAGE_NAME:=$(PACKAGE_NAME)$(PACKAGE_NAME_QUALIFIER)
VERSIONED_PACKAGE_NAME:=$(PACKAGE_NAME)
# VERSIONED_TRIAL_PACKAGE_NAME:=$(TRIAL_PACKAGE_NAME)
# Remove this line if nothing breaks.
VERSIONED_PRODUCT_SHARE_DIR:=/usr/share/$(VERSIONED_PACKAGE_NAME)
endif


prefix?=/usr
bin_dir:=$(prefix)/bin
doc_dir:=$(prefix)/share/doc/$(VERSIONED_PACKAGE_NAME)
man_dir:=$(prefix)/share/man
man1_dir:=$(man_dir)/man1
share_dir:=$(prefix)/share/$(VERSIONED_PACKAGE_NAME)
bash_completion_dir:=/etc/bash_completion.d
internal_bash_completion_dir:=$(share_dir)$(bash_completion_dir)
scripts_dir:=$(share_dir)/scripts
init_dir:=/etc/init.d
conf_dir:=/etc/rethinkdb
conf_instance_dir:=$(conf_dir)/instances.d
lib_dir:=$(prefix)/lib/rethinkdb
web_res_dir:=$(share_dir)/web
pidfile_dir:=/var/run/rethinkdb
data_dir:=/var/lib/rethinkdb
language_drivers_dir:=$(share_dir)/drivers

ASSET_SCRIPTS:=$(ASSETS_DIR)/scripts/rdb_migrate
INIT_SCRIPTS:=$(ASSETS_DIR)/init/rethinkdb

UBUNTU_RELEASE?=

# Ubuntu quantal and later require nodejs-legacy.
ifeq ($(shell echo $(UBUNTU_RELEASE) | grep '^[q-zQ-Z]'),)
NODEJS_NEW?=0
else
NODEJS_NEW?=1
endif

# We have facilities for converting between toy names and Debian release numbers.

DEB_NUM_TO_TOY:=sed -e 's/^1$$/buzz/g' -e 's/^2$$/rex/g' -e 's/^3$$/bo/g' -e 's/^4$$/hamm/g' -e 's/^5$$/slink/g' -e 's/^6$$/potato/g' -e 's/^7$$/woody/g' -e 's/^8$$/sarge/g' -e 's/^9$$/etch/g' -e 's/^10$$/lenny/g' -e 's/^11$$/squeeze/g' -e 's/^12$$/wheezy/g' -e 's/^13$$/jessie/g'
DEB_TOY_TO_NUM:=sed -e 's/^buzz$$/1/g' -e 's/^rex$$/2/g' -e 's/^bo$$/3/g' -e 's/^hamm$$/4/g' -e 's/^slink$$/5/g' -e 's/^potato$$/6/g' -e 's/^woody$$/7/g' -e 's/^sarge$$/8/g' -e 's/^etch$$/9/g' -e 's/^lenny$$/10/g' -e 's/^squeeze$$/11/g' -e 's/^wheezy$$/12/g' -e 's/^jessie$$/13/g'
DEB_NUM_MAX:=13

# Here are unescaped versions for use in shell scripts.
# sed -e 's/^1$/buzz/g' -e 's/^2$/rex/g' -e 's/^3$/bo/g' -e 's/^4$/hamm/g' -e 's/^5$/slink/g' -e 's/^6$/potato/g' -e 's/^7$/woody/g' -e 's/^8$/sarge/g' -e 's/^9$/etch/g' -e 's/^10$/lenny/g' -e 's/^11$/squeeze/g' -e 's/^12$/wheezy/g' -e 's/^13$/jessie/g'
# sed -e 's/^buzz$/1/g' -e 's/^rex$/2/g' -e 's/^bo$/3/g' -e 's/^hamm$/4/g' -e 's/^slink$/5/g' -e 's/^potato$/6/g' -e 's/^woody$/7/g' -e 's/^sarge$/8/g' -e 's/^etch$/9/g' -e 's/^lenny$/10/g' -e 's/^squeeze$/11/g' -e 's/^wheezy$/12/g' -e 's/^jessie$/13/g'

# We can accept a toy name via DEB_RELEASE or a number via DEB_NUM_RELEASE.
# Note that the numeric release does not correspond to the Debian version but to the sequence of major releases. Version 1.3 is number 3, and version 2 is number 4.
# DEB_REAL_NUM_RELEASE is a scrubbed version of DEB_NUM_RELEASE.
# In order to provide bijective mappings, we must reject numbers that are out of bounds. So we accept 1 (buzz) to 13 (jessie) at this time.

DEB_RELEASE?=
DEB_RELEASE_NUM?=$(shell echo "$(DEB_RELEASE)" | $(DEB_TOY_TO_NUM) | grep '^[0-9]*$$')
DEB_REAL_NUM_RELEASE:=$(shell echo "$(DEB_RELEASE_NUM)" | grep '^[0-9]*$$' | awk '{ if ( ( NF >= 1 ) && ( $$1 >=1 ) && ( $$1 <= 13 ) ) { printf "%d" , $$1 ; } }' )

ifneq ($(DEB_RELEASE_NUM),)
ifeq ($(DEB_REAL_NUM_RELEASE),)
	FOO:=$(warning The Debian version specification is invalid. We will ignore it.)
endif
ifneq ($(UBUNTU_RELEASE),)
	FOO:=$(warning We seem to have received an Ubuntu release specification and a Debian release specification. We will ignore the Debian release specification.)
endif
endif



RT_CXXFLAGS+=-DMIGRATION_SCRIPT_LOCATION=\"$(scripts_dir)/rdb_migrate\"

FULL_SERVER_EXEC_NAME=$(bin_dir)/$(SERVER_EXEC_NAME)
FULL_SERVER_EXEC_NAME_VERSIONED=$(bin_dir)/$(SERVER_EXEC_NAME_VERSIONED)

prepare_deb_package_dirs:
	$(QUIET) mkdir -p $(DEB_PACKAGE_DIR)
	$(QUIET) mkdir -p $(DEB_CONTROL_ROOT)

prepare_rpm_package_dirs:
	$(QUIET) mkdir -p $(RPM_PACKAGE_DIR)
	$(QUIET) for d in BUILD RPMS/$(GCC_ARCH_REDUCED) SOURCES SPECS SRPMS; do mkdir -p $(RPM_PACKAGE_DIR)/$$d; done

install-binaries: $(BUILD_DIR)/$(SERVER_EXEC_NAME)
	$(QUIET) install -m755 -d $(DESTDIR)$(bin_dir)
	$(QUIET) install -m755 -T $(BUILD_DIR)/$(SERVER_EXEC_NAME) $(DESTDIR)$(FULL_SERVER_EXEC_NAME_VERSIONED)
ifeq ($(STRIP_ON_INSTALL),1)
	$(QUIET) strip --strip-unneeded $(DESTDIR)$(FULL_SERVER_EXEC_NAME_VERSIONED)
endif

install-manpages: $(ASSETS_DIR)/man/rethinkdb.1
	$(QUIET) install -m755 -d $(DESTDIR)$(man1_dir)
# TODO: support other man pages
	$(QUIET) m4 \
			-D "SHORT_VERSION=$(RETHINKDB_SHORT_VERSION)" \
			-D "CURRENT_DATE=$(shell date +%F)" \
			< $(ASSETS_DIR)/man/rethinkdb.1 | gzip -9 | install -m644 -T /dev/stdin $(DESTDIR)$(man1_dir)/$(VERSIONED_PACKAGE_NAME).1.gz;
#	$(QUIET) for manpage in $(MAN_PAGES); do \
#			gzip -9 < $$manpage | install -m644 -T /dev/stdin $(DESTDIR)$(man1_dir)/$$(basename $$manpage).gz; \
#		done

install-tools: $(ASSETS_DIR)/scripts/rethinkdb.bash $(ASSET_SCRIPTS)
	$(QUIET) install -m755 -d $(DESTDIR)$(internal_bash_completion_dir)
	$(QUIET) install -m755 -d $(DESTDIR)$(bash_completion_dir)
	$(QUIET) m4 																												\
			-D "SERVER_EXEC_NAME=$(SERVER_EXEC_NAME)" 											\
			-D "SERVER_EXEC_NAME_VERSIONED=$(SERVER_EXEC_NAME_VERSIONED)" 	\
			$(ASSETS_DIR)/scripts/rethinkdb.bash | install -m644 /dev/stdin $(DESTDIR)$(internal_bash_completion_dir)/$(SERVER_EXEC_NAME).bash
	$(QUIET) install -m755 -d $(DESTDIR)$(scripts_dir)
	$(QUIET) for s in $(ASSET_SCRIPTS); do install -m755 "$$s" $(DESTDIR)$(scripts_dir)/$$(basename $$s); done
	$(QUIET) install -m755 -d $(DESTDIR)$(init_dir) ;
	$(QUIET) for s in $(INIT_SCRIPTS); do install -m755 "$$s" $(DESTDIR)$(init_dir)/$$(basename $$s); done ;

install-config:
	$(QUIET) install -m755 -d $(DESTDIR)$(conf_dir) ;
# We are not using main.conf right now, so that is commented out.
#	$(QUIET) install -m644 $(ASSETS_DIR)/config/main.conf $(DESTDIR)$(conf_dir)/main.conf ;
	$(QUIET) install -m755 -d $(DESTDIR)$(conf_instance_dir) ;
	$(QUIET) install -m644 $(ASSETS_DIR)/config/default.conf.sample $(DESTDIR)$(conf_dir)/default.conf.sample ;

install-data:
	$(QUIET) install -m755 -d $(DESTDIR)$(data_dir)
	$(QUIET) install -m755 -d $(DESTDIR)$(data_dir)/instances.d
# We disabled the /var/run creation and added the functionality to the init script because Lintian observed that /var/run can get purged .
#	$(QUIET) install -m755 -d $(DESTDIR)$(pidfile_dir)
#	$(QUIET) install -m755 -d $(DESTDIR)$(pidfile_dir)/instances.d

install-web:
	$(QUIET) install -m755 -d $(DESTDIR)$(web_res_dir)
# This might break some ownership or permissions stuff.
	$(QUIET) cp -pRP $(BUILD_DIR)/web/* $(DESTDIR)$(web_res_dir)/

install-drivers:

$(libdir):
	$(QUIET) install -m755 -d $(DESTDIR)$(lib_dir)

install-docs:
	$(QUIET) install -m755 -d $(DESTDIR)$(doc_dir)
	$(QUIET) install -m644 -T $(ASSETS_DIR)/docs/LICENSE $(DESTDIR)$(doc_dir)/copyright

install: install-binaries install-manpages install-docs install-tools install-web install-data install-config
install-rpm: install
install-deb: install
	$(QUIET) install -m755 -d $(DESTDIR)$(doc_dir)
	$(QUIET) sed	-e 's/PACKAGING_VERSION/$(RETHINKDB_VERSION_DEB)/' $(ASSETS_DIR)/docs/changelog.Debian | \
		gzip -c9 | \
		install -m644 -T /dev/stdin $(DESTDIR)$(doc_dir)/changelog.Debian.gz

DEBIAN_V8_VERSION:=$(shell apt-cache show libv8-dev | grep '^Version:' | sed -e 's/^Version: \\([0-9]*\\(\\.[0-9]*\\)*\\).*$$/\\1/g' || true ; )

ifeq ($(BUILD_PORTABLE),1)
build-deb-support: $(TC_LESSC_INT_EXE) $(TC_COFFEE_INT_EXE) $(V8_SRC_DIR) $(NODE_SRC_DIR) $(PROTOC_SRC_DIR) $(GPERFTOOLS_SRC_DIR) $(LIBUNWIND_SRC_DIR)
else
build-deb-support: $(TC_LESSC_INT_EXE) $(TC_COFFEE_INT_EXE)
endif

build-deb-src-control:
	$(QUIET) cd .. ; if [ -e debian ] ; then rm -rf debian ; fi ; cp -pRP packaging/debian.template debian ; env UBUNTU_RELEASE=$(UBUNTU_RELEASE) DEB_RELEASE=$(DEB_RELEASE) DEB_RELEASE_NUM=$(DEB_RELEASE_NUM) PACKAGE_NAME=$(PACKAGE_NAME) VERSIONED_PACKAGE_NAME=$(VERSIONED_PACKAGE_NAME) VERSIONED_QUALIFIED_PACKAGE_NAME=$(VERSIONED_QUALIFIED_PACKAGE_NAME) VANILLA_PACKAGE_NAME=$(VANILLA_PACKAGE_NAME) PACKAGE_VERSION_EXTENDED=$(RETHINKDB_VERSION_DEB) PACKAGE_VERSION=$(RETHINKDB_PACKAGING_VERSION) ./scripts/gen-changelog.sh ;
# Replace version/size fields in the deb control file
	$(QUIET) disk_size=0;	\
		m4																													\
				-D "SOLO=$(SOLO)"																				\
				-D "PACKAGE_NAME=$(PACKAGE_NAME)"												\
				-D "VERSIONED_PACKAGE_NAME=$(VERSIONED_PACKAGE_NAME)"		\
				-D "VANILLA_PACKAGE_NAME=$(VANILLA_PACKAGE_NAME)"				\
				-D "TRIAL_PACKAGE_NAME=$(TRIAL_PACKAGE_NAME)"						\
				-D "VERSIONED_TRIAL_PACKAGE_NAME=$(VERSIONED_TRIAL_PACKAGE_NAME)"						\
				-D "VERSIONED_QUALIFIED_PACKAGE_NAME=$(VERSIONED_QUALIFIED_PACKAGE_NAME)" \
				-D "DEBIAN_V8_VERSION=$(DEBIAN_V8_VERSION)" \
				-D "PACKAGE_VERSION=$(RETHINKDB_VERSION_DEB)" \
				-D "LEGACY_PACKAGE=$(LEGACY_PACKAGE)" \
				-D "STATIC_V8=$(STATIC_V8)" \
				-D "TC_BUNDLED=$(BUILD_PORTABLE)" \
				-D "BUILD_DRIVERS=$(BUILD_DRIVERS)" \
				-D "TRIAL=$(TRIAL)" \
				-D "DISK_SIZE=$${disk_size}" \
				-D "SOURCEBUILD=1" \
				-D "NODEJS_NEW=$(NODEJS_NEW)" \
				-D "CURRENT_ARCH=$(DEB_ARCH)" \
			../packaging/$(DEBIAN_PKG_DIR)/control > ../debian/control
# Copy {pre,post}{inst,rm} scripts
	$(QUIET) for script in preinst postinst prerm postrm; do		                  		\
			m4 \
					-D "BIN_DIR=$(bin_dir)" \
					-D "MAN1_DIR=$(man1_dir)" \
					-D "BASH_COMPLETION_DIR=$(bash_completion_dir)" \
					-D "INTERNAL_BASH_COMPLETION_DIR=$(internal_bash_completion_dir)" \
					-D "SERVER_EXEC_NAME=$(SERVER_EXEC_NAME)" \
					-D "SERVER_EXEC_NAME_VERSIONED=$(SERVER_EXEC_NAME_VERSIONED)" \
					-D "UPDATE_ALTERNATIVES=$(NAMEVERSIONED)" \
					-D "PRIORITY=$(PACKAGING_ALTERNATIVES_PRIORITY)" \
				../packaging/$(DEBIAN_PKG_DIR)/$${script} > ../debian/$${script}; \
			chmod 0755 ../debian/$${script};																		\
		done


# Copy the license file.
	cat ../packaging/$(DEBIAN_PKG_DIR)/copyright > ../debian/copyright

build-deb: all prepare_deb_package_dirs
	@echo
	@echo "$(ANSI_BOLD_ON)Building DEB package for RethinkDB version $(RETHINKDB_PACKAGING_VERSION)$(ANSI_BOLD_OFF)"
	@echo
# Copy files to their correct places
	$(QUIET) $(MAKE) DESTDIR=$(DEB_PACKAGE_DIR) install-deb
# Produce md5sum file in control directory
	$(QUIET) find $(DEB_PACKAGE_DIR) -path $(DEB_CONTROL_ROOT) -prune -o -path $(DEB_PACKAGE_DIR)/etc -prune -o -type f -printf "%P\\0" | \
		(cd $(DEB_PACKAGE_DIR) && xargs -0 md5sum) \
		> $(DEB_CONTROL_ROOT)/md5sums
# List configuration files in conffiles
	$(QUIET) find $(DEB_PACKAGE_DIR) -type f -printf "/%P\n" | (grep '^/etc/' | grep -v '^/etc/init\.d' || true) > $(DEB_CONTROL_ROOT)/conffiles
# Copy {pre,post}{inst,rm} scripts
	$(QUIET) for script in preinst postinst prerm postrm; do		                  		\
			m4 \
					-D "BIN_DIR=$(bin_dir)" \
					-D "MAN1_DIR=$(man1_dir)" \
					-D "BASH_COMPLETION_DIR=$(bash_completion_dir)" \
					-D "INTERNAL_BASH_COMPLETION_DIR=$(internal_bash_completion_dir)" \
					-D "SERVER_EXEC_NAME=$(SERVER_EXEC_NAME)" \
					-D "SERVER_EXEC_NAME_VERSIONED=$(SERVER_EXEC_NAME_VERSIONED)" \
					-D "UPDATE_ALTERNATIVES=$(NAMEVERSIONED)" \
					-D "PRIORITY=$(PACKAGING_ALTERNATIVES_PRIORITY)" \
				../packaging/$(DEBIAN_PKG_DIR)/$${script} > $(DEB_CONTROL_ROOT)/$${script}; \
			chmod 0755 $(DEB_CONTROL_ROOT)/$${script};																		\
		done
# Replace version/size fields in the deb control file
	$(QUIET) disk_size=$$(du -s -k $(DEB_PACKAGE_DIR) | cut -f1);	\
		m4																													\
				-D "SOLO=$(SOLO)"																				\
				-D "PACKAGE_NAME=$(PACKAGE_NAME)"												\
				-D "VERSIONED_PACKAGE_NAME=$(VERSIONED_PACKAGE_NAME)"		\
				-D "VANILLA_PACKAGE_NAME=$(VANILLA_PACKAGE_NAME)"				\
				-D "TRIAL_PACKAGE_NAME=$(TRIAL_PACKAGE_NAME)"						\
				-D "VERSIONED_TRIAL_PACKAGE_NAME=$(VERSIONED_TRIAL_PACKAGE_NAME)"						\
				-D "PACKAGE_VERSION=$(RETHINKDB_VERSION_DEB)"						\
				-D "VERSIONED_QUALIFIED_PACKAGE_NAME=$(VERSIONED_QUALIFIED_PACKAGE_NAME)" \
				-D "DEBIAN_V8_VERSION=$(DEBIAN_V8_VERSION)" \
				-D "LEGACY_PACKAGE=$(LEGACY_PACKAGE)"												\
				-D "STATIC_V8=$(STATIC_V8)" \
				-D "TC_BUNDLED=$(BUILD_PORTABLE)" \
				-D "BUILD_DRIVERS=$(BUILD_DRIVERS)" \
				-D "TRIAL=$(TRIAL)"																			\
				-D "DISK_SIZE=$${disk_size}"														\
				-D "SOURCEBUILD=0" \
				-D "NODEJS_NEW=$(NODEJS_NEW)" \
				-D "CURRENT_ARCH=$(DEB_ARCH)" \
			../packaging/$(DEBIAN_PKG_DIR)/control >$(DEB_CONTROL_ROOT)/control
# Copy the license file.
	cat ../packaging/$(DEBIAN_PKG_DIR)/copyright > $(DEB_CONTROL_ROOT)/copyright
# Finally, produce a debian package
	$(QUIET) fakeroot dpkg-deb -b $(DEB_PACKAGE_DIR) $(PACKAGES_DIR)

deb: prepare_deb_package_dirs
# We have disabled building of unstripped debs for now.
# $(QUIET) $(MAKE) STRIP_ON_INSTALL=0 RETHINKDB_PACKAGING_VERSION=$(RETHINKDB_VERSION)-unstripped build-deb
	$(QUIET) $(MAKE) STRIP_ON_INSTALL=1 RETHINKDB_PACKAGING_VERSION=$(RETHINKDB_VERSION) WEBRESDIR=$(web_res_dir) BUILD_DRIVERS=0 build-deb
# Print a nice message with the location of the created package
	@echo
	@echo "$(ANSI_BOLD_ON)Your DEB packages are here (with lintian output following each package):$(ANSI_BOLD_OFF)"
ifeq ($(LINT),1)
	$(QUIET) for f in $(PACKAGES_DIR)/*.deb; do \
			deb_name=`readlink -f $(PACKAGES_DIR)`/$$(basename $$f); \
			echo "  $(ANSI_UL_ON)$${deb_name}$(ANSI_UL_OFF)"; \
			lintian --color auto --suppress-tags "no-copyright-file,$(subst $(space),$(comma),$(SUPPRESSED_LINTIAN_TAGS))" $${deb_name} || true; \
		done
else
	$(QUIET) for f in $(PACKAGES_DIR)/*.deb; do \
			deb_name=`readlink -f $(PACKAGES_DIR)`/$$(basename $$f); \
			echo "  $(ANSI_UL_ON)$${deb_name}$(ANSI_UL_OFF)"; \
		done
endif
	$(QUIET) echo

build-rpm: all prepare_rpm_package_dirs
	@echo
	@echo "$(ANSI_BOLD_ON)Building RPM package for RethinkDB version $(RETHINKDB_PACKAGING_VERSION)$(ANSI_BOLD_OFF)"
	@echo
# Replace version/topdir fields in the spec file
	$(QUIET) m4 \
				-D "SOLO=$(SOLO)" \
				-D "RPM_PACKAGE_DIR=`readlink -f $(RPM_PACKAGE_DIR)`" \
				-D "SERVER_EXEC_NAME=$(SERVER_EXEC_NAME)" \
				-D "SERVER_EXEC_NAME_VERSIONED=$(SERVER_EXEC_NAME_VERSIONED)" \
				-D "PACKAGE_NAME=$(PACKAGE_NAME)" \
				-D "VERSIONED_PACKAGE_NAME=$(VERSIONED_PACKAGE_NAME)" \
				-D "VERSIONED_QUALIFIED_PACKAGE_NAME=$(VERSIONED_QUALIFIED_PACKAGE_NAME)" \
				-D "VANILLA_PACKAGE_NAME=$(VANILLA_PACKAGE_NAME)" \
				-D "TRIAL_PACKAGE_NAME=$(TRIAL_PACKAGE_NAME)" \
				-D "VERSIONED_TRIAL_PACKAGE_NAME=$(VERSIONED_TRIAL_PACKAGE_NAME)" \
				-D "PACKAGE_VERSION=$(RETHINKDB_VERSION_DEB)" \
				-D "PACKAGE=$(PACKAGE)" \
				-D "PACKAGE_FOR_SUSE_10=$(PACKAGE_FOR_SUSE_10)" \
				-D "TRIAL=$(TRIAL)" \
				-D "BIN_DIR=$(bin_dir)" \
				-D "DOC_DIR=$(doc_dir)" \
				-D "MAN1_DIR=$(man1_dir)" \
				-D "SHARE_DIR=$(share_dir)" \
				-D "WEB_RES_DIR=$(web_res_dir)" \
				-D "BASH_COMPLETION_DIR=$(bash_completion_dir)" \
				-D "INTERNAL_BASH_COMPLETION_DIR=$(internal_bash_completion_dir)" \
				-D "SCRIPTS_DIR=$(scripts_dir)" \
				-D "PRIORITY=$(PACKAGING_ALTERNATIVES_PRIORITY)" \
			$(RPM_SPEC_INPUT) >$(RPM_SPEC_FILE)
# Copy files to their correct places
	$(QUIET) $(MAKE) DESTDIR=$(RPM_BUILD_ROOT) install-rpm
# Produce RPM package
# FIXME: write rpmbuild output out to stderr if there's an error
	$(QUIET) rpmbuild -bb --target=$(GCC_ARCH_REDUCED) --buildroot `readlink -f $(RPM_BUILD_ROOT)` $(RPM_SPEC_FILE) > $(RPM_PACKAGE_DIR)/rpmbuild.stdout

# RPM for redhat and centos
rpm: all prepare_rpm_package_dirs
	$(QUIET) $(MAKE) STRIP_ON_INSTALL=0 WEBRESDIR=$(web_res_dir) RETHINKDB_VERSION=$(RETHINKDB_VERSION)-unstripped build-rpm
	$(QUIET) $(MAKE) STRIP_ON_INSTALL=1 WEBRESDIR=$(web_res_dir) RETHINKDB_VERSION=$(RETHINKDB_VERSION) build-rpm
# Print a nice message with the location of the created package
	@echo
	@echo "$(ANSI_BOLD_ON)Your RPM packages are here:$(ANSI_BOLD_OFF)"
	$(QUIET) for f in $(RPM_PACKAGE_DIR)/RPMS/$(GCC_ARCH_REDUCED)/*.rpm; do	                \
			rpm_name=`readlink -f $(PACKAGES_DIR)`/$$(basename $$f);	\
			mv $$f $$rpm_name;						\
			echo "  $(ANSI_UL_ON)$${rpm_name}$(ANSI_UL_OFF)";		\
		done
	$(QUIET) echo

else
# Ubuntu/Debian
deb:
	$(QUIET) $(MAKE) PACKAGING=1 DEBUG=0 deb

# RPM for CentOS/RedHat
rpm: clean
	$(QUIET) $(MAKE) PACKAGING=1 DEBUG=0 rpm

# RPM for Suse 10
rpm-suse10:
	$(QUIET) $(MAKE) PACKAGE_FOR_SUSE_10=1 rpm

build-deb-src-control:
	$(QUIET) $(MAKE) PACKAGING=1 build-deb-src-control

endif

.PHONY: sense
sense:
	$(error Make does not make sense)

# Profiling
OPROF_TARGETS=oprof-start oprof-dump oprof-stop oprof-report oprof-build
.PHONY: $(OPROF_TARGETS)

oprof-build:
	$(MAKE) DEBUG=0 SYMBOLS=1 NO_OMIT_FRAME_POINTER=1

oprof-start: OPROF_NO_KERNEL:=0
oprof-start: OPROF_SESSION:=../oprofile.$(RETHINKDB_VERSION).$(shell date +%F-%T)
oprof-start:
	@echo no kernel: $(OPROF_NO_KERNEL)
ifeq ($(OPROF_NO_KERNEL),1)
	@echo "    OPROFILE[init] (no kernel profiling)"
	$(QUIET) opcontrol --no-vmlinux
else
	@echo "    OPROFILE[init] (with kernel profiling, set OPROF_NO_KERNEL to 1 to turn off)"
	$(QUIET) opcontrol --vmlinux=/usr/lib/debug/boot/vmlinux-`uname -r`
endif
	@echo "    OPROFILE[start] -> $(abspath $(OPROF_SESSION))"
	@echo "      (if you want to use a different location, set OPROF_SESSION make variable to a directory path"
	$(QUIET) opcontrol --start --callgraph=2 --event=CPU_CLK_UNHALTED:90000:0:1:1 --buffer-size=10485760 --buffer-watershed=524288 "--session-dir=$(abspath $(OPROF_SESSION))"

oprof-dump:
	@echo "    OPROFILE[dump]"
	$(QUIET) opcontrol --dump

oprof-stop: oprof-dump
	@echo "    OPROFILE[shutdown]"
	$(QUIET) opcontrol --shutdown

oprof-report: OPROF_SESSION:=$(shell ls -dt ../oprofile.* 2> /dev/null | head -1)
oprof-report: OPROF_BINARY:=../build/release/rethinkdb
oprof-report: OPROF_RESULT:=$(OPROF_SESSION)/report.txt
oprof-report:
	@if [ ! -d "$(OPROF_SESSION)" ]; then \
			echo "error: OPROF_SESSION is not set and no oprofile sessions could be found in the repository root."; \
			exit 1; \
		fi
	@if [ ! -x "$(OPROF_BINARY)" ]; then \
			echo "error: OPROF_BINARY is not set or '$(OPROF_BINARY)' is not an executable."; \
			exit 1; \
		fi
	@echo "    OPREPORT[$(OPROF_BINARY)] -> $(OPROF_RESULT)"
	$(QUIET) opreport --merge=lib,unitmask -a --symbols --callgraph --threshold 1 --sort sample "--session-dir=$(realpath $(OPROF_SESSION))" -l "$(realpath $(OPROF_BINARY))" > $(OPROF_RESULT)

drivers:
ifeq ($(BUILD_DRIVERS), 1)
	$(QUIET) cd ../drivers ; $(MAKE) PROTOC_BASE="$(PROTOC_BASE)" TC_PROTOC_CFLAGS="$(TC_PROTOC_CFLAGS)" ;
else
	$(QUIET) cd ../drivers/javascript ; $(MAKE) PROTOC_BASE="$(PROTOC_BASE)" TC_PROTOC_CFLAGS="$(TC_PROTOC_CFLAGS)" ;
endif #BUILD_DRIVERS


$(WEB_ASSETS_BUILD_DIR)/js/rethinkdb.js: drivers $(WEB_ASSETS_BUILD_DIR)/js
	$(QUIET) cp -pRP ../build/drivers/javascript/rethinkdb.js $(WEB_ASSETS_BUILD_DIR)/js/rethinkdb.js ;

rpc/semilattice/joins/macros.hpp: ../scripts/generate_join_macros.py
rpc/serialize_macros.hpp: ../scripts/generate_serialize_macros.py
rpc/mailbox/typed.hpp: ../scripts/generate_rpc_templates.py

rpc/semilattice/joins/macros.hpp rpc/serialize_macros.hpp rpc/mailbox/typed.hpp:
	$< > $@

web-assets: $(WEB_ASSETS_BUILD_DIR)/cluster-min.js $(WEB_ASSETS_BUILD_DIR)/cluster.css $(WEB_ASSETS_BUILD_DIR)/index.html $(WEB_ASSETS_BUILD_DIR)/js $(WEB_ASSETS_BUILD_DIR)/fonts $(WEB_ASSETS_BUILD_DIR)/images $(WEB_ASSETS_BUILD_DIR)/favicon.ico $(WEB_ASSETS_BUILD_DIR)/js/rethinkdb.js

$(WEB_ASSETS_OBJ_DIR)/cluster-min.concat.coffee: $(COFFEE_SOURCES)
	$(QUIET) mkdir -p $(WEB_ASSETS_OBJ_DIR)
ifeq ($(VERBOSE),0)
	@echo "    CONCAT $@"
endif
	$(QUIET) cat $+ > $@ || ( echo "      Build failure." ; rm $@ ; false ; )

$(WEB_ASSETS_BUILD_DIR)/cluster-min.js: $(WEB_ASSETS_OBJ_DIR)/cluster-min.concat.coffee $(TC_COFFEE_EXE) $(TC_NODE_EXE)
	$(QUIET) mkdir -p $(WEB_ASSETS_BUILD_DIR)
ifeq ($(VERBOSE),0)
	@echo "    COFFEE $@"
endif
	$(QUIET) $(NODE_EXE_SPEC)$(TC_COFFEE_EXE) -bp --stdio < $(WEB_ASSETS_OBJ_DIR)/cluster-min.concat.coffee > $@ || ( echo "      Build failure." ; rm $@ ; false ; )

$(WEB_ASSETS_BUILD_DIR)/cluster.css: $(LESS_MAIN) $(TC_LESSC_EXE) $(TC_NODE_EXE)
	$(QUIET) mkdir -p $(WEB_ASSETS_BUILD_DIR)
ifeq ($(VERBOSE),0)
	@echo "    LESSC $@"
endif
	$(QUIET) $(NODE_EXE_SPEC)$(TC_LESSC_EXE) $(LESS_MAIN) > $@ || ( echo "      Build failure." ; rm $@ ; false ; )

$(WEB_ASSETS_BUILD_DIR)/index.html: $(CLUSTER_HTML) $(HANDLEBARS_SOURCES)
	$(QUIET) mkdir -p $(WEB_ASSETS_BUILD_DIR)
ifeq ($(VERBOSE),0)
	@echo "    STRIP GEN $@"
	@echo "    INJECT HANDLEBARS $@"
endif
	$(QUIET) sed 's:="gen/:=":g' $(CLUSTER_HTML) | python -c 'import sys; sys.stdout.write(sys.stdin.read().replace("<!--{{INJECT_HANDLEBARS_TEMPLATES}}-->", reduce(lambda acc, fname: acc + open(fname).read(), sys.argv[1:], "")))' $(HANDLEBARS_SOURCES) > $@ || ( echo "      Build failure." ; rm $@ ; false ; )

$(WEB_ASSETS_BUILD_DIR)/js:
	$(QUIET) mkdir -p $(WEB_ASSETS_BUILD_DIR)
ifeq ($(VERBOSE),0)
	@echo "    CP $(JS_EXTERNAL_DIR) -> $(WEB_ASSETS_BUILD_DIR)"
endif
	$(QUIET) cp -RP $(JS_EXTERNAL_DIR) $(WEB_ASSETS_BUILD_DIR)

$(WEB_ASSETS_BUILD_DIR)/fonts:
	$(QUIET) mkdir -p $(WEB_ASSETS_BUILD_DIR)
ifeq ($(VERBOSE),0)
	@echo "    CP $(FONTS_EXTERNAL_DIR) -> $(WEB_ASSETS_BUILD_DIR)"
endif
	$(QUIET) cp -RP $(FONTS_EXTERNAL_DIR) $(WEB_ASSETS_BUILD_DIR)

$(WEB_ASSETS_BUILD_DIR)/images:
	$(QUIET) mkdir -p $(WEB_ASSETS_BUILD_DIR)
ifeq ($(VERBOSE),0)
	@echo "    CP $(IMAGES_EXTERNAL_DIR) -> $(WEB_ASSETS_BUILD_DIR)"
endif
	$(QUIET) cp -RP $(IMAGES_EXTERNAL_DIR) $(WEB_ASSETS_BUILD_DIR)

$(WEB_ASSETS_BUILD_DIR)/favicon.ico: $(FAVICON)
	$(QUIET) mkdir -p $(WEB_ASSETS_BUILD_DIR)
ifeq ($(VERBOSE),0)
	@echo "    CP $(FAVICON) -> $(WEB_ASSETS_BUILD_DIR)"
endif
	$(QUIET) cp -P $(FAVICON) $(WEB_ASSETS_BUILD_DIR)

# Special recipe for the proto buffer generated code
# Need to use a dummy file to avoid calling protoc once for each input file.
$(PROTO_DIR)/dummy: $(PROTO_SOURCES) $(TC_PROTOC_EXE)
	$(QUIET) mkdir -p $(PROTO_DIR)
ifeq ($(VERBOSE),0)
	@echo "    PROTOC[CPP] $^"
endif
	$(QUIET) $(TC_PROTOC_RUN) $(PROTOCFLAGS) --cpp_out $(PROTO_DIR) $(PROTO_SOURCES) && touch $@
# The preceding line used $^ instead of $(PROTO_SOURCES) before.
# The touch command was on a separate line, but that caused problems since make ignored the failure of that line and touched the file anyway.

$(PROTO_HEADERS) $(PROTO_CODE): $(PROTO_DIR)/dummy

$(BUILD_DIR)/$(SERVER_EXEC_NAME): $(OBJS) $(BUILD_DIR) $(OBJ_SUPPS)
ifeq ($(VERBOSE),0)
	@echo "    LD $@"
endif
ifeq ($(IGNORE_SOME_ICC_LD_WARNINGS),0)
	$(QUIET) $(RT_CXX) $(RT_LDFLAGS) $(SERVER_EXEC_OBJS) $(STATIC_LIBRARY_PATHS) -o $(BUILD_DIR)/$(SERVER_EXEC_NAME)
else
# The following line runs CXX in linking mode (supplying only the object files and libraries) and then
# pass the output through a filter which filters out bogus (?) icc-related problems.
# FIXME: figure out why we get these problems
	$(QUIET) ($(RT_CXX) $(RT_LDFLAGS) $(SERVER_EXEC_OBJS) $(STATIC_LIBRARY_PATHS) -o $(BUILD_DIR)/$(SERVER_EXEC_NAME) 2>&1 >&3 | (grep -v "warning: relocation refers to discarded section" || true) >&2) 3>&1
endif
ifeq ($(NO_TCMALLOC),0)
	@objdump -T $(BUILD_DIR)/$(SERVER_EXEC_NAME) | c++filt | grep -q 'tcmalloc::\|google_malloc' || \
		(echo "    Failed to link in TCMalloc. Either install it, or make with NO_TCMALLOC=1." && \
		false)
endif



# The unittests use gtest, which uses macros that expand into switch statements which don't contain
# default cases. So we have to remove the -Wswitch-default argument for them.
$(OBJ_DIR)/unittest/%.o: RT_CXXFLAGS:=$(filter-out -Wswitch-default,$(RT_CXXFLAGS))

$(BUILD_DIR)/$(SERVER_UNIT_TEST_NAME): $(OBJS) $(BUILD_DIR) $(OBJ_SUPPS)
ifeq ($(VERBOSE),0)
	@echo "    LD $@"
endif
ifeq ($(IGNORE_SOME_ICC_LD_WARNINGS),0)
	$(QUIET) $(RT_CXX) $(RT_LDFLAGS) $(SERVER_UNIT_TEST_OBJS) $(STATIC_LIBRARY_PATHS) $(UNIT_STATIC_LIBRARY_PATHS) -o $(BUILD_DIR)/$(SERVER_UNIT_TEST_NAME)
else
# Note: that is the copy of the problem description that we have above in server linking section.
# The following line runs CXX in linking mode (supplying only the object files and libraries) and then
# pass the output through a filter which filters out bogus (?) icc-related problems.
# FIXME: figure out why we get these problems
	$(QUIET) ($(RT_CXX) $(RT_LDFLAGS) $(SERVER_UNIT_TEST_OBJS) $(STATIC_LIBRARY_PATHS) $(UNIT_STATIC_LIBRARY_PATHS) -o $(BUILD_DIR)/$(SERVER_UNIT_TEST_NAME) 2>&1 >&3 | (grep -v "warning: relocation refers to discarded section" || true) >&2) 3>&1
endif

$(BUILD_DIR)/$(START_DB_NAME):
	$(QUIET) cp $(SCRIPTS_DIR)/$(START_DB_NAME) $(BUILD_DIR)/$(START_DB_NAME)

$(BUILD_DIR)/$(GDB_FUNCTIONS_NAME):
	$(QUIET) cp $(SCRIPTS_DIR)/$(GDB_FUNCTIONS_NAME) $(BUILD_DIR)/$(GDB_FUNCTIONS_NAME)

# The 'run' and 'gdb' targets build the server, automatically remove old data files, and then start
# it up. The difference is that the 'gdb' target starts it under a debugger. The 're*' targets are
# like the similarly-named targets except that they don't remove old data files.

run: $(BUILD_DIR)/$(SERVER_EXEC_NAME)
	$(QUIET) rm -f $(RUN_FILE)
	$(BUILD_DIR)/$(SERVER_EXEC_NAME) -p $(RUN_PORT) -f $(RUN_FILE) $(RUN_FLAGS)

rerun: $(BUILD_DIR)/$(SERVER_EXEC_NAME)
	$(BUILD_DIR)/$(SERVER_EXEC_NAME) -p $(RUN_PORT) -f $(RUN_FILE) $(RUN_FLAGS)

gdb: $(BUILD_DIR)/$(SERVER_EXEC_NAME)
	$(QUIET) rm -f $(RUN_FILE)
	cgdb --args $(BUILD_DIR)/$(SERVER_EXEC_NAME) -p $(RUN_PORT) -f $(RUN_FILE) $(RUN_FLAGS)

regdb: $(BUILD_DIR)/$(SERVER_EXEC_NAME)
	cgdb --args $(BUILD_DIR)/$(SERVER_EXEC_NAME) -p $(RUN_PORT) -f $(RUN_FILE) $(RUN_FLAGS)

sembuild: clean
	make SEMANTIC_SERIALIZER_CHECK=1 all

valgrind: $(BUILD_DIR)/$(SERVER_EXEC_NAME)
ifeq ($(VALGRIND),0)
	$(error Using the 'valgrind' target doesn't automatically set VALGRIND to 1. Try again with \
'make valgrind VALGRIND=1')
endif
	valgrind $(VALGRIND_FLAGS) $(BUILD_DIR)/$(SERVER_EXEC_NAME) serve --cluster-port $(RUN_PORT)

revalgrind: $(BUILD_DIR)/$(SERVER_EXEC_NAME)
ifeq ($(VALGRIND),0)
	$(error Using the 'revalgrind' target doesn't automatically set VALGRIND to 1. Try again with \
'make valgrind VALGRIND=1')
endif
	valgrind $(VALGRIND_FLAGS) $(BUILD_DIR)/$(SERVER_EXEC_NAME) -p $(RUN_PORT) -f $(RUN_FILE) $(RUN_FLAGS)

ifeq ($(CALLGRIND),0)
callgrind:
	$(error "Using the 'callgrind' target doesn't automatically set CALLGRIND to 1. Try again with \
'make calgrind CALLGRIND=1'")
else
callgrind: $(BUILD_DIR)/$(SERVER_EXEC_NAME)
	$(QUIET) rm -f $(RUN_FILE)
	valgrind --tool=callgrind $(CALLGRIND_FLAGS) $(BUILD_DIR)/$(SERVER_EXEC_NAME) -p $(RUN_PORT) -f $(RUN_FILE) $(RUN_FLAGS)
endif

TAGFLAGS:=-R --c++-kinds=+p --fields=+iaS --extra=+q --langmap="c++:.cc.tcc.hpp"
tags:
	$(QUIET) $(CTAGSPROG) $(TAGFLAGS) -f $(TAGSFILE)

etags:
	$(QUIET) rm -f $(ETAGSFILE)
	$(QUIET) $(ETAGSPROG) $(TAGFLAGS) -f $(ETAGSFILE)

cscope:
	$(QUIET) cscope -bR -f $(CSCOPE_XREF)

analyze: $(SOURCES)
	$(QUIET) clang --analyze $(RT_CXXFLAGS) $(SOURCES)

coffeelint:
	-coffeelint -f ../scripts/coffeelint.json -r ../admin/

style: coffeelint
	$(QUIET) ../scripts/check_style.sh

showdefines:
	$(QUIET) $(RT_CXX) $(RT_CXXFLAGS) -m32 -E -dM - < /dev/null

depclean:
ifeq ($(VERBOSE),0)
	@echo "    RM -f $(BUILD_ROOT_DIR)/*.d"
endif
	$(QUIET) if test -d $(BUILD_ROOT_DIR); then find $(BUILD_ROOT_DIR) -name '*.d' -exec rm {} \; ; fi

clean: clean-drivers
ifeq ($(VERBOSE),0)
	@echo "    RM *~"
	@echo "    RM -r $(BUILD_ROOT_DIR)"
endif
	$(QUIET) find . -name '*~' -exec rm {} \;
	$(QUIET) rm -rf $(BUILD_ROOT_DIR)

clean-drivers:
	$(QUIET) cd ../drivers ; $(MAKE) clean ;

# Directories
$(BUILD_DIR):
	$(QUIET) mkdir -p $(BUILD_DIR)

# Object files

# Proto buffers object files
# This is hacky, as the following rule is just a duplicate of the rule for our own sources
$(OBJ_DIR)/%.pb.o:  $(PROTO_DIR)/%.pb.cc $(MAKEFILE_DEPENDENCY) $(PROTO_HEADERS)
	$(QUIET) mkdir -p $(dir $@)
ifeq ($(VERBOSE),0)
	@echo "    CC $< -o $@"
endif
	$(QUIET) $(RT_CXX) $(RT_CXXFLAGS) -c -o $@ $<

$(OBJ_DIR)/%.o: $(SOURCE_DIR)/%.cc $(MAKEFILE_DEPENDENCY) $(V8_DEP)
	$(QUIET) mkdir -p $(dir $@)
ifeq ($(VERBOSE),0)
	@echo "    CC $< -o $@"
endif
	$(QUIET) $(RT_CXX) $(RT_CXXFLAGS) -c -o $@ $<

# Dependencies
$(DEP_DIR)/%.d: $(SOURCE_DIR)/%.cc $(PROTO_HEADERS) $(V8_DEP)
ifeq ($(VERBOSE),0)
	@echo "    DEP $@"
endif
	$(QUIET) mkdir -p $(dir $@)
	$(QUIET) $(RT_CXX) $(RT_CXXFLAGS) -M -MQ $(OBJ_DIR)/$*.o -MQ $@ $< > $@ || ( echo "      Build failure." ; rm $@ ; false ; )

# Without this, the proto headers get generated to build the .d files, then are removed as
# intermediate files; then the .d files are read in, and some depend on the proto headers, so they
# get remade. This is redundant work. Also, it appears to cause nondeterministic races - possibly a
# bug in GNU Make, possibly a bug in our Makefile.
.SECONDARY: $(PROTO_HEADERS)

NO_DEPS_TARGETS:=clean depclean tags etags analyze cscope style web-assets build-deb-src-control build-deb-support $(WEB_ASSETS_BUILD_DIR)/cluster-min.js $(WEB_ASSETS_BUILD_DIR)/cluster.css $(WEB_ASSETS_BUILD_DIR)/index.html $(WEB_ASSETS_BUILD_DIR)/js $(WEB_ASSETS_BUILD_DIR)/fonts $(WEB_ASSETS_BUILD_DIR)/images $(WEB_ASSETS_BUILD_DIR)/favicon.ico $(WEB_ASSETS_BUILD_DIR)/js/rethinkdb.js $(WEB_ASSETS_OBJ_DIR)/cluster-min.concat.coffee $(COFFEE_SOURCES) $(PROTO_DIR)/dummy $(PROTO_SOURCES) $(PROTO_HEADERS) $(PROTO_CODE) $(PROTO_DIR)/dummy $(OPROF_TARGETS) $(TC_LESSC_INT_EXE) $(TC_COFFEE_INT_EXE) $(SUPPORT_DIR) $(V8_SRC_DIR) $(V8_DIR) $(V8_LIB) $(NODE_SRC_DIR) $(NODE_DIR) $(TC_NODE_INT_EXE) $(TC_NPM_INT_EXE) $(PROTOC_SRC_DIR) $(PROTOC_DIR) $(TC_PROTOC_INT_EXE) $(GPERFTOOLS_SRC_DIR) $(GPERFTOOLS_DIR) $(LIBUNWIND_SRC_DIR) $(LIBUNWIND_DIR) $(TCMALLOC_MINIMAL_INT_LIB)
# Include the dependencies into the makefile so that they take effect
ifneq (,$(if $(MAKECMDGOALS),$(filter-out $(NO_DEPS_TARGETS),$(MAKECMDGOALS)),non-empty-placeholder))
-include $(DEPS)
endif

# JavaScript tools from node.js

# Note that this assumes that its locations match those earlier in the Makefile. If you change TC_LESSC_EXE, you probably ought to change these as well .

$(TC_LESSC_INT_EXE): $(TC_NPM_EXE)
ifeq ($(FETCH_INTERNAL_TOOLS),1)
# ifeq ($(shell npm list --global --parseable | grep '\/less$$'),)
# We must do this either way now.
	$(QUIET) if [ ! -e $(SUPPORT_DIR) ] ; then mkdir -p $(SUPPORT_DIR) ; fi ;
	$(QUIET) if [ -d $(SUPPORT_DIR) ] && [ ! -e $(SUPPORT_DIR)/toolchain ] ; then mkdir -p $(SUPPORT_DIR)/toolchain ; fi ;
	@echo "    NPM-I coffee-script"
	$(QUIET) cd $(SUPPORT_DIR)/toolchain ; $(TC_NPM_EXE) install less ;
# endif
else
	@ if [ ! -e $(TC_LESSC_INT_EXE) ] ; then echo "    ERROR: Internal lessc is necessary but not present, and FETCH_INTERNAL_TOOLS != 1." ; false ; fi ;
endif

$(TC_COFFEE_INT_EXE): $(TC_NPM_EXE)
ifeq ($(FETCH_INTERNAL_TOOLS),1)
# ifeq ($(shell npm list --global --parseable | grep '\/coffee-script$$'),)
	$(QUIET) if [ ! -e $(SUPPORT_DIR) ] ; then mkdir -p $(SUPPORT_DIR) ; fi ;
	$(QUIET) if [ -d $(SUPPORT_DIR) ] && [ ! -e $(SUPPORT_DIR)/toolchain ] ; then mkdir -p $(SUPPORT_DIR)/toolchain ; fi ;
	@echo "    NPM-I coffee-script"
	$(QUIET) cd $(SUPPORT_DIR)/toolchain ; $(TC_NPM_EXE) install coffee-script ;
# endif
else
	@ if [ ! -e $(TC_COFFEE_INT_EXE) ] ; then echo "    ERROR: Internal coffee-script is necessary but not present, and FETCH_INTERNAL_TOOLS != 1." ; false ; fi ;
endif

$(SUPPORT_DIR):
# We need to stop using this. The time-stamp causes other things to rebuild.
	$(QUIET) mkdir -p $(SUPPORT_DIR) ;

$(V8_SRC_DIR):
ifeq ($(FETCH_INTERNAL_TOOLS),1)
	$(QUIET) if [ ! -e $(SUPPORT_DIR)/src ] ; then mkdir -p $(SUPPORT_DIR)/src ; fi ;
	@echo "    SVN-CO V8"
	$(QUIET) cd ../support/src && svn checkout http://v8.googlecode.com/svn/trunk/ v8 && cd v8 && make dependencies ;
else
	@ if [ ! -e $(V8_SRC_DIR) ] ; then echo "    ERROR: Internal V8 is necessary but not not present, and FETCH_INTERNAL_TOOLS != 1." ; false ; fi ;
endif

$(V8_DIR): $(V8_SRC_DIR)
	$(QUIET) if [ ! -e $(SUPPORT_DIR)/build ] ; then mkdir -p $(SUPPORT_DIR)/build ; fi ;
	$(QUIET) cd ../support && rm -rf build/v8 && cp -pRP src/v8 build/ ;

$(V8_LIB): $(V8_DIR)
	$(QUIET) cd $(V8_DIR) && make prefix=$(SUPPORT_DIR_ABS)/usr DESTDIR=/ native && find ./ -iname "*.o" | grep -v '\/preparser_lib\/' | xargs ar cqs libv8.a ;

$(NODE_SRC_DIR):
	$(QUIET) if [ ! -e $(SUPPORT_DIR)/src ] ; then mkdir -p $(SUPPORT_DIR)/src ; fi ;
ifeq ($(FETCH_INTERNAL_TOOLS),1)
	@echo "    WGET NODE"
	$(QUIET) cd ../support/src && wget http://nodejs.org/dist/v0.8.11/node-v0.8.11.tar.gz && tar -xzf node-v0.8.11.tar.gz && rm -rf node && mv node-v0.8.11 node && rm node-v0.8.11.tar.gz ;
else
	@ if [ ! -e $(NODE_SRC_DIR) ] ; then echo "    ERROR: Internal node.js is necessary but not not present, and FETCH_INTERNAL_TOOLS != 1." ; false ; fi ;
endif

$(NODE_DIR): $(NODE_SRC_DIR)
	$(QUIET) if [ ! -e $(SUPPORT_DIR)/build ] ; then mkdir -p $(SUPPORT_DIR)/build ; fi ;
	$(QUIET) cd ../support && rm -rf build/node && cp -pRP src/node build/ ;

$(TC_NPM_INT_EXE): $(TC_NODE_INT_EXE)

$(TC_NODE_INT_EXE): $(NODE_DIR)
# NOTE: MAKEFLAGS pass through to chained makes, so it is necessary to over-ride those flags that one wishes not to pass through. Scrubbing all flags and environment variables is not a solution since we want to pass through things like LD_LIBRARY_PATH and PATH and such.
	( unset prefix && unset PREFIX && unset DESTDIR && unset MAKEFLAGS && unset MFLAGS && cd $(NODE_DIR) && ./configure --prefix=$(SUPPORT_DIR_ABS)/usr && $(MAKE) prefix=$(SUPPORT_DIR_ABS)/usr DESTDIR=/ && $(MAKE) install prefix=$(SUPPORT_DIR_ABS)/usr DESTDIR=/ ; )

$(PROTOC_SRC_DIR):
	$(QUIET) if [ ! -e $(SUPPORT_DIR)/src ] ; then mkdir -p $(SUPPORT_DIR)/src ; fi ;
ifeq ($(FETCH_INTERNAL_TOOLS),1)
	@echo "    WGET PROTOC"
	$(QUIET) cd ../support/src && wget http://protobuf.googlecode.com/files/protobuf-2.4.1.tar.bz2 && tar -xjf protobuf-2.4.1.tar.bz2 && rm -rf protobuf && mv protobuf-2.4.1 protobuf && rm protobuf-2.4.1.tar.bz2 ;
else
	@ if [ ! -e $(PROTOC_SRC_DIR) ] ; then echo "    ERROR: Internal protoc is necessary but not not present, and FETCH_INTERNAL_TOOLS != 1." ; false ; fi ;
endif

$(PROTOC_DIR): $(PROTOC_SRC_DIR)
	$(QUIET) if [ ! -e $(SUPPORT_DIR)/build ] ; then mkdir -p $(SUPPORT_DIR)/build ; fi ;
	$(QUIET) cd ../support && rm -rf build/protobuf && cp -pRP src/protobuf build/ ;

$(TC_PROTOC_INT_EXE): $(PROTOC_DIR)
# NOTE: MAKEFLAGS pass through to chained makes, so it is necessary to over-ride those flags that one wishes not to pass through. Scrubbing all flags and environment variables is not a solution since we want to pass through things like LD_LIBRARY_PATH and PATH and such.
	cd $(PROTOC_DIR) && ./configure --prefix=$(SUPPORT_DIR_ABS)/usr && $(MAKE) PREFIX=$(SUPPORT_DIR_ABS)/usr prefix=$(SUPPORT_DIR_ABS)/usr DESTDIR=/ && $(MAKE) install PREFIX=$(SUPPORT_DIR_ABS)/usr prefix=$(SUPPORT_DIR_ABS)/usr DESTDIR=/ ;

$(GPERFTOOLS_SRC_DIR):
	$(QUIET) if [ ! -e $(SUPPORT_DIR)/src ] ; then mkdir -p $(SUPPORT_DIR)/src ; fi ;
ifeq ($(FETCH_INTERNAL_TOOLS),1)
	@echo "    WGET GPERFTOOLS"
	$(QUIET) cd ../support/src && wget http://gperftools.googlecode.com/files/gperftools-2.0.tar.gz && tar -xzf gperftools-2.0.tar.gz && rm -rf gperftools && mv gperftools-2.0 gperftools && rm gperftools-2.0.tar.gz ;
else
	@ if [ ! -e $(GPERFTOOLS_SRC_DIR) ] ; then echo "    ERROR: Internal gperftools is necessary but not not present, and FETCH_INTERNAL_TOOLS != 1." ; false ; fi ;
endif

$(GPERFTOOLS_DIR): $(GPERFTOOLS_SRC_DIR)
	$(QUIET) if [ ! -e $(SUPPORT_DIR)/build ] ; then mkdir -p $(SUPPORT_DIR)/build ; fi ;
	$(QUIET) cd ../support && rm -rf build/gperftools && cp -pRP src/gperftools build/ ;

$(LIBUNWIND_SRC_DIR):
	$(QUIET) if [ ! -e $(SUPPORT_DIR)/src ] ; then mkdir -p $(SUPPORT_DIR)/src ; fi ;
ifeq ($(FETCH_INTERNAL_TOOLS),1)
	@echo "    WGET LIBUNWIND"
	$(QUIET) cd ../support/src && wget http://download.savannah.gnu.org/releases/libunwind/libunwind-1.1.tar.gz && tar -xzf libunwind-1.1.tar.gz && rm -rf libunwind && mv libunwind-1.1 libunwind && rm libunwind-1.1.tar.gz ;
else
	@ if [ ! -e $(LIBUNWIND_SRC_DIR) ] ; then echo "    ERROR: Internal libunwind is necessary but not not present, and FETCH_INTERNAL_TOOLS != 1." ; false ; fi ;
endif

$(LIBUNWIND_DIR): $(LIBUNWIND_SRC_DIR)
	$(QUIET) if [ ! -e $(SUPPORT_DIR)/build ] ; then mkdir -p $(SUPPORT_DIR)/build ; fi ;
	$(QUIET) cd ../support && rm -rf build/libunwind && cp -pRP src/libunwind build/ ;

$(TCMALLOC_MINIMAL_INT_LIB): $(LIBUNWIND_DIR) $(GPERFTOOLS_DIR)
	$(QUIET) cd ../support/build && rm -f native_list.txt semistaged_list.txt staged_list.txt boost_list.txt post_boost_list.txt && touch native_list.txt semistaged_list.txt staged_list.txt boost_list.txt post_boost_list.txt && echo libunwind >> semistaged_list.txt && echo gperftools >> semistaged_list.txt && cp -pRP $(COLONIZE_SCRIPT_ABS) ./ && ( unset PREFIX && unset prefix && unset MAKEFLAGS && unset MFLAGS && unset DESTDIR && bash ./colonize.sh ; )
<|MERGE_RESOLUTION|>--- conflicted
+++ resolved
@@ -158,83 +158,55 @@
 
 STATICFORCE?=0
 
-LDFLAGS:=
+RT_LDFLAGS:=
 
 ifeq ($(COMPILER),CLANG)
-<<<<<<< HEAD
 ifeq ($(OSX),0)
-LDFLAGS+=-Wl,--no-as-needed
-endif
-
+RT_LDFLAGS+=-Wl,--no-as-needed
+endif
 ifeq ($(STATICFORCE),1)
-LDFLAGS+= -static
+RT_LDFLAGS+= -static
 STATICIBGCC=1
-=======
-RT_LDFLAGS:=-Wl,--no-as-needed 
+endif
+
+LDFLAGS+=$(LDPATHDS) $(LDPTHREADFLAG) -lstdc++ -lm
+
+else  # ifeq ($(COMPILER),CLANG)
+
+ifeq ($(COMPILER),INTEL)
+RT_LDFLAGS+= -B/opt/intel/bin
 ifeq ($(STATICFORCE),1)
 RT_LDFLAGS+= -static
 STATIC_LIBGCC=1
 endif
-RT_LDFLAGS+=$(LDPATHDS) -pthread -lrt -lstdc++ -lm
-ifeq ($(STATICFORCE),1)
-RT_LDFLAGS+= -Wl,-Bdynamic
->>>>>>> 03efa7aa
-endif
-
-LDFLAGS+=$(LDPATHDS) $(LDPTHREADFLAG) -lstdc++ -lm
-
-else  # ifeq ($(COMPILER),CLANG)
-
-ifeq ($(COMPILER),INTEL)
-<<<<<<< HEAD
-LDFLAGS+= -B/opt/intel/bin
-=======
-RT_LDFLAGS:= -B/opt/intel/bin 
->>>>>>> 03efa7aa
+RT_LDFLAGS+=$(LDPATHDS) $(LDPTHREADFLAG) -lstdc++
+else  # ifeq ($(COMPILER),INTEL)
+# GCC
+ifeq ($(OSX),0)
+RT_LDFLAGS+=-Wl,--no-as-needed
+endif
+
 ifeq ($(STATICFORCE),1)
 RT_LDFLAGS+= -static
 STATIC_LIBGCC=1
 endif
-<<<<<<< HEAD
-LDFLAGS+=$(LDPATHDS) $(LDPTHREADFLAG) -lstdc++
-else  # ifeq ($(COMPILER),INTEL)
-# GCC
+
+RT_LDFLAGS+=$(LDPATHDS) $(LDPTHREADFLAG)
+endif  # ifeq ($(COMPILER),INTEL)
+endif  # ifeq ($(COMPILER),CLANG)
+
 ifeq ($(OSX),0)
-LDFLAGS+=-Wl,--no-as-needed
-endif
-
-=======
-RT_LDFLAGS+=$(LDPATHDS) -pthread -lrt -lstdc++
+RT_LDFLAGS+=-lrt
+endif
+
+ifeq ($(BUILD_PORTABLE),1)
+RT_LDFLAGS+=-lgcc
+endif
+
 ifeq ($(STATICFORCE),1)
 RT_LDFLAGS+= -Wl,-Bdynamic
 endif
-else
-# GCC
-RT_LDFLAGS:=-Wl,--no-as-needed 
->>>>>>> 03efa7aa
-ifeq ($(STATICFORCE),1)
-RT_LDFLAGS+= -static
-STATIC_LIBGCC=1
-endif
-<<<<<<< HEAD
-
-LDFLAGS+=$(LDPATHDS) $(LDPTHREADFLAG)
-endif  # ifeq ($(COMPILER),INTEL)
-endif  # ifeq ($(COMPILER),CLANG)
-
-ifeq ($(OSX),0)
-LDFLAGS+=-lrt
-endif
-
-=======
-RT_LDFLAGS+=$(LDPATHDS) -pthread -lrt
-ifeq ($(BUILD_PORTABLE),1)
-RT_LDFLAGS+=-lgcc
-endif
->>>>>>> 03efa7aa
-ifeq ($(STATICFORCE),1)
-RT_LDFLAGS+= -Wl,-Bdynamic
-endif
+
 ifeq ($(BUILD_PORTABLE),1)
 RT_LDFLAGS+=-lgcc_s
 endif
@@ -282,17 +254,14 @@
 RT_LDFLAGS+=-lv8
 else
 ifeq ($(STATIC_V8),1)
-<<<<<<< HEAD
+
 ifeq ($(OSX),1)
 # TODO(OSX) Support static linking v8?  Or meh, make everybody build using homebrew?
-LDFLAGS+=-lv8
+RT_LDFLAGS+=-lv8
 else
 # TODO(OSX) How the heck does -dynamic work?  According to the gcc man
 # page (on Linux), that's just passed through to the linker on Darwin.
-LDFLAGS+=-static -lv8 -dynamic
-=======
 RT_LDFLAGS+=-static -lv8 -dynamic
->>>>>>> 03efa7aa
 endif
 endif
 endif
@@ -385,8 +354,10 @@
 else
 TC_COFFEE_EXE:=$(shell which coffee || true)
 endif
+ifeq ($(OSX),0)
 ifeq ($(shell /sbin/ldconfig -p | awk '/libtcmalloc_minimal.so /'),)
 TCMALLOC_CHAIN_IF_NECESSARY:=1
+endif
 endif
 else # ALLOW_INTERNAL_TOOLS
 TC_PROTOC_EXE:=$(shell which protoc || true)
@@ -468,8 +439,17 @@
 endif
 
 # look for the static library in the same directory as the .so file
+ifeq ($(OSX),1)
+# /usr/local/lib is where Homebrew will put these libraries.  Will
+# they be named differently if you don't use Homebrew?  (No -mt on
+# program options?)
+RT_LDFLAGS+=-L/usr/local/lib -lboost_program_options-mt -lprotobuf
+else
+
+# look for the static library in the same directory as the .so file
 # On older platforms, certain libraries such as tcmalloc_minimal may not be available unversioned (tcmalloc_minimal.so). If we are on such a platform, we settle for something versioned.
 STATIC_LIBRARY_PATHS+=$(foreach lib,$(STATIC_LIBRARIES),$(shell /sbin/ldconfig -p | awk '/lib$(lib).so / { gsub("\\.so$$", ".a", $$NF); print $$NF; exit 0; }'))
+endif
 
 ifeq ($(GPERF),1)
 STATIC_LIBRARY_PATHS+= # path to patched libtcmalloc_and_profiler.a
@@ -495,28 +475,16 @@
 RT_CXXFLAGS+=-std=gnu++98 -w1 -ftls-model=local-dynamic
 else
 ifeq ($(COMPILER), CLANG)
-<<<<<<< HEAD
-CXXFLAGS+=-Wformat=2 -Wswitch-enum -Wswitch-default -Wno-unneeded-internal-declaration -Wused-but-marked-unused -Wunused-macros -Wundef -Wvla -Wshadow -Wconditional-uninitialized -Wmissing-noreturn
+RT_CXXFLAGS+=-Wformat=2 -Wswitch-enum -Wswitch-default -Wno-unneeded-internal-declaration -Wused-but-marked-unused -Wunused-macros -Wundef -Wvla -Wshadow -Wconditional-uninitialized -Wmissing-noreturn
 else  # ($(COMPILER), CLANG)
 ifeq ($(LEGACY_GCC), 1)
-CXXFLAGS+=-Wformat=2 -Wswitch-enum -Wswitch-default
+RT_CXXFLAGS+=-Wformat=2 -Wswitch-enum -Wswitch-default
 else  # ($(LEGACY_GCC), 1)
-CXXFLAGS+=-Wformat=2 -Wswitch-enum -Wswitch-default -Wno-array-bounds
+RT_CXXFLAGS+=-Wformat=2 -Wswitch-enum -Wswitch-default
 
 endif  # ($(LEGACY_GCC), 1)
 endif  # ($(COMPILER), CLANG)
 endif  # ($(COMPILER), INTEL)
-=======
-RT_CXXFLAGS+=-Wformat=2 -Wswitch-enum -Wswitch-default -Wno-unneeded-internal-declaration -Wused-but-marked-unused -Wunused-macros -Wundef -Wvla -Wshadow -Wconditional-uninitialized -Wmissing-noreturn
-else
-ifeq ($(LEGACY_GCC), 1)
-RT_CXXFLAGS+=-Wformat=2 -Wswitch-enum -Wswitch-default
-else
-RT_CXXFLAGS+=-Wformat=2 -Wswitch-enum -Wswitch-default -Wno-array-bounds
-endif
-endif
-endif
->>>>>>> 03efa7aa
 
 ifeq ($(AGRESSIVE_BUF_UNLOADING),1)
 RT_CXXFLAGS+=-DAGRESSIVE_BUF_UNLOADING=1
@@ -611,15 +579,10 @@
 
 ifeq ($(SYMBOLS),1)
 # -rdynamic is necessary so that backtrace_symbols() works properly
-<<<<<<< HEAD
 ifeq ($(OSX),0)
-LDFLAGS+=-rdynamic
-=======
 RT_LDFLAGS+=-rdynamic
+endif
 RT_CXXFLAGS+=-g
->>>>>>> 03efa7aa
-endif
-CXXFLAGS+=-g
 endif  # ($(SYMBOLS),1)
 
 ifeq ($(SEMANTIC_SERIALIZER_CHECK),1)
@@ -664,13 +627,8 @@
 endif
 
 ifeq ($(NO_EVENTFD),1)
-<<<<<<< HEAD
-CXXFLAGS+=-DNO_EVENTFD
+RT_CXXFLAGS+=-DNO_EVENTFD
 BUILD_DIR:=$(BUILD_DIR)-noeventfd
-=======
-RT_CXXFLAGS+=-DNO_EVENTFD
-BUILD_DIR:=$(BUILD_DIR)-no_eventfd
->>>>>>> 03efa7aa
 endif
 
 ifeq ($(NO_EPOLL),1)
@@ -708,25 +666,6 @@
 
 PROTO_DIR:=$(BUILD_DIR)/proto
 RT_CXXFLAGS += -I$(PROTO_DIR)
-
-<<<<<<< HEAD
-# look for the static library in the same directory as the .so file
-ifeq ($(OSX),1)
-# /usr/local/lib is where Homebrew will put these libraries.  Will
-# they be named differently if you don't use Homebrew?  (No -mt on
-# program options?)
-LDFLAGS+=-L/usr/local/lib -lboost_program_options-mt -lprotobuf
-else
-STATIC_LIBRARY_PATHS+=$(foreach lib,$(STATIC_LIBRARIES),$(shell /sbin/ldconfig -p | awk '/lib$(lib).so / { gsub("\\.so$$", ".a", $$NF); print $$NF; exit 0; }'))
-endif
-
-
-ifeq ($(GPERF),1)
-STATIC_LIBRARY_PATHS+= # path to patched libtcmalloc_and_profiler.a
-endif
-=======
-# This was the former home of the STATIC_LIBRARY_PATHS stuff.
->>>>>>> 03efa7aa
 
 #  /usr/lib/x86_64-linux-gnu/libQtCore.so.4
 
