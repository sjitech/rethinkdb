// Copyright 2010-2013 RethinkDB, all rights reserved.
#ifndef ERRORS_HPP_
#define ERRORS_HPP_

#include "arch/compiler.hpp"
#include "windows.hpp"

#include <errno.h>
#include <signal.h>
#include <stdlib.h>
#include <string>

#include "arch/compiler.hpp"

#ifdef _WIN32
#include "windows.hpp"
#endif

#ifndef DISABLE_BREAKPOINTS
#ifdef __linux__
#if defined __i386 || defined __x86_64
#define BREAKPOINT __asm__ volatile ("int3")
#else   /* not x86/amd64 */
#define BREAKPOINT (raise(SIGTRAP))
#endif  /* x86/amd64 */
#elif defined(__MACH__)
#define BREAKPOINT (raise(SIGTRAP))
#elif defined(_WIN32)
#define BREAKPOINT DebugBreak()
#else
#error "BREAKPOINT not defined for this operating system"
#endif
#else /* Breakpoints Disabled */
#define BREAKPOINT
#endif /* DISABLE_BREAKPOINTS */

#define CT_ASSERT(e) static_assert(e, #e)

#ifndef NDEBUG
#define DEBUG_ONLY(...) __VA_ARGS__
#define DEBUG_ONLY_CODE(expr) do { expr; } while (0)
#else
#define DEBUG_ONLY(...)
#define DEBUG_ONLY_CODE(expr) ((void)(0))
#endif

/* Accessors to errno.
 * Please access errno *only* through these access functions.
 * Accessing errno directly is unsafe in the context of
 * coroutines because compiler optimizations can interfer with TLS, which
 * might be used for errno.
 * See thread_local.hpp for a more detailed explanation of the issue. */
int get_errno();
void set_errno(int new_errno);
/* The following line can be useful for identifying illegal direct access in our
 * code. However it cannot be turned on in general because some system headers use
 * errno and don't compile with this. */
//#pragma GCC poison errno

/* Error handling
 *
 * There are several ways to report errors in RethinkDB:
 *  fail_due_to_user_error(msg, ...)    fail and report line number/stack trace. Should only be used when the user
 *                                      is at fault (e.g. provided wrong database file name) and it is reasonable to
 *                                      fail instead of handling the problem more gracefully.
 *
 *  The following macros are used only for the cases of programmer error checking. For the time being they are also used
 *  for system error checking (especially the *_err variants).
 *
 *  crash(msg, ...)                 always fails and reports line number and such. Never returns.
 *  crash_or_trap(msg, ...)         same as above, but traps into debugger if it is present instead of terminating.
 *                                  That means that it possibly can return, and one can continue stepping through the code in the debugger.
 *                                  All off the rassert/guarantee functions use crash_or_trap.
 *  rassert(cond)                   makes sure cond is true and is a no-op in release mode
 *  rassert(cond, msg, ...)         ditto, with additional message and possibly some arguments used for formatting
 *  rassert_err(cond)               same as rassert(cond), but also print errno error description
 *  rassert_err(cond, msg, ...)     same as rassert(cond, msg, ...), but also print errno error description
 *  guarantee(cond)                 same as rassert(cond), but the check is still done in release mode. Do not use for expensive checks!
 *  guarantee(cond, msg, ...)       same as rassert(cond, msg, ...), but the check is still done in release mode. Do not use for expensive checks!
 *  guarantee_err(cond)             same as guarantee(cond), but also print errno error description
 *  guarantee_err(cond, msg, ...)   same as guarantee(cond, msg, ...), but also print errno error description
 *  guarantee_xerr(cond, err, msg, ...) same as guarantee_err(cond, msg, ...), but also allows to specify errno as err argument
 *                                  (useful for async io functions, which return negated errno)
 *
 * The names rassert* are used instead of assert* because /usr/include/assert.h undefines assert macro and redefines it with its own version
 * every single time it gets included.
 */

#ifndef NDEBUG
#define DEBUG_VAR
#else
#define DEBUG_VAR UNUSED
#endif

#define fail_due_to_user_error(msg, ...) do {  \
        report_user_error(msg, ##__VA_ARGS__); \
        BREAKPOINT;                            \
        exit(EXIT_FAILURE);                    \
    } while (0)

#define crash(msg, ...) do {                                        \
        report_fatal_error(__FILE__, __LINE__, msg, ##__VA_ARGS__); \
        BREAKPOINT; /* this used to be abort(), but it didn't cause VALGRIND to print a backtrace */ \
        abort();                                                    \
    } while (0)

#define crash_or_trap(msg, ...) do {                                \
        report_fatal_error(__FILE__, __LINE__, msg, ##__VA_ARGS__); \
        BREAKPOINT;                                                 \
    } while (0)

void report_fatal_error(const char*, int, const char*, ...) ATTR_FORMAT(printf, 3, 4);
void report_user_error(const char*, ...) ATTR_FORMAT(printf, 1, 2);

// Our usual crash() method does not work well in out-of-memory conditions, because
// it performs heap-allocations itself. Use `crash_oom()` instead for these cases.
NORETURN void crash_oom();

// Possibly using buf to store characters, returns a pointer to a strerror-style error string.  This
// has the same contract as the GNU (char *)-returning strerror_r.  The return value is a pointer to
// a nul-terminated string, either equal to buf or pointing at a statically allocated string.
MUST_USE const char *errno_string_maybe_using_buffer(int errsv, char *buf, size_t buflen);

#ifdef _WIN32
MUST_USE const std::string winerr_string(DWORD winerr);
#endif

#define stringify(x) #x

#define format_assert_message(assert_type, cond) assert_type " failed: [" stringify(cond) "] "
#define guarantee(cond, ...) do {       \
        if (!(cond)) {                  \
            crash_or_trap(format_assert_message("Guarantee", cond) __VA_ARGS__); \
        }                               \
    } while (0)

#define guarantee_xerr(cond, err, msg, ...) do {                                \
        int guarantee_xerr_errsv = (err);                                       \
        if (!(cond)) {                                                          \
            if (guarantee_xerr_errsv == 0) {                                    \
                crash_or_trap(format_assert_message("Guarantee", cond) msg, ##__VA_ARGS__); \
            } else {                                                            \
                char guarantee_xerr_buf[250];                                      \
                const char *errstr = errno_string_maybe_using_buffer(guarantee_xerr_errsv, guarantee_xerr_buf, sizeof(guarantee_xerr_buf)); \
                crash_or_trap(format_assert_message("Guarantee", cond) " (errno %d - %s) " msg, guarantee_xerr_errsv, errstr, ##__VA_ARGS__); \
            }                                                                   \
        }                                                                       \
    } while (0)
#define guarantee_err(cond, ...) guarantee_xerr(cond, get_errno(), ##__VA_ARGS__)
<<<<<<< HEAD

#ifdef _WIN32

#define guarantee_xwinerr(cond, err, msg, ...) do {                     \
        if (!(cond)) {                                                  \
            DWORD guarantee_winerr_err = (err);                         \
            crash_or_trap(format_assert_message("Guarantee", (cond)) "(error 0x%x - %s) " msg, guarantee_winerr_err, winerr_string(guarantee_winerr_err).c_str(), ##__VA_ARGS__); \
        }                                                               \
    } while (0)

#define guarantee_winerr(cond, ...) guarantee_xwinerr(cond, GetLastError(), ##__VA_ARGS__)

#endif

=======

#ifdef _WIN32

// ATN TODO
#define guarantee_xwinerr(cond, err, msg, ...) do {                     \
        if (!(cond)) {                                                  \
            DWORD guarantee_winerr_err = (err);                         \
            crash_or_trap(format_assert_message("Guarantee", (cond)) "(error 0x%x - %s) " msg, guarantee_winerr_err, winerr_string(guarantee_winerr_err).c_str(), ##__VA_ARGS__); \
        }                                                               \
    } while (0)

// ATN TODO
#define guarantee_winerr(cond, ...) guarantee_xwinerr(cond, GetLastError(), ##__VA_ARGS__)

#endif

>>>>>>> 10a18556
#define unreachable(...) crash("Unreachable code: " __VA_ARGS__)    // can't use crash_or_trap since code needs to depend on its noreturn property

#ifdef NDEBUG
#define rassert(cond, ...) ((void)(0))
#define rassert_err(cond, ...) ((void)(0))
#else
#define rassert(cond, ...) do {                                           \
        if (!(cond)) {                                                    \
            crash_or_trap(format_assert_message("Assertion", cond) __VA_ARGS__); \
        }                                                                 \
    } while (0)
#define rassert_err(cond, msg, ...) do {                                    \
        int rassert_err_errsv = get_errno();                                      \
        if (!(cond)) {                                                      \
            if (rassert_err_errsv == 0) {                                   \
                crash_or_trap(format_assert_message("Assert", cond) msg);   \
            } else {                                                        \
                char rassert_err_buf[250];                                  \
                const char *errstr = errno_string_maybe_using_buffer(rassert_err_errsv, rassert_err_buf, sizeof(rassert_err_buf)); \
                crash_or_trap(format_assert_message("Assert", cond) " (errno %d - %s) " msg, rassert_err_errsv, errstr, ##__VA_ARGS__);  \
            }                                                               \
        }                                                                   \
    } while (0)
#endif


void install_generic_crash_handler();
void install_new_oom_handler();

// If you include errors.hpp before including a Boost library, then Boost assertion
// failures will be forwarded to the RethinkDB error mechanism.
#define BOOST_ENABLE_ASSERT_HANDLER
namespace boost {
void assertion_failed(char const * expr, char const * function, char const * file, long line);  // NOLINT(runtime/int)
}

#define DISABLE_COPYING(T)                      \
    T(const T&) = delete;                       \
    T& operator=(const T&) = delete

#define MOVABLE_BUT_NOT_COPYABLE(T) \
    DISABLE_COPYING(T);             \
    T(T &&) = default;              \
    T &operator=(T &&) = default


/* Put these after functions to indicate what they throw. In release mode, they
turn into noops so that the compiler doesn't have to generate exception-checking
code everywhere. If you need to add an exception specification for compatibility
with e.g. a virtual method, don't use these, or your code won't compile in
release mode. */
#ifdef NDEBUG
#define THROWS_NOTHING
#define THROWS_ONLY(...)
#else
#define THROWS_NOTHING throw ()
#define THROWS_ONLY(...) throw (__VA_ARGS__)
#endif

// This is a workaround for old versions of boost causing a compilation error
#include <boost/version.hpp> // NOLINT(build/include_order)
#if (BOOST_VERSION >= 104200) && (BOOST_VERSION <= 104399)
#include <boost/config.hpp> // NOLINT(build/include_order)
#undef BOOST_HAS_RVALUE_REFS
#endif

#ifdef __GNUC__
#define GNUC_VERSION (__GNUC__ * 10000 + __GNUC_MINOR__ * 100 + __GNUC_PATCHLEVEL__)
#endif


/** RVALUE_THIS
 *
 * This macro is used to annotate methods that treat *this as an
 * rvalue reference. On compilers that support it, it expands to &&
 * and all uses of the method on non-rvlaue *this are reported as
 * errors.
 *
 * The supported compilers are clang >= 2.9 and gcc >= 4.8.1
 *
 **/
#if defined(__clang__)
#if __has_extension(cxx_rvalue_references)
#define RVALUE_THIS &&
#else
#define RVALUE_THIS
#endif
#elif __GNUC__ > 4 || (__GNUC__ == 4 && \
    (__GNUC_MINOR__ > 8 || (__GNUC_MINOR__ == 8 && \
                            __GNUC_PATCHLEVEL__ > 1)))
#define RVALUE_THIS &&
#elif defined(_MSC_VER)
#define RVALUE_THIS &&
#else
// TODO ATN: MSC
#define RVALUE_THIS
#endif


#if defined(__clang__)
    #if !__has_extension(cxx_override_control)
        #define override
        #define final
    #endif
#elif defined(__GNUC__) && GNUC_VERSION < 40700
    #define override
    #define final
#endif

#endif /* ERRORS_HPP_ */<|MERGE_RESOLUTION|>--- conflicted
+++ resolved
@@ -147,7 +147,6 @@
         }                                                                       \
     } while (0)
 #define guarantee_err(cond, ...) guarantee_xerr(cond, get_errno(), ##__VA_ARGS__)
-<<<<<<< HEAD
 
 #ifdef _WIN32
 
@@ -162,24 +161,6 @@
 
 #endif
 
-=======
-
-#ifdef _WIN32
-
-// ATN TODO
-#define guarantee_xwinerr(cond, err, msg, ...) do {                     \
-        if (!(cond)) {                                                  \
-            DWORD guarantee_winerr_err = (err);                         \
-            crash_or_trap(format_assert_message("Guarantee", (cond)) "(error 0x%x - %s) " msg, guarantee_winerr_err, winerr_string(guarantee_winerr_err).c_str(), ##__VA_ARGS__); \
-        }                                                               \
-    } while (0)
-
-// ATN TODO
-#define guarantee_winerr(cond, ...) guarantee_xwinerr(cond, GetLastError(), ##__VA_ARGS__)
-
-#endif
-
->>>>>>> 10a18556
 #define unreachable(...) crash("Unreachable code: " __VA_ARGS__)    // can't use crash_or_trap since code needs to depend on its noreturn property
 
 #ifdef NDEBUG
