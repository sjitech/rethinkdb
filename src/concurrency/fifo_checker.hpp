--- conflicted
+++ resolved
@@ -109,10 +109,6 @@
     DISABLE_COPYING(order_source_t);
 };
 
-<<<<<<< HEAD
-
-=======
->>>>>>> 396f7be1
 struct tagged_seen_t {
     int64_t value;
     std::string tag;
