--- conflicted
+++ resolved
@@ -41,13 +41,7 @@
     order_token_t();
     order_token_t with_read_mode() const;
     bool read_mode() const;
-<<<<<<< HEAD
-
-private:
-    order_token_t(order_bucket_t bucket, int64_t x, bool read_mode);
-    order_bucket_t bucket_;
-=======
-    int64_t value() const;
+
 #else
     order_token_t() { }
     order_token_t with_read_mode() const { return order_token_t(); }
@@ -58,11 +52,9 @@
 #endif  // ifndef NDEBUG
 
 private:
-
-#ifndef NDEBUG
-    order_token_t(int bucket, int64_t x, bool read_mode);
-    int bucket_;
->>>>>>> 7b1b1d98
+#ifndef NDEBUG
+    order_token_t(order_bucket_t bucket, int64_t x, bool read_mode);
+    order_bucket_t bucket_;
     bool read_mode_;
     int64_t value_;
 #endif  // ifndef NDEBUG
@@ -73,41 +65,6 @@
     friend class plain_sink_t;
 };
 
-<<<<<<< HEAD
-=======
-/* Buckets are like file descriptors.  We don't want two order sources
-   to have the same bucket, and we can reuse buckets when an order
-   source is destroyed.  A pigeoncoop keeps track of all the available
-   pigeonholes and what the initial value should be for the pigeon, I
-   mean order source, that next gets assigned a given bucket. */
-class order_source_pigeoncoop_t {
-public:
-#ifndef NDEBUG
-    order_source_pigeoncoop_t(int starting_bucket = 0);
-#else
-    order_source_pigeoncoop_t(UNUSED int starting_bucket = 0) { }
-#endif
-
-    friend class order_source_t;
-private:
-
-    static void nop() { }
-
-#ifndef NDEBUG
-    void unregister_bucket(int bucket, int64_t counter);
-
-    std::pair<int, int64_t> register_for_bucket();
-
-    // The bucket we should use next, if free_buckets_ is empty.
-    int least_unregistered_bucket_;
-
-    // The buckets less than least_unregistered_bucket_ that are free.
-    std::vector<std::pair<int, int64_t> > free_buckets_;
-#endif
-
-    DISABLE_COPYING(order_source_pigeoncoop_t);
-};
->>>>>>> 7b1b1d98
 
 /* Order sources create order tokens with increasing values for a
    specific bucket.  When they are destroyed they call a void()
@@ -115,35 +72,23 @@
    available for reuse. */
 class order_source_t : public home_thread_mixin_t {
 public:
-<<<<<<< HEAD
+#ifndef NDEBUG
     order_source_t();
-=======
-#ifndef NDEBUG
-    order_source_t(int bucket = 0, boost::function<void()> unregisterator = order_source_pigeoncoop_t::nop);
-    order_source_t(order_source_pigeoncoop_t *coop);
->>>>>>> 7b1b1d98
     ~order_source_t();
 
     order_token_t check_in();
 #else
-    order_source_t(UNUSED int bucket = 0, UNUSED boost::function<void()> unregisterator = order_source_pigeoncoop_t::nop) { }
-    order_source_t(UNUSED order_source_pigeoncoop_t *coop) { }
+    order_source_t() { }
     ~order_source_t() { }
 
     order_token_t check_in() { return order_token_t(); }
 #endif  // ndef NDEBUG
 
 private:
-<<<<<<< HEAD
+#ifndef NDEBUG
     order_bucket_t bucket_;
     int64_t counter_;
-=======
-#ifndef NDEBUG
-    int bucket_;
-    int64_t counter_;
-    boost::function<void ()> unregister_;
-#endif  // ifndef NDEBUG
->>>>>>> 7b1b1d98
+#endif  // ifndef NDEBUG
 
     DISABLE_COPYING(order_source_t);
 };
@@ -159,13 +104,9 @@
  */
 class backfill_receiver_order_source_t : public home_thread_mixin_t {
 public:
-<<<<<<< HEAD
+#ifndef NDEBUG
     backfill_receiver_order_source_t();
     ~backfill_receiver_order_source_t();
-=======
-#ifndef NDEBUG
-    backfill_receiver_order_source_t(int bucket = BACKFILL_RECEIVER_ORDER_SOURCE_BUCKET);
->>>>>>> 7b1b1d98
 
     void backfill_begun();
     void backfill_done();
@@ -173,7 +114,7 @@
     order_token_t check_in_backfill_operation();
     order_token_t check_in_realtime_operation();
 #else
-    backfill_receiver_order_source_t(UNUSED int bucket = BACKFILL_RECEIVER_ORDER_SOURCE_BUCKET) { }
+    backfill_receiver_order_source_t() { }
 
     void backfill_begun() { }
     void backfill_done() { }
@@ -184,13 +125,8 @@
 #endif  // ifndef NDEBUG
 
 private:
-<<<<<<< HEAD
-    order_bucket_t bucket_;
-=======
-
-#ifndef NDEBUG
-    int bucket_;
->>>>>>> 7b1b1d98
+#ifndef NDEBUG
+    order_bucket_t bucket_;
     int64_t counter_;
     bool backfill_active_;
 #endif  // ifndef NDEBUG
@@ -222,13 +158,9 @@
 
     // We keep two last seen values because reads can be reordered.
     // .first = last seen write, .second = max(last seen read, last seen write)
-<<<<<<< HEAD
     typedef std::map<order_bucket_t, std::pair<int64_t, int64_t> > last_seens_map_t;
     last_seens_map_t last_seens_;
-=======
-    std::vector<std::pair<int64_t, int64_t> > last_seens_;
-#endif  // ifndef NDEBUG
->>>>>>> 7b1b1d98
+#endif  // ifndef NDEBUG
 
     DISABLE_COPYING(order_sink_t);
 };
@@ -255,12 +187,12 @@
 #ifndef NDEBUG
     // The pair of last seen values.
     std::pair<int64_t, int64_t> ls_pair_;
-#endif
 
     /* If `have_bucket_`, then `bucket_` is the bucket that we are associated with.
     If we get an order token from a different bucket we crap out. */
     bool have_bucket_;
     order_bucket_t bucket_;
+#endif
 
     DISABLE_COPYING(plain_sink_t);
 };
@@ -269,11 +201,17 @@
 // `order_checkpoint_t` is an `order_sink_t` plus an `order_source_t`.
 class order_checkpoint_t : public home_thread_mixin_t {
 public:
+#ifndef NDEBUG
     order_token_t check_through(order_token_t token);
-
-private:
+#else
+    order_token_t check_through(UNUSED order_token_t token) { return order_token_t(); }
+#endif  // ndef NDEBUG
+
+private:
+#ifndef NDEBUG
     order_sink_t sink_;
     order_source_t source_;
+#endif
 };
 
 
