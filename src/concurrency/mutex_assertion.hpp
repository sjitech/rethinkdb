#ifndef __CONCURRENCY_MUTEX_ASSERTION_HPP__
#define __CONCURRENCY_MUTEX_ASSERTION_HPP__

#include "utils.hpp"

/* `mutex_assertion_t` is like a mutex, except that it raises an assertion if
there is contention. */

#ifndef NDEBUG

struct mutex_assertion_t : public home_thread_mixin_t {
    struct acq_t {
        struct temporary_release_t {
            explicit temporary_release_t(acq_t *a) : mutex(a->mutex), acq(a) {
                acq->reset();
            }
            ~temporary_release_t() {
                acq->reset(mutex);
            }
        private:
            mutex_assertion_t *mutex;
            acq_t *acq;
            DISABLE_COPYING(temporary_release_t);
        };
        acq_t() : mutex(NULL) { }
        explicit acq_t(mutex_assertion_t *m) : mutex(NULL) {
            reset(m);
        }
        ~acq_t() {
            reset(NULL);
        }
        void reset(mutex_assertion_t *m = NULL) {
            if (mutex) {
                mutex->assert_thread();
                rassert(mutex->locked);
                mutex->locked = false;
            }
            mutex = m;
            if (mutex) {
                mutex->assert_thread();
                rassert(!mutex->locked);
                mutex->locked = true;
            }
        }
        void assert_is_holding(mutex_assertion_t *m) {
            rassert(mutex == m);
        }
    private:
        friend class temporary_release_t;
        friend void swap(acq_t &, acq_t &);
        mutex_assertion_t *mutex;
        DISABLE_COPYING(acq_t);
    };
    mutex_assertion_t() : locked(false) { }
    ~mutex_assertion_t() {
        rassert(!locked);
    }
    void rethread(int new_thread) {
        rassert(!locked);
        real_home_thread = new_thread;
    }
private:
    friend class acq_t;
    bool locked;
    DISABLE_COPYING(mutex_assertion_t);
};

inline void swap(mutex_assertion_t::acq_t &a, mutex_assertion_t::acq_t &b) {
    std::swap(a.mutex, b.mutex);
}

struct rwi_lock_assertion_t : public home_thread_mixin_t {
    struct read_acq_t {
        read_acq_t() : lock(NULL) { }
        explicit read_acq_t(rwi_lock_assertion_t *l) : lock(NULL) {
            reset(l);
        }
        ~read_acq_t() {
            reset(NULL);
        }
        void reset(rwi_lock_assertion_t *l = NULL) {
            if (lock) {
                lock->assert_thread();
                rassert(lock->state > 0);
                lock->state--;
            }
            lock = l;
            if (lock) {
                lock->assert_thread();
                rassert(lock->state != rwi_lock_assertion_t::write_locked);
                lock->state++;
            }
        }
        void assert_is_holding(rwi_lock_assertion_t *l) {
            rassert(lock == l);
        }
    private:
        rwi_lock_assertion_t *lock;
        DISABLE_COPYING(read_acq_t);
    };
    struct write_acq_t {
        write_acq_t() : lock(NULL) { }
        explicit write_acq_t(rwi_lock_assertion_t *l) : lock(NULL) {
            reset(l);
        }
        ~write_acq_t() {
            reset(NULL);
        }
        void reset(rwi_lock_assertion_t *l = NULL) {
            if (lock) {
                lock->assert_thread();
                rassert(lock->state == rwi_lock_assertion_t::write_locked);
                lock->state = 0;
            }
            lock = l;
            if (lock) {
                lock->assert_thread();
                rassert(lock->state == 0);
                lock->state = rwi_lock_assertion_t::write_locked;
            }
        }
        void assert_is_holding(rwi_lock_assertion_t *l) {
            rassert(lock == l);
        }
    private:
        rwi_lock_assertion_t *lock;
        DISABLE_COPYING(write_acq_t);
    };
    rwi_lock_assertion_t() : state(0) { }
    ~rwi_lock_assertion_t() {
        rassert(state == 0);
    }
    void rethread(int new_thread) {
        rassert(state == 0);
        real_home_thread = new_thread;
    }
private:
    friend class read_acq_t;
    friend class write_acq_t;
    static const int write_locked = -1;
    /* If unlocked, `state` will be 0. If read-locked, `state` will be the
    number of readers. If write-locked, `state` will be `write_locked`. */
    int state;
    DISABLE_COPYING(rwi_lock_assertion_t);
};

#else /* NDEBUG */

<<<<<<< HEAD
struct mutex_assertion_t {
    struct acq_t {
        struct temporary_release_t {
            temporary_release_t(acq_t *) { }
            ~temporary_release_t() { }
=======
class mutex_assertion_t {
public:
    class acq_t {
    public:
        class temporary_release_t {
        public:
            temporary_release_t(acq_t *) { }
>>>>>>> 2a5908f2
        private:
            DISABLE_COPYING(temporary_release_t);
        };
        acq_t() { }
        explicit acq_t(mutex_assertion_t *) { }
        void reset(mutex_assertion_t * = NULL) { }
        void assert_is_holding(mutex_assertion_t *) { }
    private:
        DISABLE_COPYING(acq_t);
    };
    mutex_assertion_t() { }
    void rethread(int) { }
private:
    DISABLE_COPYING(mutex_assertion_t);
};

inline void swap(mutex_assertion_t::acq_t &, mutex_assertion_t::acq_t &) {
}

struct rwi_lock_assertion_t {
    struct read_acq_t {
        read_acq_t() { }
        explicit read_acq_t(rwi_lock_assertion_t *) { }
        void reset(rwi_lock_assertion_t * = NULL) { }
        void assert_is_holding(rwi_lock_assertion_t *) { }
    private:
        DISABLE_COPYING(read_acq_t);
    };
    struct write_acq_t {
        write_acq_t() { }
        explicit write_acq_t(rwi_lock_assertion_t *) { }
        void reset(rwi_lock_assertion_t * = NULL) { }
        void assert_is_holding(rwi_lock_assertion_t *) { }
    private:
        DISABLE_COPYING(write_acq_t);
    };
    rwi_lock_assertion_t() { }
private:
    friend class read_acq_t;
    friend class write_acq_t;
    DISABLE_COPYING(rwi_lock_assertion_t);
};

#endif /* NDEBUG */

#endif /* __CONCURRENCY_MUTEX_ASSERTION_HPP__ */<|MERGE_RESOLUTION|>--- conflicted
+++ resolved
@@ -51,6 +51,8 @@
         mutex_assertion_t *mutex;
         DISABLE_COPYING(acq_t);
     };
+    explicit mutex_assertion_t(int explicit_home_thread) :
+        home_thread_mixin_t(explicit_home_thread), locked(false) { }
     mutex_assertion_t() : locked(false) { }
     ~mutex_assertion_t() {
         rassert(!locked);
@@ -126,6 +128,8 @@
         rwi_lock_assertion_t *lock;
         DISABLE_COPYING(write_acq_t);
     };
+    explicit rwi_lock_assertion_t(int explicit_home_thread) :
+        home_thread_mixin_t(explicit_home_thread), state(0) { }
     rwi_lock_assertion_t() : state(0) { }
     ~rwi_lock_assertion_t() {
         rassert(state == 0);
@@ -146,21 +150,11 @@
 
 #else /* NDEBUG */
 
-<<<<<<< HEAD
 struct mutex_assertion_t {
     struct acq_t {
         struct temporary_release_t {
-            temporary_release_t(acq_t *) { }
+            explicit temporary_release_t(acq_t *) { }
             ~temporary_release_t() { }
-=======
-class mutex_assertion_t {
-public:
-    class acq_t {
-    public:
-        class temporary_release_t {
-        public:
-            temporary_release_t(acq_t *) { }
->>>>>>> 2a5908f2
         private:
             DISABLE_COPYING(temporary_release_t);
         };
@@ -171,6 +165,7 @@
     private:
         DISABLE_COPYING(acq_t);
     };
+    explicit mutex_assertion_t(int) { }
     mutex_assertion_t() { }
     void rethread(int) { }
 private:
@@ -197,6 +192,7 @@
     private:
         DISABLE_COPYING(write_acq_t);
     };
+    explicit rwi_lock_assertion_t(int) { }
     rwi_lock_assertion_t() { }
 private:
     friend class read_acq_t;
